# -*- coding: utf-8 -*-
# ------------------------------------------------------------------------------
#
#   Copyright 2022-2023 Valory AG
#
#   Licensed under the Apache License, Version 2.0 (the "License");
#   you may not use this file except in compliance with the License.
#   You may obtain a copy of the License at
#
#       http://www.apache.org/licenses/LICENSE-2.0
#
#   Unless required by applicable law or agreed to in writing, software
#   distributed under the License is distributed on an "AS IS" BASIS,
#   WITHOUT WARRANTIES OR CONDITIONS OF ANY KIND, either express or implied.
#   See the License for the specific language governing permissions and
#   limitations under the License.
#
# ------------------------------------------------------------------------------

"""On-chain interaction helpers."""

import binascii
from pathlib import Path
from typing import Any, Dict, List, Optional, Tuple, Type, cast

import click
from aea.configurations.base import PackageConfiguration
from aea.configurations.data_types import PackageType
from aea.configurations.loader import load_configuration_object
from aea.crypto.base import Crypto, LedgerApi
from aea.crypto.registries import crypto_registry, ledger_apis_registry
from aea.helpers.base import IPFSHash
from texttable import Texttable

from autonomy.chain.base import ServiceState, UnitType
from autonomy.chain.config import (
    ChainConfigs,
    ChainType,
    ContractConfig,
    ContractConfigs,
)
from autonomy.chain.constants import (
    AGENT_REGISTRY_CONTRACT,
    COMPONENT_REGISTRY_CONTRACT,
    SERVICE_REGISTRY_CONTRACT,
    SERVICE_REGISTRY_TOKEN_UTILITY_CONTRACT,
)
from autonomy.chain.exceptions import (
    ChainInteractionError,
    DependencyError,
    FailedToRetrieveComponentMetadata,
)
from autonomy.chain.metadata import NFTHashOrPath, publish_metadata
from autonomy.chain.mint import DEFAULT_NFT_IMAGE_HASH, MintManager
from autonomy.chain.service import (
    ServiceManager,
    approve_erc20_usage,
    get_activate_registration_amount,
    get_agent_instances,
    get_service_info,
    get_token_deposit_amount,
    is_service_token_secured,
)
from autonomy.chain.utils import (
    is_service_manager_token_compatible_chain,
    resolve_component_id,
    verify_component_dependencies,
    verify_service_dependencies,
)
from autonomy.configurations.base import PACKAGE_TYPE_TO_CONFIG_CLASS, Service


try:
    from aea_ledger_ethereum.ethereum import EthereumApi, EthereumCrypto

    ETHEREUM_PLUGIN_INSTALLED = True
except ImportError:  # pragma: nocover
    ETHEREUM_PLUGIN_INSTALLED = False


class OnChainHelper:  # pylint: disable=too-few-public-methods
    """On-chain interaction helper."""

    def __init__(  # pylint: disable=too-many-arguments
        self,
        chain_type: ChainType,
        key: Optional[Path] = None,
        password: Optional[str] = None,
        hwi: bool = False,
        timeout: Optional[float] = None,
        retries: Optional[int] = None,
        sleep: Optional[float] = None,
        dry_run: bool = False,
    ) -> None:
        """Initialize object."""
        if key is None and not hwi:
            raise click.ClickException(
                "Please provide key path using `--key` or use `--hwi` if you want to use a hardware wallet"
            )

        self.chain_type = chain_type
        self.ledger_api, self.crypto = self.get_ledger_and_crypto_objects(
            chain_type=chain_type,
            key=key,
            password=password,
            hwi=hwi,
        )
        self.timeout = timeout
        self.retries = retries
        self.sleep = sleep
        self.dry_run = dry_run

    @staticmethod
    def load_hwi_plugin() -> Type[LedgerApi]:  # pragma: nocover
        """Load HWI Plugin."""
        try:
            from aea_ledger_ethereum_hwi.hwi import (  # pylint: disable=import-outside-toplevel
                EthereumHWIApi,
            )

            return EthereumHWIApi
        except ImportError as e:
            raise click.ClickException(
                "Hardware wallet plugin not installed, "
                "Run `pip3 install open-aea-ledger-ethereum-hwi` to install the plugin"
            ) from e
        except TypeError as e:
            raise click.ClickException(
                'Protobuf compatibility error; Please export PROTOCOL_BUFFERS_PYTHON_IMPLEMENTATION="python" '
                "to use the hardware wallet without any issues"
            ) from e

    @staticmethod
    def load_crypto(
        file: Path,
        password: Optional[str] = None,
    ) -> Crypto:
        """Load crypto object."""
        try:
            return EthereumCrypto(
                private_key_path=file,
                password=password,
            )
        except (binascii.Error, ValueError) as e:
            raise click.ClickException(
                "Cannot load private key for following possible reasons\n"
                "- Wrong key format\n"
                "- Wrong key length\n"
                "- Trailing spaces or new line characters"
            ) from e

    @classmethod
    def get_ledger_and_crypto_objects(
        cls,
        chain_type: ChainType,
        key: Optional[Path] = None,
        password: Optional[str] = None,
        hwi: bool = False,
    ) -> Tuple[LedgerApi, Crypto]:
        """Create ledger_api and crypto objects"""
        chain_config = ChainConfigs.get(chain_type=chain_type)
        identifier = EthereumApi.identifier

        if chain_config.rpc is None:
            raise click.ClickException(
                f"RPC URL cannot be `None`, "
                f"Please set the environment variable for {chain_type.value} chain "
                f"using `{ChainConfigs.get_rpc_env_var(chain_type)}` environment variable"
            )

        if hwi:
            EthereumHWIApi = cls.load_hwi_plugin()
            identifier = EthereumHWIApi.identifier

        if not hwi and not ETHEREUM_PLUGIN_INSTALLED:  # pragma: nocover
            raise click.ClickException(
                "Ethereum ledger plugin not installed, "
                "Run `pip3 install open-aea-ledger-ethereum` to install the plugin"
            )

        if key is None:
            crypto = crypto_registry.make(identifier)
        else:
            crypto = cls.load_crypto(
                file=key,
                password=password,
            )

        ledger_api = ledger_apis_registry.make(
            identifier,
            **{
                "address": chain_config.rpc,
                "chain_id": chain_config.chain_id,
                "is_gas_estimation_enabled": True,
            },
        )

        if hwi:
            # Setting the `LedgerApi.identifier` to `ethereum` for both ledger and
            # hardware plugin to interact with the contract. If we use `ethereum_hwi`
            # as the ledger identifier the contracts will need ABI configuration for
            # the `ethereum_hwi` identifier which means we will have to define hardware
            # wallet as the dependency for contract but the hardware wallet plugin
            # is meant to be used for CLI tools only so we set the identifier to
            # `ethereum` for both ledger and hardware wallet plugin
            ledger_api.identifier = EthereumApi.identifier

        try:
            ledger_api.api.eth.default_account = crypto.address
        except Exception as e:  # pragma: nocover
            raise click.ClickException(str(e))

        return ledger_api, crypto

    def check_required_enviroment_variables(
        self, configs: Tuple[ContractConfig, ...]
    ) -> None:
        """Check for required enviroment variables when working with the custom chain."""
        if self.chain_type != ChainType.CUSTOM:
            return
        missing = []
        for config in configs:
            if config.contracts[self.chain_type] is None:
                missing.append(config)

        if len(missing) == 0:
            return

        error = "Addresses for following contracts are None, please set them using their respective environment variables\n"
        for config in missing:
            error += f"- Set `{config.name}` address using `CUSTOM_{config.name.upper()}_ADDRESS`\n"
        raise click.ClickException(error[:-1])


class MintHelper(OnChainHelper):  # pylint: disable=too-many-instance-attributes
    """Mint helper."""

    package_path: Path
    package_type: PackageType
    package_configuration: PackageConfiguration
    old_metadata: Dict[str, Any]
    nft: NFTHashOrPath
    dependencies: List[int]
    agent_id: int
    metadata_hash: str
    metadata_string: str
    token_id: Optional[int]

    def __init__(  # pylint: disable=too-many-arguments
        self,
        chain_type: ChainType,
        key: Optional[Path] = None,
        password: Optional[str] = None,
        hwi: bool = False,
        update_token: Optional[int] = None,
        timeout: Optional[float] = None,
        retries: Optional[int] = None,
        sleep: Optional[float] = None,
        dry_run: bool = False,
    ) -> None:
        """Initialize object."""
        super().__init__(
            chain_type,
            key,
            password,
            hwi,
            timeout=timeout,
            retries=retries,
            sleep=sleep,
            dry_run=dry_run,
        )
        self.update_token = update_token
        self.manager = MintManager(
            ledger_api=self.ledger_api,
            crypto=self.crypto,
            chain_type=chain_type,
            timeout=timeout,
            retries=retries,
            sleep=sleep,
            dry_run=self.dry_run,
        )

    def load_package_configuration(
        self,
        package_path: Path,
        package_type: PackageType,
    ) -> "MintHelper":
        """Load package configuration."""
        try:
            self.package_path = package_path
            self.package_type = package_type
            self.package_configuration = load_configuration_object(
                package_type=package_type,
                directory=package_path,
                package_type_config_class=PACKAGE_TYPE_TO_CONFIG_CLASS,
            )
            return self
        except FileNotFoundError as e:  # pragma: nocover
            raise click.ClickException(
                f"Cannot find configuration file for {package_type}"
            ) from e

    def load_metadata(self) -> "MintHelper":  # pragma: nocover
        """Load metadata when updating a mint."""
        if self.update_token is None:
            return self

        if self.package_type == PackageType.SERVICE:
            is_service = True
            is_agent = False
            contract_address = ContractConfigs.get(
                SERVICE_REGISTRY_CONTRACT.name
            ).contracts[self.chain_type]
            self.check_required_enviroment_variables(
                configs=(ContractConfigs.service_registry,)
            )
        elif self.package_type == PackageType.AGENT:
            is_service = False
            is_agent = True
            contract_address = ContractConfigs.get(
                AGENT_REGISTRY_CONTRACT.name
            ).contracts[self.chain_type]
            self.check_required_enviroment_variables(
                configs=(ContractConfigs.agent_registry,)
            )
        else:
            is_service = False
            is_agent = False
            contract_address = ContractConfigs.get(
                COMPONENT_REGISTRY_CONTRACT.name
            ).contracts[self.chain_type]
            self.check_required_enviroment_variables(
                configs=(ContractConfigs.component_registry,)
            )

        self.old_metadata = resolve_component_id(
            ledger_api=self.ledger_api,
            contract_address=contract_address,
            is_agent=is_agent,
            is_service=is_service,
            token_id=self.update_token,
        )

        return self

    def verify_nft(self, nft: Optional[NFTHashOrPath] = None) -> "MintHelper":
        """Verify NFT image."""

        # If new NFT hash is not provided, check previous mint for NFT hash
        if self.update_token is not None and nft is None:
            image_uri = self.old_metadata.get("image", None)
            if image_uri is not None:
                nft = IPFSHash(image_uri.replace("ipfs://", ""))

        # NFTs are required for minting components on a local chain deployement
        if self.chain_type == ChainType.LOCAL and nft is None:
            nft = IPFSHash(DEFAULT_NFT_IMAGE_HASH)

        if self.chain_type != ChainType.LOCAL and nft is None:
            raise click.ClickException(
                f"Please provide hash for NFT image to mint component on `{self.chain_type.value}` chain"
            )

        self.nft = nft
        return self

    def verify_component_dependencies(
        self,
        dependencies: Tuple[str],
        skip_dependencies_check: bool = False,
        skip_hash_check: bool = False,
    ) -> "MintHelper":
        """Verify component dependencies."""
        self.dependencies = list(map(int, dependencies))
        if skip_dependencies_check:
            return self
        if self.chain_type != ChainType.ETHEREUM:
            return self
        try:
            verify_component_dependencies(
                ledger_api=self.ledger_api,
                contract_address=ContractConfigs.get(
                    COMPONENT_REGISTRY_CONTRACT.name
                ).contracts[self.chain_type],
                dependencies=self.dependencies,
                package_configuration=self.package_configuration,
                skip_hash_check=skip_hash_check,
            )
            return self
        except (FailedToRetrieveComponentMetadata, DependencyError) as e:
            raise click.ClickException(f"Dependency verification failed; {e}") from e

    def verify_service_dependencies(
        self,
        agent_id: int,
        skip_dependencies_check: bool = False,
        skip_hash_check: bool = False,
    ) -> "MintHelper":
        """Verify component dependencies."""
        self.agent_id = agent_id
        if skip_dependencies_check:
            return self
        if self.chain_type != ChainType.ETHEREUM:
            return self
        try:
            verify_service_dependencies(
                ledger_api=self.ledger_api,
                contract_address=ContractConfigs.get(
                    AGENT_REGISTRY_CONTRACT.name
                ).contracts[self.chain_type],
                agent_id=self.agent_id,
                service_configuration=cast(Service, self.package_configuration),
                skip_hash_check=skip_hash_check,
            )
            return self
        except FailedToRetrieveComponentMetadata as e:
            raise click.ClickException(f"Dependency verification failed; {e}") from e
        except DependencyError as e:
            raise click.ClickException(f"Dependency verification failed; {e}") from e

    def publish_metadata(self) -> "MintHelper":
        """Publish metadata."""
        self.metadata_hash, self.metadata_string = publish_metadata(
            package_id=self.package_configuration.package_id,
            package_path=self.package_path,
            nft=cast(str, self.nft),
            description=self.package_configuration.description,
        )
        return self

    def mint_component(
        self,
        owner: Optional[str] = None,
        component_type: UnitType = UnitType.COMPONENT,
    ) -> None:
        """Mint component."""

        self.check_required_enviroment_variables(
            configs=(
                ContractConfigs.registries_manager,
                (
                    ContractConfigs.component_registry
                    if component_type == UnitType.COMPONENT
                    else ContractConfigs.agent_registry
                ),
            )
        )

        try:
            self.token_id = self.manager.mint_component(
                metadata_hash=self.metadata_hash,
                component_type=component_type,
                owner=owner,
                dependencies=self.dependencies,
            )
        except ChainInteractionError as e:
            raise click.ClickException(
                f"Component mint failed with following error; {e.__class__.__name__}({e})"
            ) from e

        if self.dry_run:
            return

        click.echo("Component minted with:")
        click.echo(f"\tPublic ID: {self.package_configuration.public_id}")
        click.echo(f"\tMetadata Hash: {self.metadata_hash}")
        if self.token_id is not None:
            click.echo(f"\tToken ID: {self.token_id}")
            (Path.cwd() / f"{self.token_id}.json").write_text(self.metadata_string)
        else:
            raise click.ClickException(
                "Could not verify metadata hash to retrieve the token ID"
            )

    def mint_agent(
        self,
        owner: Optional[str] = None,
    ) -> None:
        """Mint agent."""
        self.mint_component(
            owner=owner,
            component_type=UnitType.AGENT,
        )

    def mint_service(
        self,
        number_of_slots: int,
        cost_of_bond: int,
        threshold: int,
        token: Optional[str] = None,
        owner: Optional[str] = None,
    ) -> None:
        """Mint service"""

        if (
            not is_service_manager_token_compatible_chain(ledger_api=self.ledger_api)
            and token is not None
        ):
            raise click.ClickException(
                "Cannot use custom token for bonding on L2 chains"
            )

        self.check_required_enviroment_variables(
            configs=(
                ContractConfigs.service_manager,
                ContractConfigs.service_registry,
            )
        )

        try:
            token_id = self.manager.mint_service(
                metadata_hash=self.metadata_hash,
                agent_ids=[
                    self.agent_id,
                ],
                number_of_slots_per_agent=[
                    number_of_slots,
                ],
                cost_of_bond_per_agent=[
                    cost_of_bond,
                ],
                threshold=threshold,
                token=token,
                owner=owner,
            )
        except ChainInteractionError as e:
            raise click.ClickException(
                f"Component mint failed with following error; {e.__class__.__name__}({e})"
            ) from e

        if self.dry_run:
            return

        click.echo("Service minted with:")
        click.echo(f"\tPublic ID: {self.package_configuration.public_id}")
        click.echo(f"\tMetadata Hash: {self.metadata_hash}")
        if token_id is not None:
            click.echo(f"\tToken ID: {token_id}")
            (Path.cwd() / f"{token_id}.json").write_text(self.metadata_string)
        else:
            raise click.ClickException(
                "Could not verify metadata hash to retrieve the token ID"
            )

    def update_component(self, component_type: UnitType = UnitType.COMPONENT) -> None:
        """Update component."""
        self.check_required_enviroment_variables(
            configs=(
                ContractConfigs.registries_manager,
                (
                    ContractConfigs.component_registry
                    if component_type == UnitType.COMPONENT
                    else ContractConfigs.agent_registry
                ),
            )
        )
        try:
            self.token_id = self.manager.update_component(
                metadata_hash=self.metadata_hash,
                unit_id=cast(int, self.update_token),
                component_type=component_type,
            )
        except ChainInteractionError as e:
            raise click.ClickException(
                f"Component update failed with following error; {e.__class__.__name__}({e})"
            ) from e

        if self.dry_run:
            return

        click.echo("Component hash updated:")
        click.echo(f"\tPublic ID: {self.package_configuration.public_id}")
        click.echo(f"\tMetadata Hash: {self.metadata_hash}")
        if self.token_id is not None:
            click.echo(f"\tToken ID: {self.token_id}")
            (Path.cwd() / f"{self.token_id}.json").write_text(self.metadata_string)
        else:
            raise click.ClickException(
                "Could not verify metadata hash to retrieve the token ID"
            )

    def update_agent(self) -> None:
        """Update agent."""
        self.update_component(component_type=UnitType.AGENT)

    def update_service(
        self,
        number_of_slots: int,
        cost_of_bond: int,
        threshold: int,
        token: Optional[str] = None,
    ) -> None:
        """Update service"""

        self.check_required_enviroment_variables(
            configs=(
                ContractConfigs.service_manager,
                ContractConfigs.service_registry,
            )
        )

        *_, state, _ = get_service_info(
            ledger_api=self.ledger_api,
            chain_type=self.chain_type,
            token_id=cast(int, self.update_token),
        )

        if ServiceState(state) != ServiceState.PRE_REGISTRATION:
            raise click.ClickException(
                "Cannot update service hash, service needs to be in the pre-registration state"
            )

        try:
            token_id = self.manager.update_service(
                metadata_hash=self.metadata_hash,
                service_id=cast(int, self.update_token),
                agent_ids=[
                    self.agent_id,
                ],
                number_of_slots_per_agent=[
                    number_of_slots,
                ],
                cost_of_bond_per_agent=[
                    cost_of_bond,
                ],
                threshold=threshold,
                token=token,
            )
        except ChainInteractionError as e:
            raise click.ClickException(
                f"Component mint failed with following error; {e.__class__.__name__}({e})"
            ) from e

        if self.dry_run:
            return

        click.echo("Service updated with:")
        click.echo(f"\tPublic ID: {self.package_configuration.public_id}")
        click.echo(f"\tMetadata Hash: {self.metadata_hash}")
        if token_id is not None:
            click.echo(f"\tToken ID: {token_id}")
            (Path.cwd() / f"{token_id}.json").write_text(self.metadata_string)
        else:
            raise click.ClickException(
                "Could not verify metadata hash to retrieve the token ID"
            )


class ServiceHelper(OnChainHelper):
    """Service helper."""

    token: Optional[str]
    token_secured: bool

    def __init__(  # pylint: disable=too-many-arguments
        self,
        service_id: int,
        chain_type: ChainType,
        key: Optional[Path] = None,
        password: Optional[str] = None,
        hwi: bool = False,
        timeout: Optional[float] = None,
        retries: Optional[int] = None,
        sleep: Optional[float] = None,
        dry_run: bool = False,
    ) -> None:
        """Initialize object."""
        self.service_id = service_id
        super().__init__(
            chain_type,
            key,
            password,
            hwi,
            timeout=timeout,
            retries=retries,
            sleep=sleep,
            dry_run=dry_run,
        )
        self.manager = ServiceManager(
            ledger_api=self.ledger_api,
            crypto=self.crypto,
            chain_type=self.chain_type,
            timeout=self.timeout,
            retries=self.retries,
            sleep=self.sleep,
            dry_run=dry_run,
        )

    def check_is_service_token_secured(
        self,
        token: Optional[str] = None,
    ) -> "ServiceHelper":
        """Check if service"""
        if not is_service_manager_token_compatible_chain(ledger_api=self.ledger_api):
            self.token = token
            self.token_secured = False
            return self

        if self.chain_type == ChainType.CUSTOM:
            self.check_required_enviroment_variables(
                configs=(ContractConfigs.service_registry_token_utility,)
            )

        self.token = token
        self.token_secured = is_service_token_secured(
            ledger_api=self.ledger_api,
            chain_type=self.chain_type,
            service_id=self.service_id,
        )
        if self.token_secured and self.token is None:
            raise click.ClickException(
                "Service is token secured, please provice token address using `--token` flag"
            )
        return self

    def approve_erc20_usage(self, amount: int, spender: str) -> "ServiceHelper":
        """Approve ERC20 usage."""

        try:
            approve_erc20_usage(
                ledger_api=self.ledger_api,
                crypto=self.crypto,
                chain_type=self.chain_type,
                contract_address=cast(str, self.token),
                spender=spender,
                amount=amount,
                sender=self.crypto.address,
            )
        except ChainInteractionError as e:
            raise click.ClickException(f"Error getting approval : {e}")
        return self

    def activate_service(self) -> None:
        """Activate on-chain service"""

        if self.token_secured:
            amount = get_token_deposit_amount(
                self.ledger_api,
                chain_type=self.chain_type,
                service_id=self.service_id,
            )
            spender = ContractConfigs.get(
                name=SERVICE_REGISTRY_TOKEN_UTILITY_CONTRACT.name
            ).contracts[self.chain_type]
            self.approve_erc20_usage(
                amount=amount,
                spender=spender,
            )

        self.check_required_enviroment_variables(
            configs=(
                ContractConfigs.service_manager,
                ContractConfigs.service_registry,
            )
        )

        try:
            self.manager.activate(service_id=self.service_id)
        except ChainInteractionError as e:
            raise click.ClickException(
                f"Service activation failed with following error; {e.__class__.__name__}({e})"
            ) from e

        if self.dry_run:
            return
        click.echo("Service activated succesfully")

    def register_instance(self, instances: List[str], agent_ids: List[int]) -> None:
        """Register agents instances on an activated service"""

        if self.token_secured:
            amount = get_activate_registration_amount(
                ledger_api=self.ledger_api,
                chain_type=self.chain_type,
                service_id=self.service_id,
                agents=agent_ids,
            )
            spender = ContractConfigs.get(
                name=SERVICE_REGISTRY_TOKEN_UTILITY_CONTRACT.name
            ).contracts[self.chain_type]
            self.approve_erc20_usage(
                amount=amount,
                spender=spender,
            )

        self.check_required_enviroment_variables(
            configs=(
                ContractConfigs.service_manager,
                ContractConfigs.service_registry,
            )
        )

        try:
            self.manager.register_instance(
                service_id=self.service_id,
                instances=instances,
                agent_ids=agent_ids,
            )
        except ChainInteractionError as e:
            raise click.ClickException(
                f"Service activation failed with following error; {e.__class__.__name__}({e})"
            ) from e

        if self.dry_run:
            return
        click.echo("Agent instance registered succesfully")

    def deploy_service(
        self,
        reuse_multisig: bool = False,
        fallback_handler: Optional[str] = None,
    ) -> None:
        """Deploy a service with registration activated"""

        self.check_required_enviroment_variables(
            configs=(
                ContractConfigs.service_manager,
                ContractConfigs.service_registry,
                ContractConfigs.gnosis_safe_proxy_factory,
                ContractConfigs.gnosis_safe_same_address_multisig,
                ContractConfigs.multisend,
            )
        )

        try:
            self.manager.deploy(
                service_id=self.service_id,
                reuse_multisig=reuse_multisig,
                fallback_handler=fallback_handler,
            )
        except ChainInteractionError as e:
            raise click.ClickException(
                f"Service deployment failed with following error; {e.__class__.__name__}({e})"
            ) from e

        if self.dry_run:
            return
        click.echo("Service deployed succesfully")

    def terminate_service(self) -> None:
        """Terminate a service"""

        self.check_required_enviroment_variables(
            configs=(
                ContractConfigs.service_manager,
                ContractConfigs.service_registry,
            )
        )

        try:
            self.manager.terminate(service_id=self.service_id)
<<<<<<< HEAD
        except TerminateServiceFailed as e:
            raise click.ClickException(str(e)) from e

        if self.dry_run:
            return
=======
        except ChainInteractionError as e:
            raise click.ClickException(
                f"Service terminatation failed with following error; {e.__class__.__name__}({e})"
            ) from e
>>>>>>> 64d8d70a
        click.echo("Service terminated succesfully")

    def unbond_service(self) -> None:
        """Unbond a service"""

        self.check_required_enviroment_variables(
            configs=(
                ContractConfigs.service_manager,
                ContractConfigs.service_registry,
            )
        )

        try:
            self.manager.unbond(service_id=self.service_id)
<<<<<<< HEAD
        except UnbondServiceFailed as e:
            raise click.ClickException(str(e)) from e

        if self.dry_run:
            return
=======
        except ChainInteractionError as e:
            raise click.ClickException(
                f"Service unbonding failed with following error; {e.__class__.__name__}({e})"
            ) from e
>>>>>>> 64d8d70a
        click.echo("Service unbonded succesfully")


def print_service_info(service_id: int, chain_type: ChainType) -> None:
    """Print service information"""
    ledger_api, _ = OnChainHelper.get_ledger_and_crypto_objects(chain_type=chain_type)
    (
        security_deposit,
        multisig_address,
        _,
        threshold,
        max_agents,
        number_of_agent_instances,
        _service_state,
        cannonical_agents,
    ) = get_service_info(
        ledger_api=ledger_api,
        chain_type=chain_type,
        token_id=service_id,
    )
    service_state = ServiceState(_service_state)
    rows = [
        ("Property", "Value"),
        ("Service State", service_state.name),
        ("Security Deposit", security_deposit),
        ("Multisig Address", multisig_address),
        ("Cannonical Agents", ", ".join(map(str, cannonical_agents))),
        ("Max Agents", max_agents),
        ("Threshold", threshold),
        ("Number Of Agent Instances", number_of_agent_instances),
    ]

    if service_state.value >= ServiceState.ACTIVE_REGISTRATION.value:
        rows.append(
            (
                "Registered Instances",
                "\n".join(
                    map(
                        lambda x: f"- {x}",
                        get_agent_instances(
                            ledger_api=ledger_api,
                            chain_type=chain_type,
                            token_id=service_id,
                        ).get("agentInstances", []),
                    ),
                ),
            ),
        )
    click.echo(Texttable().add_rows(rows=rows).draw())<|MERGE_RESOLUTION|>--- conflicted
+++ resolved
@@ -849,18 +849,10 @@
 
         try:
             self.manager.terminate(service_id=self.service_id)
-<<<<<<< HEAD
-        except TerminateServiceFailed as e:
-            raise click.ClickException(str(e)) from e
-
-        if self.dry_run:
-            return
-=======
         except ChainInteractionError as e:
             raise click.ClickException(
                 f"Service terminatation failed with following error; {e.__class__.__name__}({e})"
             ) from e
->>>>>>> 64d8d70a
         click.echo("Service terminated succesfully")
 
     def unbond_service(self) -> None:
@@ -875,18 +867,10 @@
 
         try:
             self.manager.unbond(service_id=self.service_id)
-<<<<<<< HEAD
-        except UnbondServiceFailed as e:
-            raise click.ClickException(str(e)) from e
-
-        if self.dry_run:
-            return
-=======
         except ChainInteractionError as e:
             raise click.ClickException(
                 f"Service unbonding failed with following error; {e.__class__.__name__}({e})"
             ) from e
->>>>>>> 64d8d70a
         click.echo("Service unbonded succesfully")
 
 
