--- conflicted
+++ resolved
@@ -20,11 +20,7 @@
 """Mint command group definitions."""
 
 from pathlib import Path
-<<<<<<< HEAD
-from typing import Optional, cast
-=======
-from typing import Optional, Tuple, Union, cast
->>>>>>> 57440ccb
+from typing import Optional, Union, cast
 
 import click
 from aea.cli.utils.context import Context
@@ -128,13 +124,8 @@
     package_path: Path,
     key: Path,
     password: Optional[str],
-<<<<<<< HEAD
-    nft: Optional[str],
-=======
-    dependencies: Tuple[str],
-    nft: Optional[Union[Path, IPFSHash]],
-    owner: Optional[str],
->>>>>>> 57440ccb
+    nft: Optional[Union[Path, IPFSHash]],
+    owner: Optional[str],
     hwi: bool = False,
 ) -> None:
     """Mint a protocol component."""
@@ -166,13 +157,8 @@
     package_path: Path,
     key: Path,
     password: Optional[str],
-<<<<<<< HEAD
-    nft: Optional[str],
-=======
-    dependencies: Tuple[str],
-    nft: Optional[Union[Path, IPFSHash]],
-    owner: Optional[str],
->>>>>>> 57440ccb
+    nft: Optional[Union[Path, IPFSHash]],
+    owner: Optional[str],
     hwi: bool = False,
 ) -> None:
     """Mint a contract component."""
@@ -204,13 +190,8 @@
     package_path: Path,
     key: Path,
     password: Optional[str],
-<<<<<<< HEAD
-    nft: Optional[str],
-=======
-    dependencies: Tuple[str],
-    nft: Optional[Union[Path, IPFSHash]],
-    owner: Optional[str],
->>>>>>> 57440ccb
+    nft: Optional[Union[Path, IPFSHash]],
+    owner: Optional[str],
     hwi: bool = False,
 ) -> None:
     """Mint a connection component."""
@@ -242,13 +223,8 @@
     package_path: Path,
     key: Path,
     password: Optional[str],
-<<<<<<< HEAD
-    nft: Optional[str],
-=======
-    dependencies: Tuple[str],
-    nft: Optional[Union[Path, IPFSHash]],
-    owner: Optional[str],
->>>>>>> 57440ccb
+    nft: Optional[Union[Path, IPFSHash]],
+    owner: Optional[str],
     hwi: bool = False,
 ) -> None:
     """Mint a skill component."""
@@ -280,13 +256,8 @@
     package_path: Path,
     key: Path,
     password: Optional[str],
-<<<<<<< HEAD
-    nft: Optional[str],
-=======
-    dependencies: Tuple[str],
-    nft: Optional[Union[Path, IPFSHash]],
-    owner: Optional[str],
->>>>>>> 57440ccb
+    nft: Optional[Union[Path, IPFSHash]],
+    owner: Optional[str],
     hwi: bool = False,
 ) -> None:
     """Mint an agent."""
