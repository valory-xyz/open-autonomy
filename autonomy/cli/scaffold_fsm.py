--- conflicted
+++ resolved
@@ -636,7 +636,9 @@
         self.spec_path = spec_path
 
         # process FSM specification
-        self.dfa = DFA.load(StringIO(spec_path.read_text()), input_format="yaml")
+        self.dfa = DFA.load(
+            file=spec_path, spec_format=FSMSpecificationLoader.OutputFormats.YAML
+        )
 
     @property
     def skill_dir(self) -> Path:
@@ -707,12 +709,4 @@
 
     # scaffold AEA skill - as usual
     scaffold_item(ctx, SKILL, skill_name)
-
-<<<<<<< HEAD
-    # process FSM specification
-    spec_path = Path(spec)
-    dfa = DFA.load(spec_path, spec_format=FSMSpecificationLoader.OutputFormats.YAML)
-    ScaffoldABCISkill(ctx, skill_name, dfa).do_scaffolding()
-=======
-    ScaffoldABCISkill(ctx, skill_name, Path(spec)).do_scaffolding()
->>>>>>> 6de8a47d
+    ScaffoldABCISkill(ctx, skill_name, Path(spec)).do_scaffolding()