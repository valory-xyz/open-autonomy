# -*- coding: utf-8 -*-
# ------------------------------------------------------------------------------
#
#   Copyright 2021-2022 Valory AG
#
#   Licensed under the Apache License, Version 2.0 (the "License");
#   you may not use this file except in compliance with the License.
#   You may obtain a copy of the License at
#
#       http://www.apache.org/licenses/LICENSE-2.0
#
#   Unless required by applicable law or agreed to in writing, software
#   distributed under the License is distributed on an "AS IS" BASIS,
#   WITHOUT WARRANTIES OR CONDITIONS OF ANY KIND, either express or implied.
#   See the License for the specific language governing permissions and
#   limitations under the License.
#
# ------------------------------------------------------------------------------

"""Docker-compose Deployment Generator."""
from pathlib import Path
from typing import Dict, Optional

from aea.configurations.constants import DEFAULT_PRIVATE_KEY_FILE
from docker import from_env

from autonomy.constants import (
<<<<<<< HEAD
    DOCKER_COMPOSE_YAML,
=======
    ACN_IMAGE_NAME,
    ACN_IMAGE_VERSION,
    HARDHAT_IMAGE_NAME,
    HARDHAT_IMAGE_VERSION,
>>>>>>> a9ac95ca
    OAR_IMAGE,
    TENDERMINT_IMAGE_NAME,
    TENDERMINT_IMAGE_VERSION,
)
from autonomy.deploy.base import BaseDeploymentGenerator
from autonomy.deploy.constants import (
    DEFAULT_ENCODING,
    DEPLOYMENT_AGENT_KEY_DIRECTORY_SCHEMA,
    DEPLOYMENT_KEY_DIRECTORY,
    INFO,
    KEY_SCHEMA_PRIVATE_KEY,
)
from autonomy.deploy.generators.docker_compose.templates import (
    ABCI_NODE_TEMPLATE,
    ACN_NODE_TEMPLATE,
    DOCKER_COMPOSE_TEMPLATE,
    HARDHAT_NODE_TEMPLATE,
    TENDERMINT_CONFIG_TEMPLATE,
    TENDERMINT_NODE_TEMPLATE,
)


# We will add one ACN and hardhat nodes at the top with IP being 192.167.11.2
# and 192.167.11.3 so we will start from 192.167.11.4 for abci and tendermint nodes
N_RESERVED_IP_ADDRESSES = 4


def build_tendermint_node_config(
    node_id: int,
    dev_mode: bool = False,
    log_level: str = INFO,
) -> str:
    """Build tendermint node config for docker compose."""

    config = TENDERMINT_NODE_TEMPLATE.format(
        node_id=node_id,
        localnet_address_postfix=node_id + N_RESERVED_IP_ADDRESSES,
        localnet_port_range=node_id,
        log_level=log_level,
        tendermint_image_name=TENDERMINT_IMAGE_NAME,
        tendermint_image_version=TENDERMINT_IMAGE_VERSION,
    )

    if dev_mode:
        config += "      - ./persistent_data/tm_state:/tm_state:Z"
        config = config.replace("DEV_MODE=0", "DEV_MODE=1")

    return config


def build_agent_config(  # pylint: disable=too-many-arguments
    node_id: int,
    number_of_agents: int,
    agent_vars: Dict,
    runtime_image: str,
    dev_mode: bool = False,
    package_dir: Path = Path.cwd().absolute() / "packages",
    open_aea_dir: Path = Path.home().absolute() / "open-aea",
    open_autonomy_dir: Path = Path.home().absolute() / "open-autonomy",
) -> str:
    """Build agent config."""

    agent_vars_string = "\n".join([f"      - {k}={v}" for k, v in agent_vars.items()])
    config = ABCI_NODE_TEMPLATE.format(
        node_id=node_id,
        agent_vars=agent_vars_string,
        localnet_address_postfix=node_id + number_of_agents + N_RESERVED_IP_ADDRESSES,
        runtime_image=runtime_image,
    )

    if dev_mode:
        config += "      - ./persistent_data/benchmarks:/benchmarks:Z\n"
        config += (
            "      - ./persistent_data/venvs:/home/ubuntu/.local/share/virtualenvs:Z\n"
        )
        config += f"      - {package_dir}:/home/ubuntu/packages:rw\n"
        config += f"      - {open_aea_dir}:/open-aea\n"
        config += f"      - {open_autonomy_dir}:/open-autonomy\n"

    return config


class DockerComposeGenerator(BaseDeploymentGenerator):
    """Class to automate the generation of Deployments."""

    output_name: str = DOCKER_COMPOSE_YAML
    deployment_type: str = "docker-compose"

    def generate_config_tendermint(self) -> "DockerComposeGenerator":
        """Generate the command to configure tendermint testnet."""

        hosts = (
            " \\\n".join(
                [
                    f"--hostname=node{k}"
                    for k in range(self.service_spec.service.number_of_agents)
                ]
            ),
        )
        self.tendermint_job_config = TENDERMINT_CONFIG_TEMPLATE.format(
            validators=self.service_spec.service.number_of_agents, hosts=hosts
        )
        client = from_env()
        image = f"{TENDERMINT_IMAGE_NAME}:{TENDERMINT_IMAGE_VERSION}"

        run_log = client.containers.run(
            image=image,
            volumes={f"{self.build_dir}/nodes": {"bind": "/tendermint", "mode": "z"}},
            entrypoint=self.tendermint_job_config,
        )
        print(run_log.decode())

        return self

    def generate(
        self,
        image_version: Optional[str] = None,
        use_hardhat: bool = False,
        use_acn: bool = False,
    ) -> "DockerComposeGenerator":
        """Generate the new configuration."""

        image_version = image_version or self.service_spec.service.agent.hash
        if self.dev_mode:
            image_version = "dev"

        agent_vars = self.service_spec.generate_agents()
        runtime_image = OAR_IMAGE.format(
            agent=self.service_spec.service.agent.name,
            version=image_version,
        )

        agents = "".join(
            [
                build_agent_config(
                    node_id=i,
                    number_of_agents=self.service_spec.service.number_of_agents,
                    runtime_image=runtime_image,
                    agent_vars=agent_vars[i],
                    dev_mode=self.dev_mode,
                    package_dir=self.packages_dir,
                    open_aea_dir=self.open_aea_dir,
                    open_autonomy_dir=self.open_autonomy_dir,
                )
                for i in range(self.service_spec.service.number_of_agents)
            ]
        )
        tendermint_nodes = "".join(
            [
                build_tendermint_node_config(
                    node_id=i,
                    dev_mode=self.dev_mode,
                    log_level=self.service_spec.log_level,
                )
                for i in range(self.service_spec.service.number_of_agents)
            ]
        )

        hardhat_node = ""
        if use_hardhat:
            hardhat_node = HARDHAT_NODE_TEMPLATE.format(
                hardhat_image_name=HARDHAT_IMAGE_NAME,
                hardhat_image_version=HARDHAT_IMAGE_VERSION,
            )

        acn_node = ""
        if use_acn:
            acn_node = ACN_NODE_TEMPLATE.format(
                acn_image_name=ACN_IMAGE_NAME,
                acn_image_version=ACN_IMAGE_VERSION,
            )

        self.output = DOCKER_COMPOSE_TEMPLATE.format(
            abci_nodes=agents,
            tendermint_nodes=tendermint_nodes,
            hardhat_node=hardhat_node,
            acn_node=acn_node,
        )

        return self

    def populate_private_keys(
        self,
    ) -> "DockerComposeGenerator":
        """Populate the private keys to the build directory for docker-compose mapping."""
        for x in range(self.service_spec.service.number_of_agents):
            path = (
                self.build_dir
                / DEPLOYMENT_KEY_DIRECTORY
                / DEPLOYMENT_AGENT_KEY_DIRECTORY_SCHEMA.format(agent_n=x)
            )
            path.mkdir()
            with open(
                path / DEFAULT_PRIVATE_KEY_FILE, "w", encoding=DEFAULT_ENCODING
            ) as f:
                f.write(str(self.service_spec.keys[x][KEY_SCHEMA_PRIVATE_KEY]))
        return self<|MERGE_RESOLUTION|>--- conflicted
+++ resolved
@@ -25,14 +25,11 @@
 from docker import from_env
 
 from autonomy.constants import (
-<<<<<<< HEAD
-    DOCKER_COMPOSE_YAML,
-=======
     ACN_IMAGE_NAME,
     ACN_IMAGE_VERSION,
+    DOCKER_COMPOSE_YAML,
     HARDHAT_IMAGE_NAME,
     HARDHAT_IMAGE_VERSION,
->>>>>>> a9ac95ca
     OAR_IMAGE,
     TENDERMINT_IMAGE_NAME,
     TENDERMINT_IMAGE_VERSION,
