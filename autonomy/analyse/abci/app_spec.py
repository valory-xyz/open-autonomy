# -*- coding: utf-8 -*-
# ------------------------------------------------------------------------------
#
#   Copyright 2022 Valory AG
#
#   Licensed under the Apache License, Version 2.0 (the "License");
#   you may not use this file except in compliance with the License.
#   You may obtain a copy of the License at
#
#       http://www.apache.org/licenses/LICENSE-2.0
#
#   Unless required by applicable law or agreed to in writing, software
#   distributed under the License is distributed on an "AS IS" BASIS,
#   WITHOUT WARRANTIES OR CONDITIONS OF ANY KIND, either express or implied.
#   See the License for the specific language governing permissions and
#   limitations under the License.
#
# ------------------------------------------------------------------------------
"""Generates the specification for a given ABCI app in YAML/JSON/Mermaid format."""


import importlib
import inspect
import json
import logging
import re
import sys
<<<<<<< HEAD
from collections import defaultdict, deque
=======
import textwrap
from collections import OrderedDict, defaultdict, deque
>>>>>>> af283cfc
from itertools import product
from pathlib import Path
from typing import Any, Dict, List, Set, TextIO, Tuple

import yaml


EVENT_PATTERN = re.compile(r"Event\.(\w+)", re.DOTALL)


class DFASpecificationError(Exception):
    """Simple class to raise errors when parsing a DFA."""


class DFA:
    """Simple specification of a deterministic finite automaton (DFA)."""

    class OutputFormats:  # pylint: disable=too-few-public-methods
        """Output formats."""

        JSON = "json"
        YAML = "yaml"
        MERMAID = "mermaid"
        ALL = (JSON, YAML, MERMAID)

    def __init__(
        self,
        label: str,
        states: Set[str],
        default_start_state: str,
        start_states: Set[str],
        final_states: Set[str],
        alphabet_in: Set[str],
        transition_func: Dict[Tuple[str, str], str],
    ):  # pylint: disable=too-many-arguments
        """Initialize DFA object."""
        transition_func_in_states, transition_func_alphabet_in = map(
            set, zip(*transition_func.keys())
        )

        transition_func_states = transition_func_in_states.copy()
        transition_func_states.update(transition_func.values())  # type: ignore

        reachable_states = DFA._get_reachable_states(start_states, transition_func)
        unreachable_states = states - reachable_states

        error_strings = []
        if unreachable_states:
            error_strings.append(
                f" - DFA spec. contains unreachable states: {unreachable_states}."
            )
        if not transition_func_states.issubset(states):
            error_strings.append(
                f" - Transition function contains unexpected states: {transition_func_states-states}."  # type: ignore
            )
        if not transition_func_alphabet_in.issubset(alphabet_in):
            error_strings.append(
                " - Transition function contains unexpected input symbols: "
                f"{transition_func_alphabet_in-alphabet_in}."  # type: ignore
            )
        if not alphabet_in.issubset(transition_func_alphabet_in):
            error_strings.append(
                f" - Unused input symbols: {alphabet_in-transition_func_alphabet_in}."  # type: ignore
            )
        if default_start_state not in start_states:
            error_strings.append(" - Default start state is not in start states set.")
        if not start_states.issubset(states):
            error_strings.append(
                f" - Start state set contains unexpected states: {start_states-states}."
            )
        if not final_states.issubset(states):
            error_strings.append(
                f" - Final state set contains unexpected states: {final_states-states}."
            )
        if start_states & final_states:
            error_strings.append(
                f" - Final state set contains start states: {start_states & final_states}."
            )
        if transition_func_in_states & final_states:
            error_strings.append(
                f" - Transitions out from final states: {transition_func_in_states & final_states}."
            )

        if len(error_strings) > 0:
            raise DFASpecificationError(
                "DFA spec. has the following issues:\n" + "\n".join(error_strings)
            )

        self.label = label
        self.states = states
        self.default_start_state = default_start_state
        self.start_states = start_states
        self.final_states = final_states
        self.alphabet_in = alphabet_in
        self.transition_func = transition_func

    def is_transition_func_total(self) -> bool:
        """
        Outputs True if the transition function of the DFA is total.

        A transition function is total when it explicitly defines all the transitions
        for all the possible pairs (state, input_symbol). By convention, when a transition
        (state, input_symbol) is not defined for a certain input_symbol, it will be
        automatically regarded as a self-transition to the same state.

        :return: True if the transition function is total. False otherwise.
        """
        return set(product(self.states, self.alphabet_in)) == set(
            self.transition_func.keys()
        )

    def get_transitions(self, input_sequence: List[str]) -> List[str]:
        """Runs the DFA given the input sequence of symbols, and outputs the list of state transitions."""
        state = self.default_start_state
        transitions = [state]
        for t in input_sequence:
            if t not in self.alphabet_in:
                logging.warning(
                    f"Input sequence contains a symbol {t} (ignored) "
                    f"not belonging to the DFA alphabet {self.alphabet_in}."
                )
            else:
                state = self.transition_func.get((state, t), state)
                transitions.append(state)
        return transitions

    def __eq__(self, other: object) -> bool:
        """Compares two DFAs"""
        if not isinstance(other, DFA):
            return NotImplemented  # Try reflected operation
        return self.__dict__ == other.__dict__

    def dump(self, file: Path, output_format: str = "yaml") -> None:
        """Dumps this DFA spec. to a file in YAML/JSON/Mermaid format."""

        dumper = getattr(self, f"dump_{output_format}")
        with open(file, "w+", encoding="utf-8") as fp:
            dumper(fp)

    def dump_json(self, fp: TextIO) -> None:
        """Dump to a json file."""
        json.dump(self.generate(), fp, indent=4)

    def dump_yaml(self, fp: TextIO) -> None:
        """Dump to a yaml file."""
        yaml.safe_dump(self.generate(), fp, indent=4)

    def dump_mermaid(self, fp: TextIO) -> None:
        """Dumps this DFA spec. to a file in Mermaid format."""
        print("stateDiagram-v2", file=fp)

        aux_map: Dict[Tuple[str, str], Set[str]] = {}
        for (s1, t), s2 in self.transition_func.items():
            aux_map.setdefault((s1, s2), set()).add(t)

        # A small optimization to make the output nicer:
        # (1) First, print the arrows that start from a start_state.
        for (s1, s2), t_set in aux_map.items():
            if s1 in self.start_states:
                print(
                    f"    {s1} --> {s2}: <center>{'<br />'.join(t_set)}</center>",
                    file=fp,
                )

        # (2) Then, print the rest of the arrows.
        for (s1, s2), t_set in aux_map.items():
            if s1 not in self.start_states:
                print(
                    f"    {s1} --> {s2}: <center>{'<br />'.join(t_set)}</center>",
                    file=fp,
                )

    def generate(self) -> Dict[str, Any]:
        """Retrieves an exportable representation for YAML/JSON dump of this DFA."""
        dfa_export: Dict[str, Any] = {}
        for k, v in self.__dict__.items():
            if isinstance(v, Set):
                dfa_export[k] = sorted(v)
            elif isinstance(v, Dict):
                dfa_export[k] = dict(
                    OrderedDict(
                        [(str(k2).replace("'", ""), v2) for k2, v2 in v.items()]
                    )
                )
            else:
                dfa_export[k] = v
        return dfa_export

    @classmethod
    def _get_reachable_states(
        cls,
        start_states: Set[str],
        transition_func: Dict[Tuple[str, str], str],
    ) -> Set[str]:
        """Performs a BFS-like search returning the reachable set of states departing from the set of start states."""

        graph: Dict[str, Set[str]] = defaultdict(set)
        for (s1, _), s2 in transition_func.items():
            graph[s1].add(s2)

        visited: Set[str] = start_states.copy()
        queue = deque(start_states)

        while queue:
            s = queue.popleft()

            for neighbour in graph[s]:
                if neighbour not in visited:
                    visited.add(neighbour)
                    queue.append(neighbour)

        return visited

    @classmethod
    def _norep_list_to_set(cls, lst: List[str]) -> Set[str]:
        """Converts a list to a set and ensures that it does not contain repetitions."""
        if not isinstance(lst, List):
            raise DFASpecificationError(f"DFA spec. object {lst} is not of type List.")
        if len(lst) != len(set(lst)):
            raise DFASpecificationError(
                f"DFA spec. List {lst} contains repeated values."
            )
        return set(lst)

    @classmethod
    def _str_to_tuple(cls, k: str) -> Tuple[str, str]:
        """Converts a string in format "(a, b)" to a tuple ("a", "b")."""
        match = re.search(r"\((\w*),\s(\w*)\)", k, re.DOTALL)

        if match is None:
            raise DFASpecificationError(
                f"DFA spec. JSON file contains an invalid transition function key: {k}."
            )

        return match.group(1), match.group(2)

    @classmethod
    def load(cls, fp: TextIO, input_format: str = "yaml") -> "DFA":
        """Loads a DFA JSON specification from file."""

        if input_format == "json":
            dfa_simple = json.load(fp)
        elif input_format == "yaml":
            dfa_simple = yaml.safe_load(fp)
        else:
            raise ValueError(f"Unrecognized input format {input_format}.")

        try:
            label = dfa_simple.pop("label")
            states = DFA._norep_list_to_set(dfa_simple.pop("states"))
            default_start_state = dfa_simple.pop("default_start_state")
            start_states = DFA._norep_list_to_set(dfa_simple.pop("start_states"))
            final_states = DFA._norep_list_to_set(dfa_simple.pop("final_states"))
            alphabet_in = DFA._norep_list_to_set(dfa_simple.pop("alphabet_in"))
            transition_func = {
                DFA._str_to_tuple(k): v
                for k, v in dfa_simple.pop("transition_func").items()
            }
        except KeyError as ke:
            raise DFASpecificationError("DFA spec. JSON file missing key.") from ke

        if len(dfa_simple) != 0:
            raise DFASpecificationError(
                f"DFA spec. JSON file contains unexpected objects: {dfa_simple.keys()}."
            )

        return cls(
            label,
            states,
            default_start_state,
            start_states,
            final_states,
            alphabet_in,
            transition_func,
        )

    @classmethod
    def abci_to_dfa(cls, abci_app_cls: Any, label: str = "") -> "DFA":
        """Translates an AbciApp class into a DFA."""

        trf = abci_app_cls.transition_function

        label = (
            label
            if label != ""
            else abci_app_cls.__module__ + "." + abci_app_cls.__name__
        )
        default_start_state = abci_app_cls.initial_round_cls.__name__
        start_states = DFA._norep_list_to_set(
            [s.__name__ for s in abci_app_cls.initial_states]
        )
        start_states = start_states if start_states else {default_start_state}
        final_states = DFA._norep_list_to_set(
            [s.__name__ for s in abci_app_cls.final_states]
        )
        states = (
            DFA._norep_list_to_set([k.__name__ for k in trf])
            | {s.__name__ for k in trf for s in trf[k].values()}
            | start_states
            | final_states
        )
        alphabet_in = {str(s).rsplit(".", 1)[1] for k in trf for s in trf[k].keys()}
        transition_func = {
            (k.__name__, str(s).rsplit(".", 1)[1]): trf[k][s].__name__
            for k in trf
            for s in trf[k]
        }
        transition_func = OrderedDict(sorted(transition_func.items()))
        return cls(
            label,
            states,
            default_start_state,
            start_states,
            final_states,
            alphabet_in,
            transition_func,
        )


def _check_unreferenced_events(abci_app_cls: Any) -> None:
    """Checks for unreferenced events in the AbciApp.

    Checks that events defined in the AbciApp transition function are referenced
    in the source code of the corresponding rounds or their superclasses. Note that
    the function simply checks references in the "raw" source code of the rounds and
    their (non builtin) superclasses. Therefore, it does not do any kind of static
    analysis on the source code, nor checks for actual reachability of a return
    statement returning such events.

    :param abci_app_cls: AbciApp to check unreferenced events.
    :raises DFASpecificationError: If there are unreferenced events in the AbciApp.
    """

    error_strings = []
    timeout_events = {k.name for k in abci_app_cls.event_to_timeout.keys()}

    for round_cls, round_transitions in abci_app_cls.transition_function.items():
        trf_events = {
            str(e).rsplit(".", 1)[1] for e in round_transitions
        } - timeout_events
        referenced_events = set()

        for base in filter(
            lambda x: x.__class__.__module__ != "builtins",
            inspect.getmro(round_cls),
        ):
            src = textwrap.dedent(inspect.getsource(base))
            referenced_events.update(EVENT_PATTERN.findall(src))

        if trf_events.symmetric_difference(referenced_events):
            error_strings.append(
                f" - {round_cls.__name__}: transition function events {trf_events} "
                f"do not match referenced events {referenced_events}."
            )

    if len(error_strings) > 0:
        raise DFASpecificationError(
            f"{abci_app_cls} ABCI App has the following issues:\n"
            + "\n".join(error_strings)
        )


class SpecCheck:
    """Class to represent abci spec checks."""

    @staticmethod
    def check_one(informat: str, infile: str, classfqn: str) -> bool:
        """Check for one."""

        print(f"Checking : {classfqn}")
        module_name, class_name = classfqn.rsplit(".", 1)
        module = importlib.import_module(module_name)
        if not hasattr(module, class_name):
            raise Exception(f'Class "{class_name}" is not in "{module_name}".')

        abci_app_cls = getattr(module, class_name)
        dfa1 = DFA.abci_to_dfa(abci_app_cls, classfqn)

        with open(infile, "r", encoding="utf-8") as fp:
            dfa2 = DFA.load(fp, informat)

        _check_unreferenced_events(abci_app_cls)

        return dfa1 == dfa2

    @classmethod
    def check_all(cls, packages_dir: Path) -> None:
        """Check all the available definitions."""

        did_not_match = []
        fsm_specifications = sorted(
            [
                *packages_dir.glob("**/fsm_specification.yaml"),
                *packages_dir.glob("**/fsm_specification_composition.yaml"),
            ]
        )
        for spec_file in fsm_specifications:
            with open(str(spec_file), mode="r", encoding="utf-8") as fp:
                specs = yaml.safe_load(fp)
                if not cls.check_one(
                    informat="yaml", infile=str(spec_file), classfqn=specs.get("label")
                ):
                    did_not_match.append(f"{specs.get('label')} - {str(spec_file)}")

        if len(did_not_match) > 0:
            print("\nSpecifications did not match for following definitions.\n")
            print("\n".join(did_not_match))
            sys.exit(1)

        print("Check successful.")<|MERGE_RESOLUTION|>--- conflicted
+++ resolved
@@ -25,12 +25,8 @@
 import logging
 import re
 import sys
-<<<<<<< HEAD
-from collections import defaultdict, deque
-=======
 import textwrap
 from collections import OrderedDict, defaultdict, deque
->>>>>>> af283cfc
 from itertools import product
 from pathlib import Path
 from typing import Any, Dict, List, Set, TextIO, Tuple
