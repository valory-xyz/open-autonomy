--- conflicted
+++ resolved
@@ -62,14 +62,9 @@
     "hexbytes",
     "jsonschema<4.4.0,>=4.3.0",
     "protobuf<4.25.0,>=4.21.6",
-<<<<<<< HEAD
     "gql>=3.5.0,<4",
     "requests-toolbelt>=1.0.0,<2",  # Required for graphql client
-=======
-    "gql==3.5.0",
     "requests<2.31.2,>=2.28.1",
-    "requests-toolbelt==1.0.0",  # Required for graphql client
->>>>>>> 6b406d78
     "aiohttp<4.0.0,>=3.8.5",
     "typing_extensions>=3.10.0.2",
 ]
