#!/usr/bin/env python3
# -*- coding: utf-8 -*-
# ------------------------------------------------------------------------------
#
#   Copyright 2021-2024 Valory AG
#
#   Licensed under the Apache License, Version 2.0 (the "License");
#   you may not use this file except in compliance with the License.
#   You may obtain a copy of the License at
#
#       http://www.apache.org/licenses/LICENSE-2.0
#
#   Unless required by applicable law or agreed to in writing, software
#   distributed under the License is distributed on an "AS IS" BASIS,
#   WITHOUT WARRANTIES OR CONDITIONS OF ANY KIND, either express or implied.
#   See the License for the specific language governing permissions and
#   limitations under the License.
#
# ------------------------------------------------------------------------------

import os
import re
from typing import Dict

from setuptools import find_packages, setup  # type: ignore


PACKAGE_NAME = "autonomy"
here = os.path.abspath(os.path.dirname(__file__))


def get_all_extras() -> Dict:
    cli_deps = [
<<<<<<< HEAD
        "click>=8.0.2,<9",
        "open-aea-cli-ipfs>=1.51.0,<2",
        "texttable>=1.6.7,<2",
=======
        "click>=8.1.0,<9",
        "open-aea-cli-ipfs==1.53.0",
        "texttable==1.6.7",
>>>>>>> 2db5c40e
        "python-dotenv>=0.14.5,<0.22.0",
        "pytest>=7.0.0,<7.3.0",
        "coverage>=6.4.4,<8.0.0",
    ]

    extras = {
        "cli": cli_deps,
    }

    # add "all" extras
    extras["all"] = list(set(dep for e in extras.values() for dep in e))
    return extras


all_extras = get_all_extras()


base_deps = [
    "Flask>=2.0.2,<3.0.0",
<<<<<<< HEAD
    "open-aea[all]>=1.51.0,<2",
=======
    "open-aea[all]==1.53.0",
>>>>>>> 2db5c40e
    "watchdog>=2.1.6",
    "pytest>=7.2.1,<8",
    "valory-docker-compose==1.29.3",
    "werkzeug>=2.0.3,<3",
    "docker>=6.1.2",
    "hexbytes",
    "jsonschema<4.4.0,>=4.3.0",
    "protobuf<4.25.0,>=4.21.6",
    "gql>=3.5.0,<4",
    "requests-toolbelt>=1.0.0,<2",  # Required for graphql client
    "aiohttp<4.0.0,>=3.8.5",
    "typing_extensions>=3.10.0.2",
]
base_deps.extend(all_extras["cli"])

here = os.path.abspath(os.path.dirname(__file__))
about: Dict[str, str] = {}
with open(os.path.join(here, PACKAGE_NAME, "__version__.py"), "r") as f:
    exec(f.read(), about)


def parse_readme():
    with open("README.md", "r") as f:
        readme = f.read()

    # replace relative links of images
    raw_url_root = "https://raw.githubusercontent.com/valory-xyz/open-autonomy/main/"
    replacement = raw_url_root + r"\g<0>"
    readme = re.sub(r"(?<=<img src=\")(/.*)(?=\")", replacement, readme, re.DOTALL)
    return "\n".join([readme])


if __name__ == "__main__":
    setup(
        name=about["__title__"],
        description=about["__description__"],
        version=about["__version__"],
        author=about["__author__"],
        url=about["__url__"],
        long_description=parse_readme(),
        long_description_content_type="text/markdown",
        package_data={
            "autonomy": [
                "py.typed",
                "data/*",
                "data/Dockerfiles/agent/*",
                "data/Dockerfiles/dev/*",
                "data/Dockerfiles/hardhat/*",
                "data/Dockerfiles/tendermint/*",
                "data/contracts/*",
                "data/contracts/registries_manager/*",
                "data/contracts/registries_manager/build/*",
                "data/contracts/component_registry/*",
                "data/contracts/component_registry/build/*",
                "data/contracts/service_registry/*",
                "data/contracts/service_registry/build/*",
                "data/contracts/service_registry/tests/*",
                "data/contracts/agent_registry/*",
                "data/contracts/agent_registry/build/*",
                "data/contracts/service_manager/*",
                "data/contracts/service_manager/build/*",
                "test_tools/data/*",
            ],
        },
        packages=find_packages(include=["autonomy*"]),
        classifiers=[
            "Environment :: Console",
            "Environment :: Web Environment",
            "Development Status :: 2 - Pre-Alpha",
            "Intended Audience :: Developers",
            "License :: OSI Approved :: Apache Software License",
            "Natural Language :: English",
            "Operating System :: MacOS",
            "Operating System :: Microsoft",
            "Operating System :: Unix",
            "Programming Language :: Python :: 3.8",
            "Programming Language :: Python :: 3.9",
            "Programming Language :: Python :: 3.10",
            "Programming Language :: Python :: 3.11",
            "Topic :: Communications",
            "Topic :: Internet",
            "Topic :: Scientific/Engineering",
            "Topic :: Software Development",
            "Topic :: System",
        ],
        install_requires=base_deps,
        tests_require=["tox"],
        extras_require=all_extras,
        entry_points={"console_scripts": ["autonomy=autonomy.cli:cli"]},
        zip_safe=False,
        include_package_data=True,
        license=about["__license__"],
        python_requires=">=3.8",
        keywords="autonomy open-autonomy aea open-aea autonomous-economic-agents agent-framework multi-agent-systems multi-agent cryptocurrency cryptocurrencies dezentralized dezentralized-network",
        project_urls={
            "Bug Reports": "https://github.com/valory-xyz/open-autonomy/issues",
            "Source": "https://github.com/valory/open-autonomy",
        },
<<<<<<< HEAD
    )
=======
    )



>>>>>>> 2db5c40e
<|MERGE_RESOLUTION|>--- conflicted
+++ resolved
@@ -31,15 +31,9 @@
 
 def get_all_extras() -> Dict:
     cli_deps = [
-<<<<<<< HEAD
         "click>=8.0.2,<9",
-        "open-aea-cli-ipfs>=1.51.0,<2",
+        "open-aea-cli-ipfs>=1.53.0,<2",
         "texttable>=1.6.7,<2",
-=======
-        "click>=8.1.0,<9",
-        "open-aea-cli-ipfs==1.53.0",
-        "texttable==1.6.7",
->>>>>>> 2db5c40e
         "python-dotenv>=0.14.5,<0.22.0",
         "pytest>=7.0.0,<7.3.0",
         "coverage>=6.4.4,<8.0.0",
@@ -59,11 +53,7 @@
 
 base_deps = [
     "Flask>=2.0.2,<3.0.0",
-<<<<<<< HEAD
-    "open-aea[all]>=1.51.0,<2",
-=======
-    "open-aea[all]==1.53.0",
->>>>>>> 2db5c40e
+    "open-aea[all]>=1.53.0,<2",
     "watchdog>=2.1.6",
     "pytest>=7.2.1,<8",
     "valory-docker-compose==1.29.3",
@@ -162,11 +152,4 @@
             "Bug Reports": "https://github.com/valory-xyz/open-autonomy/issues",
             "Source": "https://github.com/valory/open-autonomy",
         },
-<<<<<<< HEAD
-    )
-=======
-    )
-
-
-
->>>>>>> 2db5c40e
+    )