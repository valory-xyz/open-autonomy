#!/usr/bin/env python3
# -*- coding: utf-8 -*-
# ------------------------------------------------------------------------------
#
#   Copyright 2021 Valory AG
#
#   Licensed under the Apache License, Version 2.0 (the "License");
#   you may not use this file except in compliance with the License.
#   You may obtain a copy of the License at
#
#       http://www.apache.org/licenses/LICENSE-2.0
#
#   Unless required by applicable law or agreed to in writing, software
#   distributed under the License is distributed on an "AS IS" BASIS,
#   WITHOUT WARRANTIES OR CONDITIONS OF ANY KIND, either express or implied.
#   See the License for the specific language governing permissions and
#   limitations under the License.
#
# ------------------------------------------------------------------------------

import os
import platform
import re
from typing import Dict

from setuptools import find_packages, setup  # type: ignore


PACKAGE_NAME = "autonomy"
here = os.path.abspath(os.path.dirname(__file__))


def get_all_extras() -> Dict:
    cli_deps = [
        "click==8.0.2",
<<<<<<< HEAD
        "open-aea-cli-ipfs==1.34.0",
        "open-aea-ledger-ethereum-hwi==1.34.0",
=======
        "open-aea-cli-ipfs==1.33.0",
        "open-aea-ledger-ethereum-hwi==1.33.0",
        "python-dotenv>=0.14.0,<0.18.0",
>>>>>>> 9fc85bdc
    ]

    extras = {
        "cli": cli_deps,
    }

    # add "all" extras
    extras["all"] = list(set(dep for e in extras.values() for dep in e))
    return extras


all_extras = get_all_extras()


base_deps = [
    "Flask>=2.0.2,<3.0.0",
    "open-aea[all]==1.34.0",
    "pandas<1.4,>=1.3.4",
    "watchdog >=2.1.6",
    "pytest==7.2.1",
    "open-aea-ledger-ethereum==1.34.0",
    "docker-compose==1.29.2",
    "werkzeug==2.0.3",
    "docker==6.0.0",
]
base_deps.extend(all_extras["cli"])

here = os.path.abspath(os.path.dirname(__file__))
about: Dict[str, str] = {}
with open(os.path.join(here, PACKAGE_NAME, "__version__.py"), "r") as f:
    exec(f.read(), about)


def parse_readme():
    with open("README.md", "r") as f:
        readme = f.read()

    # replace relative links of images
    raw_url_root = "https://raw.githubusercontent.com/valory-xyz/open-autonomy/main/"
    replacement = raw_url_root + r"\g<0>"
    readme = re.sub(r"(?<=<img src=\")(/.*)(?=\")", replacement, readme, re.DOTALL)
    return "\n".join([readme])


if __name__ == "__main__":
    setup(
        name=about["__title__"],
        description=about["__description__"],
        version=about["__version__"],
        author=about["__author__"],
        url=about["__url__"],
        long_description=parse_readme(),
        long_description_content_type="text/markdown",
        package_data={
            "autonomy": [
                "py.typed",
                "data/*",
                "data/Dockerfiles/agent/*",
                "data/Dockerfiles/dev/*",
                "data/Dockerfiles/hardhat/*",
                "data/Dockerfiles/tendermint/*",
                "data/contracts/*",
                "data/contracts/registries_manager/*",
                "data/contracts/registries_manager/build/*",
                "data/contracts/component_registry/*",
                "data/contracts/component_registry/build/*",
                "data/contracts/service_registry/*",
                "data/contracts/service_registry/build/*",
                "data/contracts/service_registry/tests/*",
                "data/contracts/agent_registry/*",
                "data/contracts/agent_registry/build/*",
                "data/contracts/service_manager/*",
                "data/contracts/service_manager/build/*",
                "test_tools/data/*",
            ],
        },
        packages=find_packages(include=["autonomy*"]),
        classifiers=[
            "Environment :: Console",
            "Environment :: Web Environment",
            "Development Status :: 2 - Pre-Alpha",
            "Intended Audience :: Developers",
            "License :: OSI Approved :: Apache Software License",
            "Natural Language :: English",
            "Operating System :: MacOS",
            "Operating System :: Microsoft",
            "Operating System :: Unix",
            "Programming Language :: Python :: 3.7",
            "Programming Language :: Python :: 3.8",
            "Programming Language :: Python :: 3.9",
            "Programming Language :: Python :: 3.10",
            "Topic :: Communications",
            "Topic :: Internet",
            "Topic :: Scientific/Engineering",
            "Topic :: Software Development",
            "Topic :: System",
        ],
        install_requires=base_deps,
        tests_require=["tox"],
        extras_require=all_extras,
        entry_points={"console_scripts": ["autonomy=autonomy.cli:cli"]},
        zip_safe=False,
        include_package_data=True,
        license=about["__license__"],
        python_requires=">=3.7",
        keywords="autonomy open-autonomy aea open-aea autonomous-economic-agents agent-framework multi-agent-systems multi-agent cryptocurrency cryptocurrencies dezentralized dezentralized-network",
        project_urls={
            "Bug Reports": "https://github.com/valory-xyz/open-autonomy/issues",
            "Source": "https://github.com/valory/open-autonomy",
        },
    )<|MERGE_RESOLUTION|>--- conflicted
+++ resolved
@@ -33,14 +33,9 @@
 def get_all_extras() -> Dict:
     cli_deps = [
         "click==8.0.2",
-<<<<<<< HEAD
         "open-aea-cli-ipfs==1.34.0",
         "open-aea-ledger-ethereum-hwi==1.34.0",
-=======
-        "open-aea-cli-ipfs==1.33.0",
-        "open-aea-ledger-ethereum-hwi==1.33.0",
         "python-dotenv>=0.14.0,<0.18.0",
->>>>>>> 9fc85bdc
     ]
 
     extras = {
