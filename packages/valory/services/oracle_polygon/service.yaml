--- conflicted
+++ resolved
@@ -7,11 +7,7 @@
 fingerprint:
   README.md: bafybeifqnvekc6s44wsczofdhofiozxekstjau2bk5yqfqvjuv4wzoopku
 fingerprint_ignore_patterns: []
-<<<<<<< HEAD
-agent: valory/oracle:0.1.0:QmcrtEojEU7x3Lpx1edkdM7asy2EUch4jvfb4wMM5SCEi5
-=======
 agent: valory/oracle:0.1.0:bafybeiemtseyrm33mk7wvm2xcahaovq7gdfcdf2ovt6o4ewi3x4z6ik74a
->>>>>>> af283cfc
 network: polygon
 number_of_agents: 4
 ---
@@ -35,7 +31,11 @@
       args:
         url: https://api.coingecko.com/api/v3/simple/price
         api_id: coingecko
-        parameters: '[["ids", "bitcoin"], ["vs_currencies", "usd"]]'
+        parameters:
+        - - ids
+          - bitcoin
+        - - vs_currencies
+          - usd
         response_key: bitcoin:usd
         headers: null
   - randomness_api:
@@ -83,7 +83,9 @@
       args:
         url: https://api.binance.com/api/v3/ticker/price
         api_id: binance
-        parameters: '[["symbol", "BTCUSDT"]]'
+        parameters:
+        - - symbol
+          - BTCUSDT
         response_key: price
         headers: null
   - randomness_api:
