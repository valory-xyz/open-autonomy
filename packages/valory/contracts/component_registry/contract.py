# -*- coding: utf-8 -*-
# ------------------------------------------------------------------------------
#
#   Copyright 2022-2023 Valory AG
#
#   Licensed under the Apache License, Version 2.0 (the "License");
#   you may not use this file except in compliance with the License.
#   You may obtain a copy of the License at
#
#       http://www.apache.org/licenses/LICENSE-2.0
#
#   Unless required by applicable law or agreed to in writing, software
#   distributed under the License is distributed on an "AS IS" BASIS,
#   WITHOUT WARRANTIES OR CONDITIONS OF ANY KIND, either express or implied.
#   See the License for the specific language governing permissions and
#   limitations under the License.
#
# ------------------------------------------------------------------------------

"""This module contains the class to connect to the Service Registry contract."""

import logging
from typing import Any, Optional, cast

from aea.common import JSONLike
from aea.configurations.base import PublicId
from aea.contracts.base import Contract
from aea.crypto.base import LedgerApi


PUBLIC_ID = PublicId.from_str("valory/component_registry:0.1.0")

COMPONENT_UNIT_TYPE = 0
UNIT_HASH_PREFIX = "0x{metadata_hash}"

_logger = logging.getLogger(
    f"aea.packages.{PUBLIC_ID.author}.contracts.{PUBLIC_ID.name}.contract"
)


class ComponentRegistryContract(Contract):
    """The Service Registry contract."""

    contract_id = PUBLIC_ID

    @classmethod
    def get_raw_transaction(
        cls, ledger_api: LedgerApi, contract_address: str, **kwargs: Any
    ) -> Optional[JSONLike]:
        """Get the Safe transaction."""
        raise NotImplementedError

    @classmethod
    def get_raw_message(
        cls, ledger_api: LedgerApi, contract_address: str, **kwargs: Any
    ) -> Optional[bytes]:
        """Get raw message."""
        raise NotImplementedError

    @classmethod
    def get_state(
        cls, ledger_api: LedgerApi, contract_address: str, **kwargs: Any
    ) -> Optional[JSONLike]:
        """Get state."""
        raise NotImplementedError

    @classmethod
    def filter_token_id_from_emitted_events(
        cls,
        ledger_api: LedgerApi,
        contract_address: str,
        metadata_hash: str,
    ) -> Optional[int]:
        """Returns `CreateUnit` event filter."""

        contract_interface = cls.get_instance(
            ledger_api=ledger_api,
            contract_address=contract_address,
        )

        events = contract_interface.events.CreateUnit.createFilter(
            fromBlock="latest"
        ).get_all_entries()

<<<<<<< HEAD
    @classmethod
    def get_token_uri(
        cls,
        ledger_api: LedgerApi,
        contract_address: str,
        token_id: int,
    ) -> Iterable[Dict]:
        """Returns `CreateUnit` event filter."""

        contract_interface = cls.get_instance(
            ledger_api=ledger_api,
            contract_address=contract_address,
        )
        return contract_interface.functions.tokenURI(token_id).call()
=======
        for event in events:
            event_args = event["args"]
            if event_args["uType"] == COMPONENT_UNIT_TYPE:
                hash_bytes32 = cast(bytes, event_args["unitHash"]).hex()
                unit_hash_bytes = UNIT_HASH_PREFIX.format(
                    metadata_hash=hash_bytes32
                ).encode()
                metadata_hash_bytes = ledger_api.api.toBytes(text=metadata_hash)
                if unit_hash_bytes == metadata_hash_bytes:
                    return cast(int, event_args["unitId"])

        return None
>>>>>>> 6ac29f01
<|MERGE_RESOLUTION|>--- conflicted
+++ resolved
@@ -81,23 +81,6 @@
         events = contract_interface.events.CreateUnit.createFilter(
             fromBlock="latest"
         ).get_all_entries()
-
-<<<<<<< HEAD
-    @classmethod
-    def get_token_uri(
-        cls,
-        ledger_api: LedgerApi,
-        contract_address: str,
-        token_id: int,
-    ) -> Iterable[Dict]:
-        """Returns `CreateUnit` event filter."""
-
-        contract_interface = cls.get_instance(
-            ledger_api=ledger_api,
-            contract_address=contract_address,
-        )
-        return contract_interface.functions.tokenURI(token_id).call()
-=======
         for event in events:
             event_args = event["args"]
             if event_args["uType"] == COMPONENT_UNIT_TYPE:
@@ -110,4 +93,18 @@
                     return cast(int, event_args["unitId"])
 
         return None
->>>>>>> 6ac29f01
+
+    @classmethod
+    def get_token_uri(
+        cls,
+        ledger_api: LedgerApi,
+        contract_address: str,
+        token_id: int,
+    ) -> str:
+        """Returns `CreateUnit` event filter."""
+
+        contract_interface = cls.get_instance(
+            ledger_api=ledger_api,
+            contract_address=contract_address,
+        )
+        return contract_interface.functions.tokenURI(token_id).call()