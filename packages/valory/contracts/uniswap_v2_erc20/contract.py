# -*- coding: utf-8 -*-
# ------------------------------------------------------------------------------
#
#   Copyright 2021-2022 Valory AG
#
#   Licensed under the Apache License, Version 2.0 (the "License");
#   you may not use this file except in compliance with the License.
#   You may obtain a copy of the License at
#
#       http://www.apache.org/licenses/LICENSE-2.0
#
#   Unless required by applicable law or agreed to in writing, software
#   distributed under the License is distributed on an "AS IS" BASIS,
#   WITHOUT WARRANTIES OR CONDITIONS OF ANY KIND, either express or implied.
#   See the License for the specific language governing permissions and
#   limitations under the License.
#
# ------------------------------------------------------------------------------

"""This module contains the class to connect to a ERC20 contract."""
import logging
from typing import Any, List, Optional, cast

from aea.common import JSONLike
from aea.configurations.base import PublicId
from aea.contracts.base import Contract
from aea_ledger_ethereum import EthereumApi


PUBLIC_ID = PublicId.from_str("valory/uniswap_v2_erc20:0.1.0")

_logger = logging.getLogger(
    f"aea.packages.{PUBLIC_ID.author}.contracts.{PUBLIC_ID.name}.contract"
)


def snake_to_camel(string: str) -> str:
    """Convert snake_case to camelCase"""

    if "_" in string:
        camel_case = string.split("_")
        for i in range(1, len(camel_case)):
            camel_case[i] = camel_case[i][0].upper() + camel_case[i][1:]
        string = ("").join(camel_case)
    return string


# pylint: disable=too-many-arguments,invalid-name
class UniswapV2ERC20Contract(Contract):
    """The Uniswap V2 ERC-20 contract."""

    contract_id = PUBLIC_ID

    @classmethod
    def get_method_data(
        cls,
        ledger_api: EthereumApi,
        contract_address: str,
        method_name: str,
        **kwargs: Any,
    ) -> JSONLike:
        """
        Get a contract call encoded data.

        :param ledger_api: the ledger apis.
        :param contract_address: the contract address.
        :param method_name: the contract method name
        :param kwargs: the contract method args
        :return: the tx  # noqa: DAR202
        """
        instance = cls.get_instance(ledger_api, contract_address)

        # Ensure the method name and its arguments are camel-cased
        # to match the contract interface
        method_name = snake_to_camel(method_name)
        kwargs = {snake_to_camel(k): v for k, v in kwargs.items()}

        # Get an ordered argument list from the method's abi
        method = instance.get_function_by_name(method_name)
        input_names = [i["name"] for i in method.abi["inputs"]]
        args = [kwargs[i] for i in input_names]

        # Encode and return the contract call
        data = instance.encodeABI(fn_name=method_name, args=args)
        return {"data": bytes.fromhex(data[2:])}  # type: ignore

    @classmethod
    def approve(
        cls,
        ledger_api: EthereumApi,
        contract_address: str,
        spender_address: str,
        value: int,
        **kwargs: Any,
    ) -> Optional[JSONLike]:
        """Set the allowance for spender_address on behalf of sender_address."""
        contract_instance = cls.get_instance(ledger_api, contract_address)

        return ledger_api.build_transaction(
            contract_instance,
            "approve",
            method_args=dict(
                spender=spender_address,
                value=value,
            ),
            tx_args=kwargs,
        )

    @classmethod
    def transfer(
        cls,
        ledger_api: EthereumApi,
        contract_address: str,
        to_address: str,
        value: int,
        **tx_args: Any,
    ) -> Optional[JSONLike]:
        """Transfer funds from sender_address to to_address."""
        contract_instance = cls.get_instance(ledger_api, contract_address)

        return ledger_api.build_transaction(
            contract_instance,
            "transfer",
            method_args={
                "to": to_address,
                "value": value,
            },
            tx_args=tx_args,
        )

    @classmethod
    def transfer_from(
        cls,
        ledger_api: EthereumApi,
        contract_address: str,
        from_address: str,
        to_address: str,
        value: int,
        **tx_args: Any,
    ) -> Optional[JSONLike]:
        """As sender_address (third-party) transfer funds from from_address to to_address."""
        contract_instance = cls.get_instance(ledger_api, contract_address)

        return ledger_api.build_transaction(
            contract_instance,
            "transferFrom",
            method_args={
                "from": from_address,
                "to": to_address,
                "value": value,
            },
            tx_args=tx_args,
        )

    @classmethod
    def permit(
        cls,
        ledger_api: EthereumApi,
        contract_address: str,
        owner_address: str,
        spender_address: str,
        value: int,
        deadline: int,
        v: int,
        r: bytes,
        s: bytes,
        **kwargs: Any,
    ) -> Optional[JSONLike]:
        """Sets the allowance for a spender on behalf of owner where approval is granted via a signature. Sender can differ from owner."""
        contract_instance = cls.get_instance(ledger_api, contract_address)

        return ledger_api.build_transaction(
            contract_instance,
            "permit",
            method_args=dict(
                owner=owner_address,
                spender=spender_address,
                value=value,
                deadline=deadline,
                v=v,
                r=r,
                s=s,
            ),
            tx_args=kwargs,
        )

    @classmethod
    def allowance(
        cls,
        ledger_api: EthereumApi,
        contract_address: str,
        owner_address: str,
        spender_address: str,
    ) -> Optional[JSONLike]:
        """Gets the allowance for a spender."""
        contract_instance = cls.get_instance(ledger_api, contract_address)

        return ledger_api.contract_method_call(
            contract_instance=contract_instance,
            method_name="allowance",
            owner=owner_address,
            spender=spender_address,
        )

    @classmethod
    def balance_of(
        cls, ledger_api: EthereumApi, contract_address: str, owner_address: str
    ) -> Optional[JSONLike]:
        """Gets an account's balance."""
        contract_instance = cls.get_instance(ledger_api, contract_address)

        return ledger_api.contract_method_call(
            contract_instance=contract_instance,
            method_name="balanceOf",
            owner=owner_address,
        )

    @classmethod
<<<<<<< HEAD
    def get_transaction_transfer_logs(  # pylint: disable=too-many-arguments,too-many-locals
        cls,
        ledger_api: EthereumApi,
=======
    def get_transaction_transfer_logs(  # type: ignore  # pylint: disable=too-many-arguments,too-many-locals,unused-argument,arguments-differ
        cls,
        ledger_api: EthereumApi,
        contract_address: str,
>>>>>>> 01ddd33a
        tx_hash: str,
        target_address: Optional[str] = None,
    ) -> JSONLike:
        """
        Get all transfer events derived from a transaction.

        :param ledger_api: the ledger API object
<<<<<<< HEAD
=======
        :param contract_address: the address of the contract
>>>>>>> 01ddd33a
        :param tx_hash: the transaction hash
        :param target_address: optional address to filter tranfer events to just those that affect it
        :return: the verified status
        """
<<<<<<< HEAD
        transfer_logs: List = cast(
            List,
            cls.get_transaction_transfer_logs(ledger_api, tx_hash, target_address)[
                "logs"
            ],
        )

        transfer_logs = [
            {
                "from": log["args"]["from"],
                "to": log["args"]["to"],
                "value": log["args"]["value"],
                "token_address": log["address"],
            }
            for log in transfer_logs
        ]

        if target_address:
            transfer_logs = list(
                filter(
                    lambda log: target_address in (log["from"], log["to"]),  # type: ignore
                    transfer_logs,
                )
            )

        return dict(logs=transfer_logs)

    @classmethod
    def get_tx_transfered_amount(  # pylint: disable=too-many-arguments,too-many-locals
        cls,
        ledger_api: EthereumApi,
        tx_hash: str,
        token_address: str,
        source_address: Optional[str] = None,
        destination_address: Optional[str] = None,
    ) -> JSONLike:
        """
        Get the amount of a token transferred as a result of a transaction.

        :param ledger_api: the ledger API object
        :param tx_hash: the transaction hash
        :param token_address: the token's address
        :param source_address: the source address
        :param destination_address: the destination address
        :return: the incoming amount
        """

        transfer_logs: list = cls.get_transaction_transfer_logs(ledger_api, tx_hash)["logs"]  # type: ignore
=======
        transfer_logs_data: Optional[JSONLike] = super(
            UniswapV2ERC20Contract, cls
        ).get_transaction_transfer_logs(ledger_api, tx_hash, target_address)
        transfer_logs: List = []
>>>>>>> 01ddd33a

        if transfer_logs_data:

            transfer_logs = cast(
                List,
                transfer_logs_data["logs"],
            )

            transfer_logs = [
                {
                    "from": log["args"]["from"],
                    "to": log["args"]["to"],
                    "value": log["args"]["value"],
                    "token_address": log["address"],
                }
                for log in transfer_logs
            ]

            if target_address:
                transfer_logs = list(
                    filter(
                        lambda log: target_address in (log["from"], log["to"]),  # type: ignore
                        transfer_logs,
                    )
                )

        return dict(logs=transfer_logs)<|MERGE_RESOLUTION|>--- conflicted
+++ resolved
@@ -216,16 +216,10 @@
         )
 
     @classmethod
-<<<<<<< HEAD
-    def get_transaction_transfer_logs(  # pylint: disable=too-many-arguments,too-many-locals
-        cls,
-        ledger_api: EthereumApi,
-=======
     def get_transaction_transfer_logs(  # type: ignore  # pylint: disable=too-many-arguments,too-many-locals,unused-argument,arguments-differ
         cls,
         ledger_api: EthereumApi,
         contract_address: str,
->>>>>>> 01ddd33a
         tx_hash: str,
         target_address: Optional[str] = None,
     ) -> JSONLike:
@@ -233,69 +227,15 @@
         Get all transfer events derived from a transaction.
 
         :param ledger_api: the ledger API object
-<<<<<<< HEAD
-=======
         :param contract_address: the address of the contract
->>>>>>> 01ddd33a
         :param tx_hash: the transaction hash
         :param target_address: optional address to filter tranfer events to just those that affect it
         :return: the verified status
         """
-<<<<<<< HEAD
-        transfer_logs: List = cast(
-            List,
-            cls.get_transaction_transfer_logs(ledger_api, tx_hash, target_address)[
-                "logs"
-            ],
-        )
-
-        transfer_logs = [
-            {
-                "from": log["args"]["from"],
-                "to": log["args"]["to"],
-                "value": log["args"]["value"],
-                "token_address": log["address"],
-            }
-            for log in transfer_logs
-        ]
-
-        if target_address:
-            transfer_logs = list(
-                filter(
-                    lambda log: target_address in (log["from"], log["to"]),  # type: ignore
-                    transfer_logs,
-                )
-            )
-
-        return dict(logs=transfer_logs)
-
-    @classmethod
-    def get_tx_transfered_amount(  # pylint: disable=too-many-arguments,too-many-locals
-        cls,
-        ledger_api: EthereumApi,
-        tx_hash: str,
-        token_address: str,
-        source_address: Optional[str] = None,
-        destination_address: Optional[str] = None,
-    ) -> JSONLike:
-        """
-        Get the amount of a token transferred as a result of a transaction.
-
-        :param ledger_api: the ledger API object
-        :param tx_hash: the transaction hash
-        :param token_address: the token's address
-        :param source_address: the source address
-        :param destination_address: the destination address
-        :return: the incoming amount
-        """
-
-        transfer_logs: list = cls.get_transaction_transfer_logs(ledger_api, tx_hash)["logs"]  # type: ignore
-=======
         transfer_logs_data: Optional[JSONLike] = super(
             UniswapV2ERC20Contract, cls
         ).get_transaction_transfer_logs(ledger_api, tx_hash, target_address)
         transfer_logs: List = []
->>>>>>> 01ddd33a
 
         if transfer_logs_data:
 
