--- conflicted
+++ resolved
@@ -136,21 +136,9 @@
             _logger.error(
                 f"For chain_id {chain_id} expected {expected_address} and got {contract_address}."
             )
-<<<<<<< HEAD
-            return dict(verified=verified)
-        deployed_bytecode = ledger_api.api.eth.get_code(contract_address).to_0x_hex()
-        sha512_hash = hashlib.sha512(deployed_bytecode.encode("utf-8")).hexdigest()
-        verified = DEPLOYED_BYTECODE_MD5_HASH_BY_CHAIN_ID[chain_id] == sha512_hash
-        if not verified:  # pragma: nocover
-            _logger.error(
-                f"CONTRACT NOT VERIFIED! Contract address: {contract_address}, chain_id: {chain_id}."
-            )
-        return dict(verified=verified)
-=======
             return dict(verified=False)
 
         return dict(verified=True)
->>>>>>> 338fb3ed
 
     @classmethod
     def exists(
