--- conflicted
+++ resolved
@@ -20,10 +20,6 @@
   open-aea-ledger-ethereum:
     version: ==1.35.0
   open-aea-test-autonomy:
-<<<<<<< HEAD
-    version: ==0.10.6
+    version: ==0.10.7
   web3:
-    version: ==5.25.0
-=======
-    version: ==0.10.7
->>>>>>> 8c96cf8c
+    version: ==5.25.0