# -*- coding: utf-8 -*-
# ------------------------------------------------------------------------------
#
#   Copyright 2021-2022 Valory AG
#
#   Licensed under the Apache License, Version 2.0 (the "License");
#   you may not use this file except in compliance with the License.
#   You may obtain a copy of the License at
#
#       http://www.apache.org/licenses/LICENSE-2.0
#
#   Unless required by applicable law or agreed to in writing, software
#   distributed under the License is distributed on an "AS IS" BASIS,
#   WITHOUT WARRANTIES OR CONDITIONS OF ANY KIND, either express or implied.
#   See the License for the specific language governing permissions and
#   limitations under the License.
#
# ------------------------------------------------------------------------------

"""Tests for valory/liquidity_rebalancing_abci skill behaviours with Hardhat."""

# pylint: skip-file

import json
from copy import deepcopy
from pathlib import Path
from typing import Any, Dict, List, Optional, cast

import pytest
from aea.helpers.transaction.base import RawTransaction, State
from aea.skills.base import Handler
from aea_test_autonomy.docker.base import skip_docker_tests
from aea_test_autonomy.fixture_helpers import (  # pylint: unsed-import # noqa: F401
    ammnet_scope_class,
)
from web3 import Web3

from packages.valory.connections.ledger.tests.conftest import make_ledger_api_connection
from packages.valory.contracts.gnosis_safe.contract import SafeOperation
from packages.valory.protocols.contract_api import ContractApiMessage
from packages.valory.skills.abstract_round_abci.base import AbciAppDB
from packages.valory.skills.abstract_round_abci.test_tools.base import (
    FSMBehaviourBaseCase,
)
from packages.valory.skills.abstract_round_abci.test_tools.integration import (
    ExpectedContentType,
    ExpectedTypesType,
)
from packages.valory.skills.liquidity_rebalancing_abci.behaviours import (
    EnterPoolTransactionHashBehaviour,
    ExitPoolTransactionHashBehaviour,
    LiquidityRebalancingConsensusBehaviour,
    SAFE_TX_GAS_ENTER,
    SAFE_TX_GAS_EXIT,
    SAFE_TX_GAS_SWAP_BACK,
    SwapBackTransactionHashBehaviour,
    parse_tx_token_balance,
)
from packages.valory.skills.liquidity_rebalancing_abci.handlers import (
    ContractApiHandler,
    HttpHandler,
    LedgerApiHandler,
    SigningHandler,
)
from packages.valory.skills.liquidity_rebalancing_abci.rounds import (
    SynchronizedData as LiquidityRebalancingSynchronizedSata,
)
from packages.valory.skills.liquidity_rebalancing_abci.test_tools.integration import (
    AMMIntegrationBaseCase,
)
from packages.valory.skills.liquidity_rebalancing_abci.tests.test_behaviours import (
    A_WETH_POOL_ADDRESS,
    B_WETH_POOL_ADDRESS,
    DEFAULT_MINTER,
    LP_TOKEN_ADDRESS,
    TOKEN_A_ADDRESS,
    TOKEN_B_ADDRESS,
    WETH_ADDRESS,
    get_default_strategy,
)
from packages.valory.skills.transaction_settlement_abci.payload_tools import (
    hash_payload_to_hex,
)
from packages.valory.skills.transaction_settlement_abci.rounds import (
    SynchronizedData as TransactionSettlementSynchronizedSata,
)


PACKAGE_DIR = Path(__file__).parent.parent


class LiquidityRebalancingBehaviourBaseCase(FSMBehaviourBaseCase):
    """Base case for testing LiquidityRebalancing FSMBehaviour."""

    path_to_skill = PACKAGE_DIR
    behaviour: LiquidityRebalancingConsensusBehaviour
    ledger_handler: LedgerApiHandler
    http_handler: HttpHandler
    contract_handler: ContractApiHandler
    signing_handler: SigningHandler


@pytest.mark.usefixtures("ammnet_scope_class")
class LiquidityProvisionIntegrationBaseCase(
    LiquidityRebalancingBehaviourBaseCase, AMMIntegrationBaseCase
):
    """Base case for integration testing `LiquidityProvision` FSM Behaviour."""

    strategy: Dict
    multisend_contract_address: str = "0x2279B7A0a67DB372996a5FaB50D91eAA73d2eBe6"
    router_contract_address: str = "0xA51c1fc2f0D1a1b8494Ed1FE312d7C3a78Ed91C0"
    enter_nonce: int
    exit_nonce: int
    swap_back_nonce: int
    default_synchronized_data_hash: LiquidityRebalancingSynchronizedSata
    make_ledger_api_connection_callable = make_ledger_api_connection

<<<<<<< HEAD
    def setup(self, **kwargs: Any) -> None:  # type: ignore
=======
    @classmethod
    def setup_class(cls, **kwargs: Any) -> None:
>>>>>>> 74cb2178
        """Setup."""
        super().setup_class()

        self.multisend_data_enter = "8d80ff0a000000000000000000000000000000000000000000000000000000000000002000000000000000000000000000000000000000000000000000000000000005d600dc64a140aa3e981100a9beca4e685f962f0cf6c900000000000000000000000000000000000000000000000000000000000000000000000000000000000000000000000000000000000000000000000000000044095ea7b3000000000000000000000000a51c1fc2f0d1a1b8494ed1fe312d7c3a78ed91c0ffffffffffffffffffffffffffffffffffffffffffffffffffffffffffffffff00a51c1fc2f0d1a1b8494ed1fe312d7c3a78ed91c0000000000000000000000000000000000000000000000000000000000000000000000000000000000000000000000000000000000000000000000000000001048803dbee00000000000000000000000000000000000000000000000000000000000003e8000000000000000000000000000000000000000000000000000000000000271000000000000000000000000000000000000000000000000000000000000000a000000000000000000000000068fcdf52066cce5612827e872c45767e5a1f65510000000000000000000000000000000000000000000000000000000063b0beef0000000000000000000000000000000000000000000000000000000000000002000000000000000000000000dc64a140aa3e981100a9beca4e685f962f0cf6c90000000000000000000000000dcd1bf9a1b36ce34237eeafef220932846bcd8200a51c1fc2f0d1a1b8494ed1fe312d7c3a78ed91c0000000000000000000000000000000000000000000000000000000000000000000000000000000000000000000000000000000000000000000000000000001048803dbee00000000000000000000000000000000000000000000000000000000000003e8000000000000000000000000000000000000000000000000000000000000271000000000000000000000000000000000000000000000000000000000000000a000000000000000000000000068fcdf52066cce5612827e872c45767e5a1f65510000000000000000000000000000000000000000000000000000000063b0beef0000000000000000000000000000000000000000000000000000000000000002000000000000000000000000dc64a140aa3e981100a9beca4e685f962f0cf6c90000000000000000000000009a676e781a523b5d0c0e43731313a708cb607508000dcd1bf9a1b36ce34237eeafef220932846bcd8200000000000000000000000000000000000000000000000000000000000000000000000000000000000000000000000000000000000000000000000000000044095ea7b3000000000000000000000000a51c1fc2f0d1a1b8494ed1fe312d7c3a78ed91c0ffffffffffffffffffffffffffffffffffffffffffffffffffffffffffffffff009a676e781a523b5d0c0e43731313a708cb60750800000000000000000000000000000000000000000000000000000000000000000000000000000000000000000000000000000000000000000000000000000044095ea7b3000000000000000000000000a51c1fc2f0d1a1b8494ed1fe312d7c3a78ed91c0ffffffffffffffffffffffffffffffffffffffffffffffffffffffffffffffff00a51c1fc2f0d1a1b8494ed1fe312d7c3a78ed91c000000000000000000000000000000000000000000000000000000000000000000000000000000000000000000000000000000000000000000000000000000104e8e337000000000000000000000000000dcd1bf9a1b36ce34237eeafef220932846bcd820000000000000000000000009a676e781a523b5d0c0e43731313a708cb60750800000000000000000000000000000000000000000000000000000000000003e800000000000000000000000000000000000000000000000000000000000003e800000000000000000000000000000000000000000000000000000000000001f400000000000000000000000000000000000000000000000000000000000001f400000000000000000000000068fcdf52066cce5612827e872c45767e5a1f65510000000000000000000000000000000000000000000000000000000063b0beef00000000000000000000"
        self.multisend_data_exit = "8d80ff0a0000000000000000000000000000000000000000000000000000000000000020000000000000000000000000000000000000000000000000000000000000026b0050cd56fb094f8f06063066a619d898475dd3eede00000000000000000000000000000000000000000000000000000000000000000000000000000000000000000000000000000000000000000000000000000044095ea7b3000000000000000000000000a51c1fc2f0d1a1b8494ed1fe312d7c3a78ed91c0ffffffffffffffffffffffffffffffffffffffffffffffffffffffffffffffff00a51c1fc2f0d1a1b8494ed1fe312d7c3a78ed91c0000000000000000000000000000000000000000000000000000000000000000000000000000000000000000000000000000000000000000000000000000000e4baa2abde0000000000000000000000000dcd1bf9a1b36ce34237eeafef220932846bcd820000000000000000000000009a676e781a523b5d0c0e43731313a708cb60750800000000000000000000000000000000000000000000000000000000000003e80000000000000000000000000000000000000000000000000000000000000000000000000000000000000000000000000000000000000000000000000000000000000000000000000000000068fcdf52066cce5612827e872c45767e5a1f65510000000000000000000000000000000000000000000000000000000063b0beef0050cd56fb094f8f06063066a619d898475dd3eede00000000000000000000000000000000000000000000000000000000000000000000000000000000000000000000000000000000000000000000000000000044095ea7b3000000000000000000000000a51c1fc2f0d1a1b8494ed1fe312d7c3a78ed91c00000000000000000000000000000000000000000000000000000000000000000000000000000000000000000000000000000000000"
        self.multisend_data_swap_back = "8d80ff0a0000000000000000000000000000000000000000000000000000000000000020000000000000000000000000000000000000000000000000000000000000047d00a51c1fc2f0d1a1b8494ed1fe312d7c3a78ed91c00000000000000000000000000000000000000000000000000000000000000000000000000000000000000000000000000000000000000000000000000000010438ed173900000000000000000000000000000000000000000000000000000000000003e8000000000000000000000000000000000000000000000000000000000000006400000000000000000000000000000000000000000000000000000000000000a000000000000000000000000068fcdf52066cce5612827e872c45767e5a1f65510000000000000000000000000000000000000000000000000000000063b0beef00000000000000000000000000000000000000000000000000000000000000020000000000000000000000000dcd1bf9a1b36ce34237eeafef220932846bcd82000000000000000000000000dc64a140aa3e981100a9beca4e685f962f0cf6c900a51c1fc2f0d1a1b8494ed1fe312d7c3a78ed91c00000000000000000000000000000000000000000000000000000000000000000000000000000000000000000000000000000000000000000000000000000010438ed173900000000000000000000000000000000000000000000000000000000000003e8000000000000000000000000000000000000000000000000000000000000006400000000000000000000000000000000000000000000000000000000000000a000000000000000000000000068fcdf52066cce5612827e872c45767e5a1f65510000000000000000000000000000000000000000000000000000000063b0beef00000000000000000000000000000000000000000000000000000000000000020000000000000000000000009a676e781a523b5d0c0e43731313a708cb607508000000000000000000000000dc64a140aa3e981100a9beca4e685f962f0cf6c900dc64a140aa3e981100a9beca4e685f962f0cf6c900000000000000000000000000000000000000000000000000000000000000000000000000000000000000000000000000000000000000000000000000000044095ea7b3000000000000000000000000a51c1fc2f0d1a1b8494ed1fe312d7c3a78ed91c00000000000000000000000000000000000000000000000000000000000000000000dcd1bf9a1b36ce34237eeafef220932846bcd8200000000000000000000000000000000000000000000000000000000000000000000000000000000000000000000000000000000000000000000000000000044095ea7b3000000000000000000000000a51c1fc2f0d1a1b8494ed1fe312d7c3a78ed91c00000000000000000000000000000000000000000000000000000000000000000009a676e781a523b5d0c0e43731313a708cb60750800000000000000000000000000000000000000000000000000000000000000000000000000000000000000000000000000000000000000000000000000000044095ea7b3000000000000000000000000a51c1fc2f0d1a1b8494ed1fe312d7c3a78ed91c00000000000000000000000000000000000000000000000000000000000000000000000"

        self.most_voted_tx_hash_enter = (
            "a4c27aef22a4603c1ac63fa7feb2c0849d3f7c34bf36ae4db36c2fcf75eda5b6"
        )
        self.most_voted_tx_hash_exit = (
            "80bc9dce77f6798a42d36f6f9a11e1ae005732e42a054d77e79d3872ea2e0aca"
        )
        self.most_voted_tx_hash_swap_back = (
            "a481078a63a2edce8b8d86f241189b6300ca7a2711201ca29a6154f6a3a5b914"
        )

        self.enter_nonce = 8
        self.exit_nonce = self.enter_nonce + 1
        self.swap_back_nonce = self.enter_nonce + 2

        # setup default objects
        self.strategy = get_default_strategy(
            is_base_native=False, is_a_native=False, is_b_native=False
        )
        # corresponds to datetime.datetime(2022, 12, 31, 23, 59, 59) using datetime.datetime.fromtimestamp(.)
        self.strategy["deadline"] = 1672527599

        self.default_synchronized_data_hash = LiquidityRebalancingSynchronizedSata(
            AbciAppDB(
                setup_data=AbciAppDB.data_to_lists(
                    dict(
                        safe_contract_address=self.safe_contract_address,
                        most_voted_keeper_address=self.keeper_address,
                        most_voted_strategy=json.dumps(self.strategy),
                        multisend_contract_address=self.multisend_contract_address,
                        router_contract_address=self.router_contract_address,
                        participants=frozenset(list(self.safe_owners.keys())),
                    )
                ),
            )
        )

        keeper_retries = 1
        keepers = next(iter(self.agents.keys()))
        self.tx_settlement_synchronized_data = TransactionSettlementSynchronizedSata(
            AbciAppDB(
                setup_data=AbciAppDB.data_to_lists(
                    dict(
                        safe_contract_address=self.safe_contract_address,
                        most_voted_keeper_address=self.keeper_address,
                        participants=frozenset(list(self.safe_owners.keys())),
                        keepers=keeper_retries.to_bytes(32, "big").hex() + keepers,
                    )
                ),
            )
        )

    @staticmethod
    def get_decoded_logs(gnosis_instance: Any, receipt: dict) -> List[Dict]:
        """Get decoded logs."""
        # Find ABI events
        decoded_logs = []
        abi_events = [abi for abi in gnosis_instance.abi if abi["type"] == "event"]
        for logs in receipt["logs"]:
            for receipt_event_signature_hex in logs["topics"]:
                for event in abi_events:
                    # Get event signature components
                    name = event["name"]
                    inputs = [param["type"] for param in event["inputs"]]
                    inputs_ = ",".join(inputs)
                    # Hash event signature
                    event_signature_text = f"{name}({inputs_})"
                    event_signature_hex = Web3.toHex(
                        Web3.keccak(text=event_signature_text)
                    )
                    # Find match between log's event signature and ABI's event signature
                    if event_signature_hex == receipt_event_signature_hex:
                        decoded_log = gnosis_instance.events[
                            event["name"]
                        ]().processReceipt(receipt)
                        decoded_logs.append({name: decoded_log})
        return decoded_logs

    def validate_tx(
        self, simulate_timeout: bool = False, mining_interval_secs: float = 0
    ) -> None:
        """Validate the sent transaction."""
        super().validate_tx(simulate_timeout, mining_interval_secs)

        # eventually replace with https://pypi.org/project/eth-event/
        receipt = self.ethereum_api.get_transaction_receipt(
            self.tx_settlement_synchronized_data.to_be_validated_tx_hash
        )
        logs = self.get_decoded_logs(self.gnosis_instance, receipt)

        assert all(
            [key != "ExecutionFailure" for dict_ in logs for key in dict_.keys()]
        )

    def send_and_validate(
        self,
    ) -> None:
        """Send and validate a transaction"""
        # Sign the transaction
        self.sign_tx()
        # Send the transaction
        self.send_tx()
        # Validate the transaction
        self.validate_tx()


@skip_docker_tests
class TestLiquidityRebalancingHardhat(LiquidityProvisionIntegrationBaseCase):
    """Test liquidity pool behaviours in a Hardhat environment."""

    def test_full_run(self) -> None:
        """Run the test"""
        timestamp = self.ethereum_api.api.eth.get_block("latest")["timestamp"]
        assert self.strategy["deadline"] > timestamp, "Increase timestamp!"
        strategy = deepcopy(self.strategy)

        # ENTER POOL ------------------------------------------------------

        # Prepare the transaction
        strategy["safe_nonce"] = 0

        synchronized_data_enter_hash = cast(
            LiquidityRebalancingSynchronizedSata,
            self.default_synchronized_data_hash.update(),
        )

        cycles_enter = 8
        handlers_enter: List[Optional[Handler]] = [self.contract_handler] * cycles_enter
        expected_content_enter: ExpectedContentType = [
            {
                "performative": ContractApiMessage.Performative.RAW_TRANSACTION  # type: ignore
            }
        ] * cycles_enter
        expected_types_enter: ExpectedTypesType = [
            {
                "raw_transaction": RawTransaction,
            }
        ] * cycles_enter
        _, _, _, _, _, _, msg_a, msg_b = self.process_n_messages(
            cycles_enter,
            synchronized_data_enter_hash,
            EnterPoolTransactionHashBehaviour.behaviour_id,
            handlers_enter,
            expected_content_enter,
            expected_types_enter,
        )
        assert msg_a is not None and isinstance(msg_a, ContractApiMessage)
        tx_data_enter = cast(str, msg_a.raw_transaction.body["data"])[2:]
        assert tx_data_enter == self.multisend_data_enter
        assert msg_b is not None and isinstance(msg_b, ContractApiMessage)
        tx_hash_enter = cast(str, msg_b.raw_transaction.body["tx_hash"])[2:]
        assert tx_hash_enter == self.most_voted_tx_hash_enter

        payload = hash_payload_to_hex(
            tx_hash_enter,
            0,
            SAFE_TX_GAS_ENTER,
            self.multisend_contract_address,
            bytes.fromhex(self.multisend_data_enter),
            SafeOperation.DELEGATE_CALL.value,
        )

        # update period state with safe's tx hash
        self.tx_settlement_synchronized_data.update(
            most_voted_tx_hash=payload,
        )

        # Sign, send, validate
        self.send_and_validate()

        # EXIT POOL ------------------------------------------------------

        # Prepare the transaction
        strategy["safe_nonce"] = 1

        synchronized_data_exit_hash = cast(
            LiquidityRebalancingSynchronizedSata,
            self.default_synchronized_data_hash.update(
                most_voted_strategy=json.dumps(strategy),
                final_tx_hash=self.tx_settlement_synchronized_data.final_tx_hash,
            ),
        )

        cycles_exit = 6
        handlers_exit: List[Optional[Handler]] = [self.contract_handler] * cycles_exit
        expected_content_exit: ExpectedContentType = [
            {"performative": ContractApiMessage.Performative.STATE},  # type: ignore
            {
                "performative": ContractApiMessage.Performative.RAW_TRANSACTION  # type: ignore
            },
            {
                "performative": ContractApiMessage.Performative.RAW_TRANSACTION  # type: ignore
            },
            {
                "performative": ContractApiMessage.Performative.RAW_TRANSACTION  # type: ignore
            },
            {
                "performative": ContractApiMessage.Performative.RAW_TRANSACTION  # type: ignore
            },
            {
                "performative": ContractApiMessage.Performative.RAW_TRANSACTION  # type: ignore
            },
        ]
        expected_types_exit: ExpectedTypesType = [
            {"state": State},
            {"raw_transaction": RawTransaction},
            {"raw_transaction": RawTransaction},
            {"raw_transaction": RawTransaction},
            {"raw_transaction": RawTransaction},
            {"raw_transaction": RawTransaction},
        ]
        transfers_msg_enter, _, _, _, msg_a, msg_b = self.process_n_messages(
            cycles_exit,
            synchronized_data_exit_hash,
            ExitPoolTransactionHashBehaviour.behaviour_id,
            handlers_exit,
            expected_content_exit,
            expected_types_exit,
        )
        assert msg_a is not None and isinstance(msg_a, ContractApiMessage)
        tx_data_exit = cast(str, msg_a.raw_transaction.body["data"])[2:]
        assert tx_data_exit == self.multisend_data_exit
        assert msg_b is not None and isinstance(msg_b, ContractApiMessage)
        tx_hash_exit = cast(str, msg_b.raw_transaction.body["tx_hash"])[2:]
        assert tx_hash_exit == self.most_voted_tx_hash_exit

        transfers_enter = cast(ContractApiMessage, transfers_msg_enter).state.body[
            "logs"
        ]

        amount_weth_sent_a = parse_tx_token_balance(
            cast(list, transfers_enter),
            WETH_ADDRESS,
            self.safe_contract_address,
            A_WETH_POOL_ADDRESS,
        )
        assert (
            amount_weth_sent_a == 1004
        ), f"Token base amount sent is not correct (A): {amount_weth_sent_a} != 1004"

        amount_weth_sent_b = parse_tx_token_balance(
            cast(list, transfers_enter),
            WETH_ADDRESS,
            self.safe_contract_address,
            B_WETH_POOL_ADDRESS,
        )
        assert (
            amount_weth_sent_b == 1004
        ), f"Token base amount sent is not correct (B): {amount_weth_sent_b} != 1004"

        amount_a_received = parse_tx_token_balance(
            cast(list, transfers_enter),
            TOKEN_A_ADDRESS,
            A_WETH_POOL_ADDRESS,
            self.safe_contract_address,
        )
        assert (
            amount_a_received == 1000
        ), f"Token A amount received is not correct: {amount_a_received} != 1000"

        amount_b_received = parse_tx_token_balance(
            cast(list, transfers_enter),
            TOKEN_B_ADDRESS,
            B_WETH_POOL_ADDRESS,
            self.safe_contract_address,
        )
        assert (
            amount_b_received == 1000
        ), f"Token B amount received is not correct: {amount_b_received} != 1000"

        amount_a_sent = parse_tx_token_balance(
            cast(list, transfers_enter),
            TOKEN_A_ADDRESS,
            self.safe_contract_address,
            LP_TOKEN_ADDRESS,
        )
        assert (
            amount_a_sent == 1000
        ), f"Token A amount sent is not correct: {amount_a_sent} != 1000"

        amount_b_sent = parse_tx_token_balance(
            cast(list, transfers_enter),
            TOKEN_B_ADDRESS,
            self.safe_contract_address,
            LP_TOKEN_ADDRESS,
        )
        assert (
            amount_b_sent == 1000
        ), f"Token B amount sent is not correct: {amount_b_sent} != 1000"

        amount_lp_received = parse_tx_token_balance(
            cast(list, transfers_enter),
            LP_TOKEN_ADDRESS,
            DEFAULT_MINTER,
            self.safe_contract_address,
        )
        assert (
            amount_lp_received == 1000
        ), f"LP amount received is not correct: {amount_lp_received} != 1000"

        payload = hash_payload_to_hex(
            tx_hash_exit,
            0,
            SAFE_TX_GAS_EXIT,
            self.multisend_contract_address,
            bytes.fromhex(self.multisend_data_exit),
            SafeOperation.DELEGATE_CALL.value,
        )

        # update period state with safe's tx hash
        self.tx_settlement_synchronized_data.update(
            most_voted_tx_hash=payload,
        )

        # Sign, send, validate
        self.send_and_validate()

        # SWAP BACK ------------------------------------------------------

        # Prepare the transaction
        strategy["safe_nonce"] = 2

        synchronized_data_swap_back_hash = cast(
            LiquidityRebalancingSynchronizedSata,
            self.default_synchronized_data_hash.update(
                most_voted_strategy=json.dumps(strategy),
                final_tx_hash=self.tx_settlement_synchronized_data.final_tx_hash,
            ),
        )

        cycles_swap_back = 8
        handlers_swap_back: List[Optional[Handler]] = [
            self.contract_handler
        ] * cycles_swap_back
        expected_content_swap_back: ExpectedContentType = [
            {"performative": ContractApiMessage.Performative.STATE},  # type: ignore
            {
                "performative": ContractApiMessage.Performative.RAW_TRANSACTION  # type: ignore
            },
            {
                "performative": ContractApiMessage.Performative.RAW_TRANSACTION  # type: ignore
            },
            {
                "performative": ContractApiMessage.Performative.RAW_TRANSACTION  # type: ignore
            },
            {
                "performative": ContractApiMessage.Performative.RAW_TRANSACTION  # type: ignore
            },
            {
                "performative": ContractApiMessage.Performative.RAW_TRANSACTION  # type: ignore
            },
            {
                "performative": ContractApiMessage.Performative.RAW_TRANSACTION  # type: ignore
            },
            {
                "performative": ContractApiMessage.Performative.RAW_TRANSACTION  # type: ignore
            },
        ]
        expected_types_swap_back: ExpectedTypesType = [
            {"state": State},
            {"raw_transaction": RawTransaction},
            {"raw_transaction": RawTransaction},
            {"raw_transaction": RawTransaction},
            {"raw_transaction": RawTransaction},
            {"raw_transaction": RawTransaction},
            {"raw_transaction": RawTransaction},
            {"raw_transaction": RawTransaction},
        ]
        transfers_msg_exit, _, _, _, _, _, msg_a, msg_b = self.process_n_messages(
            cycles_swap_back,
            synchronized_data_swap_back_hash,
            SwapBackTransactionHashBehaviour.behaviour_id,
            handlers_swap_back,
            expected_content_swap_back,
            expected_types_swap_back,
        )
        assert msg_a is not None and isinstance(msg_a, ContractApiMessage)
        tx_data_swap_back = cast(str, msg_a.raw_transaction.body["data"])[2:]
        assert tx_data_swap_back == self.multisend_data_swap_back
        assert msg_b is not None and isinstance(msg_b, ContractApiMessage)
        tx_hash_swap_back = cast(str, msg_b.raw_transaction.body["tx_hash"])[2:]
        assert tx_hash_swap_back == self.most_voted_tx_hash_swap_back

        transfers_exit = cast(ContractApiMessage, transfers_msg_exit).state.body["logs"]

        amount_lp_sent = parse_tx_token_balance(
            cast(list, transfers_exit),
            LP_TOKEN_ADDRESS,
            self.safe_contract_address,
            LP_TOKEN_ADDRESS,
        )
        assert (
            amount_lp_sent == 1000
        ), f"Token LP amount sent is not correct: {amount_lp_sent} != 1000"

        amount_a_received = parse_tx_token_balance(
            cast(list, transfers_exit),
            TOKEN_A_ADDRESS,
            LP_TOKEN_ADDRESS,
            self.safe_contract_address,
        )
        assert (
            amount_a_received == 1000
        ), f"Token A amount received is not correct: {amount_a_received} != 1000"

        amount_b_received = parse_tx_token_balance(
            cast(list, transfers_exit),
            TOKEN_B_ADDRESS,
            LP_TOKEN_ADDRESS,
            self.safe_contract_address,
        )
        assert (
            amount_b_received == 1000
        ), f"Token B amount received is not correct: {amount_b_received} != 1000"

        payload = hash_payload_to_hex(
            tx_hash_swap_back,
            0,
            SAFE_TX_GAS_SWAP_BACK,
            self.multisend_contract_address,
            bytes.fromhex(self.multisend_data_swap_back),
            SafeOperation.DELEGATE_CALL.value,
        )

        # update period state with safe's tx hash
        self.tx_settlement_synchronized_data.update(
            most_voted_tx_hash=payload,
        )

        # Sign, send, validate
        self.send_and_validate()<|MERGE_RESOLUTION|>--- conflicted
+++ resolved
@@ -115,12 +115,8 @@
     default_synchronized_data_hash: LiquidityRebalancingSynchronizedSata
     make_ledger_api_connection_callable = make_ledger_api_connection
 
-<<<<<<< HEAD
-    def setup(self, **kwargs: Any) -> None:  # type: ignore
-=======
     @classmethod
     def setup_class(cls, **kwargs: Any) -> None:
->>>>>>> 74cb2178
         """Setup."""
         super().setup_class()
 
