name: apy_estimation_abci
author: valory
version: 0.1.0
type: skill
description: This skill implements the APY estimation for an AEA.
license: Apache-2.0
aea_version: '>=1.0.0, <2.0.0'
fingerprint:
  README.md: QmSvXr6k7f5GFZVCgqM8d4ywibiSAYbdaGjmPh4CmFfQn9
  __init__.py: Qmb163B19kEpc6PfbLnmQxPbeEWA2ubTghVwG2YUeNYusu
  behaviours.py: QmSsWNXTTJ6mromuo3cpmVEmRB27raGNmUgYTyDpeP6abk
  dialogues.py: QmdBmUMWoPbS2faqn8LicQVJfN6a2WjtdZDWFbiYoy7hfY
  fsm_specification.yaml: QmWpHTiaY91oUmAoYiAZjcg5i3UsqktRHCcZZkEDpqEqcf
  handlers.py: QmRMUufh4uDoqLjcQQ2f51fyE4M8Q7ECxSbLEbtTUMfVfu
  ml/__init__.py: QmQdxHMEM19JH1FzG9EKQC5mpngbBAz9hyX8XDwGX915BM
  ml/forecasting.py: QmPqfSmL2vcLCtJJ5Q9XhD1S2BtLfsqxGeHqq86sjg9EqE
  ml/optimization.py: QmQms7wAvSAVL4Agjpbuz3LtFwNE6HyrbzcQkESoeGfM4o
  ml/preprocessing.py: QmXRkajyrcZbXy8k26dCocmCCrqYwEHcjy7iFG64DohZKq
  models.py: QmS15SjCs3NXCqz3gRL3soC7RRPFGofDGEttef5DVWo8EZ
  payloads.py: QmbBH6kpC98iMgoVbHNwwMBMLs8LC6c87tj81r7UBaHesv
  rounds.py: QmTniGZFi5RCsefxqX7NVrUPfiEwRe4kDfq4xDrswLhmYe
  tasks.py: QmemYwBwU6RpWsca3bkXWuUemgZ6YwFVMxS5vkt7J7BjHh
  tools/__init__.py: QmWr6iVwNzqYVqmxBwYC1myurM8AjxuzxwjM1brXSmnDTi
  tools/etl.py: Qmb7e77Fh6R4TTSbgUNSo2LaQpKWtRsfmfeqCiPF75mSNf
  tools/general.py: QmUtxPckv7Mjv6RXt9LmoSARd3D5xK4pyoVVL9wv9H2kvB
  tools/io.py: QmQ1aPz1gg9hwgzkG1iLpiHbDVApwHyxLR2mGfQmDJqAQk
  tools/queries.py: QmXZxZ35Sd6YWpPWcMfhwvS5KMvQhb9AmLWp7drQs8KQCT
fingerprint_ignore_patterns: []
connections:
- valory/abci:0.1.0:Qme6c15aYEcGog9PCDBydJ65rHmV335qgjDZhcTFEEFyKD
- valory/http_client:0.1.0:QmXBBMS5g4kyyE3mzFcpieoDMKWFf9naaCM3QNSjP2mxDt
- valory/ledger:0.1.0:Qmcd32eJaDbWFFgqTzKf3Lqhshj37ndhrdtYiNnED2ULqB
contracts: []
protocols:
- open_aea/signing:1.0.0:QmYVxA8smnK8LQ2B4z5BVFvEwo3szQeBosUesycb8By1ZT
- valory/abci:0.1.0:QmY42cX49Jb1dmHGbiDE7SEAW9YJc1FYJQA2U4i1mNYtBz
- valory/contract_api:1.0.0:QmZRa6S342MT1oSQjLoyEDitjK6nivypC78DKipvg9JpF1
- valory/http:1.0.0:QmRQYhYWbGSNHb152dp2L1P9EtZRZZqgvZAaNat5qxfQqK
- valory/ledger_api:1.0.0:QmNfowyB8rGWr53wuNPYK5BEAnA8AehgipVdYXt8LC5uR6
skills:
<<<<<<< HEAD
- valory/abstract_round_abci:0.1.0:QmPnRzTdBJs17ajLo1xQRfAeqj3icrALgeCc5KajHVAhRX
- valory/registration_abci:0.1.0:QmZxip6WSr5GNnRyeFsGhekuXhHuih52ZCSxipXHJZuctC
=======
- valory/abstract_round_abci:0.1.0:QmP1zfADyEkJK7UsjCPM1sVBD8a8beDKBjSp9fcb5m1dKd
- valory/registration_abci:0.1.0:QmdXCT8bUCQ7xGWUANvEajkeW9UZUixxPMH6ubwp2GLeKk
>>>>>>> 4d334e93
behaviours:
  main:
    args: {}
    class_name: EstimatorRoundBehaviour
handlers:
  abci:
    args: {}
    class_name: ABCIAPYEstimationHandler
  contract_api:
    args: {}
    class_name: ContractApiHandler
  http:
    args: {}
    class_name: HttpHandler
  ledger_api:
    args: {}
    class_name: LedgerApiHandler
  signing:
    args: {}
    class_name: SigningHandler
  tendermint:
    args: {}
    class_name: TendermintHandler
models:
  abci_dialogues:
    args: {}
    class_name: AbciDialogues
  benchmark_tool:
    args:
      log_dir: /logs
    class_name: BenchmarkTool
  contract_api_dialogues:
    args: {}
    class_name: ContractApiDialogues
  fantom_subgraph:
    args:
      api_id: fantom
      headers:
      - Content-Type: application/json
      method: POST
      parameters: []
      response_key: data
      response_type: dict
      retries: 5
      url: https://api.thegraph.com/subgraphs/name/matthewlilley/fantom-blocks
    class_name: FantomSubgraph
  http_dialogues:
    args: {}
    class_name: HttpDialogues
  ledger_api_dialogues:
    args: {}
    class_name: LedgerApiDialogues
  params:
    args:
      cleanup_history_depth: 1
      cleanup_history_depth_current: null
      consensus:
        max_participants: 1
      drand_public_key: 868f005eb8e6e4ca0a47c8a77ceaa5309a47978a7c71bc5cce96366b5d7a569937c529eeda66c7293784a9402801af31
      estimation:
        steps_forward: 1
      history_duration: 1
      ipfs_domain_name: /dns/staging.registry.autonolas.tech/tcp/443/https
      keeper_timeout: 30.0
      max_healthcheck: 120
      observation_interval: 10
      on_chain_service_id: null
      optimizer:
        n_trials: 2
        timeout: null
        n_jobs: 1
        show_progress_bar: false
        scoring: pinball
        alpha: 0.25
        window_size: null
      pair_ids:
      - '0x2a651563c9d3af67ae0388a5c8f89b867038089e'
      - '0x2b4c76d0dc16be1c31d4c1dc53bf9b45987fc75c'
      reset_tendermint_after: 2
      retry_attempts: 400
      retry_timeout: 3
      round_timeout_seconds: 120.0
      service_id: apy_estimation
      service_registry_address: null
      setup: {}
      share_tm_config_on_startup: false
      sleep_time: 5
      tendermint_check_sleep_delay: 3
      tendermint_com_url: http://localhost:8080
      tendermint_max_retries: 5
      tendermint_url: http://localhost:26657
      testing:
        steps_forward: 1
    class_name: APYParams
  randomness_api:
    args:
      api_id: cloudflare
      headers: []
      method: GET
      parameters: []
      response_key: null
      response_type: dict
      retries: 5
      url: https://drand.cloudflare.com/public/latest
    class_name: RandomnessApi
  requests:
    args: {}
    class_name: Requests
  signing_dialogues:
    args: {}
    class_name: SigningDialogues
  spooky_subgraph:
    args:
      api_id: spookyswap
      bundle_id: 1
      headers:
      - Content-Type: application/json
      method: POST
      parameters: []
      response_key: data
      response_type: dict
      retries: 5
      url: https://api.thegraph.com/subgraphs/name/eerieeight/spookyswap
    class_name: SpookySwapSubgraph
  state:
    args: {}
    class_name: SharedState
dependencies:
  joblib:
    version: <1.2,>=1.1.0
  numpy:
    version: <1.22,>=1.21.4
  optuna:
    version: <2.11,>=2.10.0
  pandas:
    version: <1.4,>=1.3.4
  pmdarima:
    version: <1.9,>=1.8.4
  scikit-learn:
    version: <1.1,>=1.0.1
is_abstract: true<|MERGE_RESOLUTION|>--- conflicted
+++ resolved
@@ -34,155 +34,4 @@
 protocols:
 - open_aea/signing:1.0.0:QmYVxA8smnK8LQ2B4z5BVFvEwo3szQeBosUesycb8By1ZT
 - valory/abci:0.1.0:QmY42cX49Jb1dmHGbiDE7SEAW9YJc1FYJQA2U4i1mNYtBz
-- valory/contract_api:1.0.0:QmZRa6S342MT1oSQjLoyEDitjK6nivypC78DKipvg9JpF1
-- valory/http:1.0.0:QmRQYhYWbGSNHb152dp2L1P9EtZRZZqgvZAaNat5qxfQqK
-- valory/ledger_api:1.0.0:QmNfowyB8rGWr53wuNPYK5BEAnA8AehgipVdYXt8LC5uR6
-skills:
-<<<<<<< HEAD
-- valory/abstract_round_abci:0.1.0:QmPnRzTdBJs17ajLo1xQRfAeqj3icrALgeCc5KajHVAhRX
-- valory/registration_abci:0.1.0:QmZxip6WSr5GNnRyeFsGhekuXhHuih52ZCSxipXHJZuctC
-=======
-- valory/abstract_round_abci:0.1.0:QmP1zfADyEkJK7UsjCPM1sVBD8a8beDKBjSp9fcb5m1dKd
-- valory/registration_abci:0.1.0:QmdXCT8bUCQ7xGWUANvEajkeW9UZUixxPMH6ubwp2GLeKk
->>>>>>> 4d334e93
-behaviours:
-  main:
-    args: {}
-    class_name: EstimatorRoundBehaviour
-handlers:
-  abci:
-    args: {}
-    class_name: ABCIAPYEstimationHandler
-  contract_api:
-    args: {}
-    class_name: ContractApiHandler
-  http:
-    args: {}
-    class_name: HttpHandler
-  ledger_api:
-    args: {}
-    class_name: LedgerApiHandler
-  signing:
-    args: {}
-    class_name: SigningHandler
-  tendermint:
-    args: {}
-    class_name: TendermintHandler
-models:
-  abci_dialogues:
-    args: {}
-    class_name: AbciDialogues
-  benchmark_tool:
-    args:
-      log_dir: /logs
-    class_name: BenchmarkTool
-  contract_api_dialogues:
-    args: {}
-    class_name: ContractApiDialogues
-  fantom_subgraph:
-    args:
-      api_id: fantom
-      headers:
-      - Content-Type: application/json
-      method: POST
-      parameters: []
-      response_key: data
-      response_type: dict
-      retries: 5
-      url: https://api.thegraph.com/subgraphs/name/matthewlilley/fantom-blocks
-    class_name: FantomSubgraph
-  http_dialogues:
-    args: {}
-    class_name: HttpDialogues
-  ledger_api_dialogues:
-    args: {}
-    class_name: LedgerApiDialogues
-  params:
-    args:
-      cleanup_history_depth: 1
-      cleanup_history_depth_current: null
-      consensus:
-        max_participants: 1
-      drand_public_key: 868f005eb8e6e4ca0a47c8a77ceaa5309a47978a7c71bc5cce96366b5d7a569937c529eeda66c7293784a9402801af31
-      estimation:
-        steps_forward: 1
-      history_duration: 1
-      ipfs_domain_name: /dns/staging.registry.autonolas.tech/tcp/443/https
-      keeper_timeout: 30.0
-      max_healthcheck: 120
-      observation_interval: 10
-      on_chain_service_id: null
-      optimizer:
-        n_trials: 2
-        timeout: null
-        n_jobs: 1
-        show_progress_bar: false
-        scoring: pinball
-        alpha: 0.25
-        window_size: null
-      pair_ids:
-      - '0x2a651563c9d3af67ae0388a5c8f89b867038089e'
-      - '0x2b4c76d0dc16be1c31d4c1dc53bf9b45987fc75c'
-      reset_tendermint_after: 2
-      retry_attempts: 400
-      retry_timeout: 3
-      round_timeout_seconds: 120.0
-      service_id: apy_estimation
-      service_registry_address: null
-      setup: {}
-      share_tm_config_on_startup: false
-      sleep_time: 5
-      tendermint_check_sleep_delay: 3
-      tendermint_com_url: http://localhost:8080
-      tendermint_max_retries: 5
-      tendermint_url: http://localhost:26657
-      testing:
-        steps_forward: 1
-    class_name: APYParams
-  randomness_api:
-    args:
-      api_id: cloudflare
-      headers: []
-      method: GET
-      parameters: []
-      response_key: null
-      response_type: dict
-      retries: 5
-      url: https://drand.cloudflare.com/public/latest
-    class_name: RandomnessApi
-  requests:
-    args: {}
-    class_name: Requests
-  signing_dialogues:
-    args: {}
-    class_name: SigningDialogues
-  spooky_subgraph:
-    args:
-      api_id: spookyswap
-      bundle_id: 1
-      headers:
-      - Content-Type: application/json
-      method: POST
-      parameters: []
-      response_key: data
-      response_type: dict
-      retries: 5
-      url: https://api.thegraph.com/subgraphs/name/eerieeight/spookyswap
-    class_name: SpookySwapSubgraph
-  state:
-    args: {}
-    class_name: SharedState
-dependencies:
-  joblib:
-    version: <1.2,>=1.1.0
-  numpy:
-    version: <1.22,>=1.21.4
-  optuna:
-    version: <2.11,>=2.10.0
-  pandas:
-    version: <1.4,>=1.3.4
-  pmdarima:
-    version: <1.9,>=1.8.4
-  scikit-learn:
-    version: <1.1,>=1.0.1
-is_abstract: true+- 