--- conflicted
+++ resolved
@@ -194,18 +194,12 @@
     next_behaviour_class: Type[APYEstimationBaseBehaviour]
     synchronized_data: SynchronizedData
 
-<<<<<<< HEAD
-    def setup(self, **kwargs: Any) -> None:  # type: ignore
-=======
     @classmethod
     def setup_class(cls, **kwargs: Any) -> None:
->>>>>>> 74cb2178
         """Set up the test class."""
         super().setup_class(
             param_overrides={"ipfs_domain_name": "/dns/localhost/tcp/5001/http"}
         )
-<<<<<<< HEAD
-=======
 
     def setup(self, **kwargs: Any) -> None:
         """Set up the test method."""
@@ -214,7 +208,6 @@
         self.behaviour.current_behaviour.params.start = HISTORY_START
         self.behaviour.current_behaviour.params.interval = HISTORY_INTERVAL
         self.behaviour.current_behaviour.params.end = HISTORY_END
->>>>>>> 74cb2178
         self.synchronized_data = SynchronizedData(
             AbciAppDB(
                 setup_data={"full_training": [False]},
