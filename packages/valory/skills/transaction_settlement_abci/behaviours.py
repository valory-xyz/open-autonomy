# -*- coding: utf-8 -*-
# ------------------------------------------------------------------------------
#
#   Copyright 2021-2022 Valory AG
#
#   Licensed under the Apache License, Version 2.0 (the "License");
#   you may not use this file except in compliance with the License.
#   You may obtain a copy of the License at
#
#       http://www.apache.org/licenses/LICENSE-2.0
#
#   Unless required by applicable law or agreed to in writing, software
#   distributed under the License is distributed on an "AS IS" BASIS,
#   WITHOUT WARRANTIES OR CONDITIONS OF ANY KIND, either express or implied.
#   See the License for the specific language governing permissions and
#   limitations under the License.
#
# ------------------------------------------------------------------------------

"""This module contains the behaviours for the 'abci' skill."""
import binascii
import datetime
import json
import pprint
from abc import ABC
<<<<<<< HEAD
from typing import Dict, Generator, List, Optional, Tuple, Union, cast
=======
from typing import Dict, Generator, Optional, Set, Tuple, Type, Union, cast
>>>>>>> e062380a

from aea_ledger_ethereum import EthereumApi

from packages.valory.contracts.gnosis_safe.contract import GnosisSafeContract
from packages.valory.contracts.uniswap_v2_erc20.contract import UniswapV2ERC20Contract
from packages.valory.protocols.contract_api.message import ContractApiMessage
from packages.valory.skills.abstract_round_abci.behaviours import (
    AbstractRoundBehaviour,
    BaseState,
)
from packages.valory.skills.abstract_round_abci.common import (
    RandomnessBehaviour,
    SelectKeeperBehaviour,
)
from packages.valory.skills.abstract_round_abci.utils import BenchmarkTool, VerifyDrand
from packages.valory.skills.transaction_settlement_abci.payloads import (
    FinalizationTxPayload,
    RandomnessPayload,
    ResetPayload,
    SelectKeeperPayload,
    SignaturePayload,
    ValidatePayload,
)
from packages.valory.skills.transaction_settlement_abci.rounds import (
    CollectSignatureRound,
    FinalizationRound,
    PeriodState,
    RandomnessTransactionSubmissionRound,
    ResetAndPauseRound,
    ResetRound,
    SelectKeeperTransactionSubmissionRoundA,
    SelectKeeperTransactionSubmissionRoundB,
    TransactionSubmissionAbciApp,
    ValidateTransactionRound,
)


benchmark_tool = BenchmarkTool()
drand_check = VerifyDrand()


def hex_to_payload(payload: str) -> Tuple[str, int, int, str, bytes]:
    """Decode payload."""
    if len(payload) < 234:
        raise ValueError("cannot decode provided payload")  # pragma: nocover
    tx_hash = payload[:64]
    ether_value = int.from_bytes(bytes.fromhex(payload[64:128]), "big")
    safe_tx_gas = int.from_bytes(bytes.fromhex(payload[128:192]), "big")
    to_address = payload[192:234]
    data = bytes.fromhex(payload[234:])
    return (tx_hash, ether_value, safe_tx_gas, to_address, data)


class TransactionSettlementBaseState(BaseState, ABC):
    """Base state behaviour for the common apps' skill."""

    @property
    def period_state(self) -> PeriodState:
        """Return the period state."""
        return cast(PeriodState, super().period_state)


class RandomnessTransactionSubmissionBehaviour(RandomnessBehaviour):
    """Retrieve randomness."""

    state_id = "randomness_transaction_submission"
    matching_round = RandomnessTransactionSubmissionRound
    payload_class = RandomnessPayload


class SelectKeeperTransactionSubmissionBehaviourA(SelectKeeperBehaviour):
    """Select the keeper agent."""

    state_id = "select_keeper_transaction_submission_a"
    matching_round = SelectKeeperTransactionSubmissionRoundA
    payload_class = SelectKeeperPayload


class SelectKeeperTransactionSubmissionBehaviourB(SelectKeeperBehaviour):
    """Select the keeper agent."""

    state_id = "select_keeper_transaction_submission_b"
    matching_round = SelectKeeperTransactionSubmissionRoundB
    payload_class = SelectKeeperPayload


class ValidateTransactionBehaviour(TransactionSettlementBaseState):
    """Validate a transaction."""

    state_id = "validate_transaction"
    matching_round = ValidateTransactionRound

    def async_act(self) -> Generator:
        """
        Do the action.

        Steps:
        - Validate that the transaction hash provided by the keeper points to a
          valid transaction.
        - Send the transaction with the validation result and wait for it to be
          mined.
        - Wait until ABCI application transitions to the next round.
        - Go to the next behaviour state (set done event).
        """

        with benchmark_tool.measure(
            self,
        ).local():
            is_correct = yield from self.has_transaction_been_sent()
            transfers: Optional[List] = None
            if is_correct:
                transfers = yield from self.get_tx_result()
            payload = ValidatePayload(self.context.agent_address, is_correct, transfers)

        with benchmark_tool.measure(
            self,
        ).consensus():
            yield from self.send_a2a_transaction(payload)
            yield from self.wait_until_round_end()

        self.set_done()

    def has_transaction_been_sent(self) -> Generator[None, None, Optional[bool]]:
        """Transaction verification."""
        response = yield from self.get_transaction_receipt(
            self.period_state.final_tx_hash,
            self.params.retry_timeout,
            self.params.retry_attempts,
        )
        if response is None:  # pragma: nocover
            self.context.logger.error(
                f"tx {self.period_state.final_tx_hash} receipt check timed out!"
            )
            return None
        is_settled = EthereumApi.is_transaction_settled(response)
        if not is_settled:  # pragma: nocover
            self.context.logger.info(
                f"tx {self.period_state.final_tx_hash} not settled!"
            )
            return False
        _, ether_value, safe_tx_gas, to_address, data = hex_to_payload(
            self.period_state.most_voted_tx_hash
        )
        contract_api_msg = yield from self.get_contract_api_response(
            performative=ContractApiMessage.Performative.GET_STATE,  # type: ignore
            contract_address=self.period_state.safe_contract_address,
            contract_id=str(GnosisSafeContract.contract_id),
            contract_callable="verify_tx",
            tx_hash=self.period_state.final_tx_hash,
            owners=tuple(self.period_state.participants),
            to_address=to_address,
            value=ether_value,
            data=data,
            safe_tx_gas=safe_tx_gas,
            signatures_by_owner={
                key: payload.signature
                for key, payload in self.period_state.participant_to_signature.items()
            },
        )
        if (
            contract_api_msg.performative != ContractApiMessage.Performative.STATE
        ):  # pragma: nocover
            self.context.logger.error(
                f"get_transmit_data unsuccessful! Received: {contract_api_msg}"
            )
            return False
        verified = cast(bool, contract_api_msg.state.body["verified"])
        verified_log = (
            f"Verified result: {verified}"
            if verified
            else f"Verified result: {verified}, all: {contract_api_msg.state.body}"
        )
        self.context.logger.info(verified_log)
        return verified

    def get_tx_result(self) -> Generator[None, None, Optional[list]]:
        """Transaction transfer result."""
        if hasattr(self.period_state, "most_voted_strategy") and callable(
            self.period_state.most_voted_strategy  # type: ignore
        ):  # TOFIX: generalize
            strategy = self.period_state.most_voted_strategy  # type: ignore

            contract_api_msg = yield from self.get_contract_api_response(
                performative=ContractApiMessage.Performative.GET_STATE,  # type: ignore
                contract_address=strategy["pair"]["LP_token_address"],
                contract_id=str(UniswapV2ERC20Contract.contract_id),
                contract_callable="get_tx_transfer_logs",
                tx_hash=self.period_state.final_tx_hash,
                target_address=self.period_state.safe_contract_address,
            )
            if contract_api_msg.performative != ContractApiMessage.Performative.STATE:
                return []  # pragma: nocover
            transfers = cast(list, contract_api_msg.state.body["logs"])

            transfer_log_message = (
                f"The tx with hash {self.period_state.final_tx_hash} ended with the following transfers.\n"
                f"Transfers: {str(transfers)}\n"
            )
            self.context.logger.info(transfer_log_message)
            return transfers

        return None


class SignatureBehaviour(TransactionSettlementBaseState):
    """Signature state."""

    state_id = "sign"
    matching_round = CollectSignatureRound

    def async_act(self) -> Generator:
        """
        Do the action.

        Steps:
        - Request the signature of the transaction hash.
        - Send the signature as a transaction and wait for it to be mined.
        - Wait until ABCI application transitions to the next round.
        - Go to the next behaviour state (set done event).
        """

        with benchmark_tool.measure(
            self,
        ).local():
            self.context.logger.info(
                f"Consensus reached on tx hash: {self.period_state.most_voted_tx_hash}"
            )
            signature_hex = yield from self._get_safe_tx_signature()
            payload = SignaturePayload(self.context.agent_address, signature_hex)

        with benchmark_tool.measure(
            self,
        ).consensus():
            yield from self.send_a2a_transaction(payload)
            yield from self.wait_until_round_end()

        self.set_done()

    def _get_safe_tx_signature(self) -> Generator[None, None, str]:
        """Get signature of safe transaction hash."""
        safe_tx_hash, _, _, _, _ = hex_to_payload(self.period_state.most_voted_tx_hash)
        # is_deprecated_mode=True because we want to call Account.signHash,
        # which is the same used by gnosis-py
        safe_tx_hash_bytes = binascii.unhexlify(safe_tx_hash)
        signature_hex = yield from self.get_signature(
            safe_tx_hash_bytes, is_deprecated_mode=True
        )
        # remove the leading '0x'
        signature_hex = signature_hex[2:]
        self.context.logger.info(f"Signature: {signature_hex}")
        return signature_hex


class FinalizeBehaviour(TransactionSettlementBaseState):
    """Finalize state."""

    state_id = "finalize"
    matching_round = FinalizationRound

    def async_act(self) -> Generator[None, None, None]:
        """
        Do the action.

        Steps:
        - If the agent is the keeper, then prepare the transaction and send it.
        - Otherwise, wait until the next round.
        - If a timeout is hit, set exit A event, otherwise set done event.
        """
        if self.context.agent_address != self.period_state.most_voted_keeper_address:
            yield from self._not_sender_act()
        else:
            yield from self._sender_act()

    def _not_sender_act(self) -> Generator:
        """Do the non-sender action."""
        with benchmark_tool.measure(
            self,
        ).consensus():
            yield from self.wait_until_round_end()
        self.set_done()

    def _sender_act(self) -> Generator[None, None, None]:
        """Do the sender action."""

        with benchmark_tool.measure(
            self,
        ).local():
            self.context.logger.info(
                "I am the designated sender, attempting to send the safe transaction..."
            )
            tx_data = yield from self._send_safe_transaction()
            if tx_data is None or tx_data["tx_digest"] is None:
                # if we enter here, then the event.FAILED will be raised from the round, and we will select a new keeper
                self.context.logger.error(  # pragma: nocover
                    "Did not succeed with finalising the transaction!"
                )
            else:
                self.context.logger.info(
                    f"Finalization tx digest: {cast(str, tx_data['tx_digest'])}"
                )
                self.context.logger.debug(
                    f"Signatures: {pprint.pformat(self.period_state.participant_to_signature)}"
                )
            payload = FinalizationTxPayload(self.context.agent_address, tx_data)

        with benchmark_tool.measure(
            self,
        ).consensus():
            yield from self.send_a2a_transaction(payload)
            yield from self.wait_until_round_end()

        self.set_done()

    def _send_safe_transaction(
        self,
    ) -> Generator[None, None, Optional[Dict[str, Union[None, str, int]]]]:
        """Send a Safe transaction using the participants' signatures."""
        _, ether_value, safe_tx_gas, to_address, data = hex_to_payload(
            self.period_state.most_voted_tx_hash
        )

        contract_api_msg = yield from self.get_contract_api_response(
            performative=ContractApiMessage.Performative.GET_RAW_TRANSACTION,  # type: ignore
            contract_address=self.period_state.safe_contract_address,
            contract_id=str(GnosisSafeContract.contract_id),
            contract_callable="get_raw_safe_transaction",
            sender_address=self.context.agent_address,
            owners=tuple(self.period_state.participants),
            to_address=to_address,
            value=ether_value,
            data=data,
            safe_tx_gas=safe_tx_gas,
            signatures_by_owner={
                key: payload.signature
                for key, payload in self.period_state.participant_to_signature.items()
            },
            nonce=self.period_state.nonce,
            old_tip=self.period_state.max_priority_fee_per_gas,
        )
        if (
            contract_api_msg.performative
            != ContractApiMessage.Performative.RAW_TRANSACTION
        ):  # pragma: nocover
            self.context.logger.warning("get_raw_safe_transaction unsuccessful!")
            return None
        tx_digest = yield from self.send_raw_transaction(
            contract_api_msg.raw_transaction
        )

        tx_data = {
            "tx_digest": tx_digest,
            "nonce": int(cast(str, contract_api_msg.raw_transaction.body["nonce"])),
            "max_priority_fee_per_gas": int(
                cast(
                    str,
                    contract_api_msg.raw_transaction.body["maxPriorityFeePerGas"],
                )
            ),
        }

        return tx_data


class BaseResetBehaviour(TransactionSettlementBaseState):
    """Reset state."""

    pause = True

    _check_started: Optional[datetime.datetime] = None
    _timeout: float
    _is_healthy: bool = False

    def start_reset(self) -> Generator:
        """Start tendermint reset."""
        if self._check_started is None and not self._is_healthy:
            # we do the reset in the middle of the pause as there are no immediate transactions on either side of the reset
            yield from self.wait_from_last_timestamp(
                self.params.observation_interval / 2
            )
            self._check_started = datetime.datetime.now()
            self._timeout = self.params.max_healthcheck
            self._is_healthy = False
        yield

    def end_reset(
        self,
    ) -> None:
        """End tendermint reset."""
        self._check_started = None
        self._timeout = -1.0
        self._is_healthy = True

    def _is_timeout_expired(self) -> bool:
        """Check if the timeout expired."""
        if self._check_started is None or self._is_healthy:
            return False  # pragma: no cover
        return datetime.datetime.now() > self._check_started + datetime.timedelta(
            0, self._timeout
        )

    def async_act(self) -> Generator:
        """
        Do the action.

        Steps:
        - Trivially log the state.
        - Sleep for configured interval.
        - Build a registration transaction.
        - Send the transaction and wait for it to be mined.
        - Wait until ABCI application transitions to the next round.
        - Go to the next behaviour state (set done event).
        """
        if (
            self.pause
            and self.period_state.is_most_voted_estimate_set
            and self.period_state.is_final_tx_hash_set
        ):
            if (
                self.period_state.period_count != 0
                and self.period_state.period_count
                % self.context.params.reset_tendermint_after
                == 0
            ):
                yield from self.start_reset()
                if self._is_timeout_expired():
                    # if the Tendermint node cannot update the app then the app cannot work
                    raise RuntimeError(  # pragma: no cover
                        "Error resetting tendermint node."
                    )

                if not self._is_healthy:
                    self.context.logger.info(
                        f"Resetting tendermint node at end of period={self.period_state.period_count}."
                    )
                    request_message, http_dialogue = self._build_http_request_message(
                        "GET",
                        self.context.params.tendermint_com_url + "/hard_reset",
                    )
                    result = yield from self._do_request(request_message, http_dialogue)
                    try:
                        response = json.loads(result.body.decode())
                        if response.get("status"):
                            self.context.logger.info(response.get("message"))
                            self.context.logger.info(
                                "Resetting tendermint node successful! Resetting local blockchain."
                            )
                            self.context.state.period.reset_blockchain()
                            self.end_reset()
                        else:
                            msg = response.get("message")
                            self.context.logger.error(f"Error resetting: {msg}")
                            yield from self.sleep(self.params.sleep_time)
                            return  # pragma: no cover
                    except json.JSONDecodeError:
                        self.context.logger.error(
                            "Error communicating with tendermint com server."
                        )
                        yield from self.sleep(self.params.sleep_time)
                        return  # pragma: no cover

                status = yield from self._get_status()
                try:
                    json_body = json.loads(status.body.decode())
                except json.JSONDecodeError:
                    self.context.logger.error(
                        "Tendermint not accepting transactions yet, trying again!"
                    )
                    yield from self.sleep(self.params.sleep_time)
                    return  # pragma: nocover

                remote_height = int(
                    json_body["result"]["sync_info"]["latest_block_height"]
                )
                local_height = self.context.state.period.height
                self.context.logger.info(
                    "local-height = %s, remote-height=%s", local_height, remote_height
                )
                if local_height != remote_height:
                    self.context.logger.info(
                        "local height != remote height; retrying..."
                    )
                    yield from self.sleep(self.params.sleep_time)
                    return  # pragma: nocover

                self.context.logger.info(
                    "local height == remote height; continuing execution..."
                )
            yield from self.wait_from_last_timestamp(
                self.params.observation_interval / 2
            )
            self.context.logger.info(
                f"Finalized estimate: {self.period_state.most_voted_estimate} with transaction hash: {self.period_state.final_tx_hash}"
            )
            self.context.logger.info("Period end.")
            benchmark_tool.save()
        else:
            self.context.logger.info(
                f"Period {self.period_state.period_count} was not finished. Resetting!"
            )

        payload = ResetPayload(
            self.context.agent_address, self.period_state.period_count + 1
        )
        yield from self.send_a2a_transaction(payload)
        yield from self.wait_until_round_end()
        self.set_done()


class ResetBehaviour(BaseResetBehaviour):
    """Reset state."""

    matching_round = ResetRound
    state_id = "reset"
    pause = False


class ResetAndPauseBehaviour(BaseResetBehaviour):
    """Reset and pause state."""

    matching_round = ResetAndPauseRound
    state_id = "reset_and_pause"
    pause = True


class TransactionSettlementRoundBehaviour(AbstractRoundBehaviour):
    """This behaviour manages the consensus stages for the transaction settlement."""

    initial_state_cls = RandomnessTransactionSubmissionBehaviour
    abci_app_cls = TransactionSubmissionAbciApp  # type: ignore
    behaviour_states: Set[Type[BaseState]] = {  # type: ignore
        RandomnessTransactionSubmissionBehaviour,  # type: ignore
        SelectKeeperTransactionSubmissionBehaviourA,  # type: ignore
        SelectKeeperTransactionSubmissionBehaviourB,  # type: ignore
        ValidateTransactionBehaviour,  # type: ignore
        SignatureBehaviour,  # type: ignore
        FinalizeBehaviour,  # type: ignore
        ResetBehaviour,  # type: ignore
        ResetAndPauseBehaviour,  # type: ignore
    }<|MERGE_RESOLUTION|>--- conflicted
+++ resolved
@@ -23,11 +23,7 @@
 import json
 import pprint
 from abc import ABC
-<<<<<<< HEAD
-from typing import Dict, Generator, List, Optional, Tuple, Union, cast
-=======
-from typing import Dict, Generator, Optional, Set, Tuple, Type, Union, cast
->>>>>>> e062380a
+from typing import Dict, Generator, List, Optional, Set, Tuple, Type, Union, cast
 
 from aea_ledger_ethereum import EthereumApi
 
