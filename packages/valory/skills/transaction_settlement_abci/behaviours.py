# -*- coding: utf-8 -*-
# ------------------------------------------------------------------------------
#
#   Copyright 2021-2022 Valory AG
#
#   Licensed under the Apache License, Version 2.0 (the "License");
#   you may not use this file except in compliance with the License.
#   You may obtain a copy of the License at
#
#       http://www.apache.org/licenses/LICENSE-2.0
#
#   Unless required by applicable law or agreed to in writing, software
#   distributed under the License is distributed on an "AS IS" BASIS,
#   WITHOUT WARRANTIES OR CONDITIONS OF ANY KIND, either express or implied.
#   See the License for the specific language governing permissions and
#   limitations under the License.
#
# ------------------------------------------------------------------------------

"""This module contains the behaviours for the 'abci' skill."""
import binascii
import datetime
import json
import pprint
from abc import ABC
from typing import Dict, Generator, Optional, Tuple, Union, cast

from requests import HTTPError
from web3.types import TxData

from packages.valory.contracts.gnosis_safe.contract import GnosisSafeContract
from packages.valory.protocols.contract_api.message import ContractApiMessage
from packages.valory.skills.abstract_round_abci.behaviours import BaseState
from packages.valory.skills.abstract_round_abci.common import (
    RandomnessBehaviour,
    SelectKeeperBehaviour,
)
from packages.valory.skills.abstract_round_abci.utils import BenchmarkTool, VerifyDrand
from packages.valory.skills.transaction_settlement_abci.payloads import (
    CheckTransactionHistoryPayload,
    FinalizationTxPayload,
    RandomnessPayload,
    ResetPayload,
    SelectKeeperPayload,
    SignaturePayload,
    ValidatePayload,
)
from packages.valory.skills.transaction_settlement_abci.rounds import (
    CheckTransactionHistoryRound,
    CollectSignatureRound,
    FinalizationRound,
    PeriodState,
    RandomnessTransactionSubmissionRound,
    ResetAndPauseRound,
    ResetRound,
    SelectKeeperTransactionSubmissionRoundA,
    SelectKeeperTransactionSubmissionRoundB,
    ValidateTransactionRound,
)


benchmark_tool = BenchmarkTool()
drand_check = VerifyDrand()


def hex_to_payload(payload: str) -> Tuple[str, int, int, str, bytes]:
    """Decode payload."""
    if len(payload) < 234:
        raise ValueError("cannot decode provided payload")  # pragma: nocover
    tx_hash = payload[:64]
    ether_value = int.from_bytes(bytes.fromhex(payload[64:128]), "big")
    safe_tx_gas = int.from_bytes(bytes.fromhex(payload[128:192]), "big")
    to_address = payload[192:234]
    data = bytes.fromhex(payload[234:])
    return (tx_hash, ether_value, safe_tx_gas, to_address, data)


class TransactionSettlementBaseState(BaseState, ABC):
    """Base state behaviour for the common apps' skill."""

    @property
    def period_state(self) -> PeriodState:
        """Return the period state."""
        return cast(PeriodState, super().period_state)

    def _verify_tx(self, tx_hash: str) -> Generator[None, None, ContractApiMessage]:
        """Verify a transaction."""
        _, ether_value, safe_tx_gas, to_address, data = hex_to_payload(
            self.period_state.most_voted_tx_hash
        )

        contract_api_msg = yield from self.get_contract_api_response(
            performative=ContractApiMessage.Performative.GET_STATE,  # type: ignore
            contract_address=self.period_state.safe_contract_address,
            contract_id=str(GnosisSafeContract.contract_id),
            contract_callable="verify_tx",
            tx_hash=tx_hash,
            owners=tuple(self.period_state.participants),
            to_address=to_address,
            value=ether_value,
            data=data,
            safe_tx_gas=safe_tx_gas,
            signatures_by_owner={
                key: payload.signature
                for key, payload in self.period_state.participant_to_signature.items()
            },
        )

        return contract_api_msg


class RandomnessTransactionSubmissionBehaviour(RandomnessBehaviour):
    """Retrieve randomness."""

    state_id = "randomness_transaction_submission"
    matching_round = RandomnessTransactionSubmissionRound
    payload_class = RandomnessPayload


class SelectKeeperTransactionSubmissionBehaviourA(SelectKeeperBehaviour):
    """Select the keeper agent."""

    state_id = "select_keeper_transaction_submission_a"
    matching_round = SelectKeeperTransactionSubmissionRoundA
    payload_class = SelectKeeperPayload


class SelectKeeperTransactionSubmissionBehaviourB(SelectKeeperBehaviour):
    """Select the keeper agent."""

    state_id = "select_keeper_transaction_submission_b"
    matching_round = SelectKeeperTransactionSubmissionRoundB
    payload_class = SelectKeeperPayload


class ValidateTransactionBehaviour(TransactionSettlementBaseState):
    """Validate a transaction."""

    state_id = "validate_transaction"
    matching_round = ValidateTransactionRound

    def async_act(self) -> Generator:
        """
        Do the action.

        Steps:
        - Validate that the transaction hash provided by the keeper points to a
          valid transaction.
        - Send the transaction with the validation result and wait for it to be
          mined.
        - Wait until ABCI application transitions to the next round.
        - Go to the next behaviour state (set done event).
        """

        with benchmark_tool.measure(
            self,
        ).local():
            is_correct = yield from self.has_transaction_been_sent()
            payload = ValidatePayload(self.context.agent_address, is_correct)

        with benchmark_tool.measure(
            self,
        ).consensus():
            yield from self.send_a2a_transaction(payload)
            yield from self.wait_until_round_end()

        self.set_done()

    def has_transaction_been_sent(self) -> Generator[None, None, Optional[bool]]:
        """Transaction verification."""
        response = yield from self.get_transaction_receipt(
            self.period_state.final_tx_hash,
            self.params.retry_timeout,
            self.params.retry_attempts,
        )
        if response is None:  # pragma: nocover
            self.context.logger.error(
                f"tx {self.period_state.final_tx_hash} receipt check timed out!"
            )
            return None
        contract_api_msg = yield from self._verify_tx(self.period_state.final_tx_hash)
        if (
            contract_api_msg.performative != ContractApiMessage.Performative.STATE
        ):  # pragma: nocover
            self.context.logger.error(
                f"verify_tx unsuccessful! Received: {contract_api_msg}"
            )
            return False
        verified = cast(bool, contract_api_msg.state.body["verified"])
        verified_log = (
            f"Verified result: {verified}"
            if verified
            else f"Verified result: {verified}, all: {contract_api_msg.state.body}"
        )
        self.context.logger.info(verified_log)
        return verified


class CheckTransactionHistoryBehaviour(TransactionSettlementBaseState):
    """Check the transaction history."""

    state_id = "check_transaction_history"
    matching_round = CheckTransactionHistoryRound

    def async_act(self) -> Generator:
        """Do the action."""

        with benchmark_tool.measure(
            self,
        ).local():
            verified_res = yield from self._check_tx_history()

            if verified_res[0] != "N":
                if verified_res[0] == "T":
                    self.context.logger.info(
                        f"A previous transaction has already been verified for {self.period_state.final_tx_hash}."
                    )
                else:
                    self.context.logger.info(
                        "No previous transaction has been verified, but the safe's nonce has been reused!"
                    )

            payload = CheckTransactionHistoryPayload(
                self.context.agent_address, verified_res
            )

        with benchmark_tool.measure(
            self,
        ).consensus():
            yield from self.send_a2a_transaction(payload)
            yield from self.wait_until_round_end()

        self.set_done()

    def _check_tx_history(self) -> Generator[None, None, str]:
        """Check the transaction history."""
        if self.period_state.tx_hashes_history is None:
            return "NN"

        for tx_hash in self.period_state.tx_hashes_history[::-1]:
            contract_api_msg = yield from self._verify_tx(tx_hash)

            if (
                contract_api_msg.performative != ContractApiMessage.Performative.STATE
            ):  # pragma: nocover
                self.context.logger.error(
                    f"verify_tx unsuccessful for {tx_hash}! Received: {contract_api_msg}"
                )
                verified = False

            else:
                verified = cast(bool, contract_api_msg.state.body["verified"])

            verified_log = f"Verified result for {tx_hash}: {verified}"

            if verified:
                self.context.logger.info(verified_log)
                return "T" + tx_hash

            self.context.logger.info(
                verified_log + f", all: {contract_api_msg.state.body}"
            )

            tx_data = cast(TxData, contract_api_msg.state.body["transaction"])
            revert_reason = yield from self._get_revert_reason(tx_data)

            if revert_reason is not None:
                if self._safe_nonce_reused(revert_reason):
                    self.context.logger.info(
                        f"The safe's nonce has been reused for {tx_hash}. The next tx check is expected to be verified!"
                    )
                    continue

                self.context.logger.info(
                    f"Payload is invalid for {tx_hash}! Cannot continue."
                )
<<<<<<< HEAD

            return None
=======
                return "N" + tx_hash

            if not self._safe_nonce_reused():
                self.context.logger.info(
                    f"Payload is correct and safe's nonce has not been reused for {tx_hash}. "
                )
                return "N" + tx_hash
>>>>>>> 51183fc8

        return "FN"

    def _get_revert_reason(self, tx: TxData) -> Generator[None, None, Optional[str]]:
        """Get the revert reason of the given transaction."""
        try:
            contract_api_msg = yield from self.get_contract_api_response(
                performative=ContractApiMessage.Performative.GET_STATE,  # type: ignore
                contract_address=self.period_state.safe_contract_address,
                contract_id=str(GnosisSafeContract.contract_id),
                contract_callable="revert_reason",
                tx=tx,
            )
        except (HTTPError, ValueError) as e:
            self.context.logger.error(
                f"An unexpected error occurred while checking {tx['hash'].hex()}: {e}"
            )
            return None

        return cast(str, contract_api_msg.state.body["revert_reason"])

    @staticmethod
    def _safe_nonce_reused(revert_reason: str) -> bool:
        """Check for GS026."""
        if "GS026" in revert_reason:
            return True
        return False


class SignatureBehaviour(TransactionSettlementBaseState):
    """Signature state."""

    state_id = "sign"
    matching_round = CollectSignatureRound

    def async_act(self) -> Generator:
        """
        Do the action.

        Steps:
        - Request the signature of the transaction hash.
        - Send the signature as a transaction and wait for it to be mined.
        - Wait until ABCI application transitions to the next round.
        - Go to the next behaviour state (set done event).
        """

        with benchmark_tool.measure(
            self,
        ).local():
            self.context.logger.info(
                f"Consensus reached on tx hash: {self.period_state.most_voted_tx_hash}"
            )
            signature_hex = yield from self._get_safe_tx_signature()
            payload = SignaturePayload(self.context.agent_address, signature_hex)

        with benchmark_tool.measure(
            self,
        ).consensus():
            yield from self.send_a2a_transaction(payload)
            yield from self.wait_until_round_end()

        self.set_done()

    def _get_safe_tx_signature(self) -> Generator[None, None, str]:
        """Get signature of safe transaction hash."""
        safe_tx_hash, _, _, _, _ = hex_to_payload(self.period_state.most_voted_tx_hash)
        # is_deprecated_mode=True because we want to call Account.signHash,
        # which is the same used by gnosis-py
        safe_tx_hash_bytes = binascii.unhexlify(safe_tx_hash)
        signature_hex = yield from self.get_signature(
            safe_tx_hash_bytes, is_deprecated_mode=True
        )
        # remove the leading '0x'
        signature_hex = signature_hex[2:]
        self.context.logger.info(f"Signature: {signature_hex}")
        return signature_hex


class FinalizeBehaviour(TransactionSettlementBaseState):
    """Finalize state."""

    state_id = "finalize"
    matching_round = FinalizationRound

    def async_act(self) -> Generator[None, None, None]:
        """
        Do the action.

        Steps:
        - If the agent is the keeper, then prepare the transaction and send it.
        - Otherwise, wait until the next round.
        - If a timeout is hit, set exit A event, otherwise set done event.
        """
        if self.context.agent_address != self.period_state.most_voted_keeper_address:
            yield from self._not_sender_act()
        else:
            yield from self._sender_act()

    def _not_sender_act(self) -> Generator:
        """Do the non-sender action."""
        with benchmark_tool.measure(
            self,
        ).consensus():
            yield from self.wait_until_round_end()
        self.set_done()

    def _sender_act(self) -> Generator[None, None, None]:
        """Do the sender action."""

        with benchmark_tool.measure(
            self,
        ).local():
            self.context.logger.info(
                "I am the designated sender, attempting to send the safe transaction..."
            )
            tx_data = yield from self._send_safe_transaction()
            if tx_data is None or tx_data["tx_digest"] is None:
                # if we enter here, then the event.FAILED will be raised from the round, and we will select a new keeper
                self.context.logger.error(  # pragma: nocover
                    "Did not succeed with finalising the transaction!"
                )
            else:
                self.context.logger.info(
                    f"Finalization tx digest: {cast(str, tx_data['tx_digest'])}"
                )
                self.context.logger.debug(
                    f"Signatures: {pprint.pformat(self.period_state.participant_to_signature)}"
                )
            payload = FinalizationTxPayload(self.context.agent_address, tx_data)

        with benchmark_tool.measure(
            self,
        ).consensus():
            yield from self.send_a2a_transaction(payload)
            yield from self.wait_until_round_end()

        self.set_done()

    def _send_safe_transaction(
        self,
    ) -> Generator[None, None, Optional[Dict[str, Union[None, str, int]]]]:
        """Send a Safe transaction using the participants' signatures."""
        _, ether_value, safe_tx_gas, to_address, data = hex_to_payload(
            self.period_state.most_voted_tx_hash
        )

        contract_api_msg = yield from self.get_contract_api_response(
            performative=ContractApiMessage.Performative.GET_RAW_TRANSACTION,  # type: ignore
            contract_address=self.period_state.safe_contract_address,
            contract_id=str(GnosisSafeContract.contract_id),
            contract_callable="get_raw_safe_transaction",
            sender_address=self.context.agent_address,
            owners=tuple(self.period_state.participants),
            to_address=to_address,
            value=ether_value,
            data=data,
            safe_tx_gas=safe_tx_gas,
            signatures_by_owner={
                key: payload.signature
                for key, payload in self.period_state.participant_to_signature.items()
            },
            nonce=self.period_state.nonce,
            old_tip=self.period_state.max_priority_fee_per_gas,
        )
        if (
            contract_api_msg.performative
            != ContractApiMessage.Performative.RAW_TRANSACTION
        ):  # pragma: nocover
            self.context.logger.warning("get_raw_safe_transaction unsuccessful!")
            return None
        tx_digest = yield from self.send_raw_transaction(
            contract_api_msg.raw_transaction
        )

        tx_data = {
            "tx_digest": tx_digest,
            "nonce": int(cast(str, contract_api_msg.raw_transaction.body["nonce"])),
            "max_priority_fee_per_gas": int(
                cast(
                    str,
                    contract_api_msg.raw_transaction.body["maxPriorityFeePerGas"],
                )
            ),
        }

        return tx_data


class BaseResetBehaviour(TransactionSettlementBaseState):
    """Reset state."""

    pause = True

    _check_started: Optional[datetime.datetime] = None
    _timeout: float
    _is_healthy: bool = False

    def start_reset(self) -> Generator:
        """Start tendermint reset."""
        if self._check_started is None and not self._is_healthy:
            # we do the reset in the middle of the pause as there are no immediate transactions on either side of the reset
            yield from self.wait_from_last_timestamp(
                self.params.observation_interval / 2
            )
            self._check_started = datetime.datetime.now()
            self._timeout = self.params.max_healthcheck
            self._is_healthy = False
        yield

    def end_reset(
        self,
    ) -> None:
        """End tendermint reset."""
        self._check_started = None
        self._timeout = -1.0
        self._is_healthy = True

    def _is_timeout_expired(self) -> bool:
        """Check if the timeout expired."""
        if self._check_started is None or self._is_healthy:
            return False  # pragma: no cover
        return datetime.datetime.now() > self._check_started + datetime.timedelta(
            0, self._timeout
        )

    def async_act(self) -> Generator:
        """
        Do the action.

        Steps:
        - Trivially log the state.
        - Sleep for configured interval.
        - Build a registration transaction.
        - Send the transaction and wait for it to be mined.
        - Wait until ABCI application transitions to the next round.
        - Go to the next behaviour state (set done event).
        """
        if (
            self.pause
            and self.period_state.is_most_voted_estimate_set
            and self.period_state.is_final_tx_hash_set
        ):
            if (
                self.period_state.period_count != 0
                and self.period_state.period_count
                % self.context.params.reset_tendermint_after
                == 0
            ):
                yield from self.start_reset()
                if self._is_timeout_expired():
                    # if the Tendermint node cannot update the app then the app cannot work
                    raise RuntimeError(  # pragma: no cover
                        "Error resetting tendermint node."
                    )

                if not self._is_healthy:
                    self.context.logger.info(
                        f"Resetting tendermint node at end of period={self.period_state.period_count}."
                    )
                    request_message, http_dialogue = self._build_http_request_message(
                        "GET",
                        self.context.params.tendermint_com_url + "/hard_reset",
                    )
                    result = yield from self._do_request(request_message, http_dialogue)
                    try:
                        response = json.loads(result.body.decode())
                        if response.get("status"):
                            self.context.logger.info(response.get("message"))
                            self.context.logger.info(
                                "Resetting tendermint node successful! Resetting local blockchain."
                            )
                            self.context.state.period.reset_blockchain()
                            self.end_reset()
                        else:
                            msg = response.get("message")
                            self.context.logger.error(f"Error resetting: {msg}")
                            yield from self.sleep(self.params.sleep_time)
                            return  # pragma: no cover
                    except json.JSONDecodeError:
                        self.context.logger.error(
                            "Error communicating with tendermint com server."
                        )
                        yield from self.sleep(self.params.sleep_time)
                        return  # pragma: no cover

                status = yield from self._get_status()
                try:
                    json_body = json.loads(status.body.decode())
                except json.JSONDecodeError:
                    self.context.logger.error(
                        "Tendermint not accepting transactions yet, trying again!"
                    )
                    yield from self.sleep(self.params.sleep_time)
                    return  # pragma: nocover

                remote_height = int(
                    json_body["result"]["sync_info"]["latest_block_height"]
                )
                local_height = self.context.state.period.height
                self.context.logger.info(
                    "local-height = %s, remote-height=%s", local_height, remote_height
                )
                if local_height != remote_height:
                    self.context.logger.info(
                        "local height != remote height; retrying..."
                    )
                    yield from self.sleep(self.params.sleep_time)
                    return  # pragma: nocover

                self.context.logger.info(
                    "local height == remote height; continuing execution..."
                )
            yield from self.wait_from_last_timestamp(
                self.params.observation_interval / 2
            )
            self.context.logger.info(
                f"Finalized estimate: {self.period_state.most_voted_estimate} with transaction hash: {self.period_state.final_tx_hash}"
            )
            self.context.logger.info("Period end.")
            benchmark_tool.save()
        else:
            self.context.logger.info(
                f"Period {self.period_state.period_count} was not finished. Resetting!"
            )

        payload = ResetPayload(
            self.context.agent_address, self.period_state.period_count + 1
        )
        yield from self.send_a2a_transaction(payload)
        yield from self.wait_until_round_end()
        self.set_done()


class ResetBehaviour(BaseResetBehaviour):
    """Reset state."""

    matching_round = ResetRound
    state_id = "reset"
    pause = False


class ResetAndPauseBehaviour(BaseResetBehaviour):
    """Reset and pause state."""

    matching_round = ResetAndPauseRound
    state_id = "reset_and_pause"
    pause = True<|MERGE_RESOLUTION|>--- conflicted
+++ resolved
@@ -274,18 +274,8 @@
                 self.context.logger.info(
                     f"Payload is invalid for {tx_hash}! Cannot continue."
                 )
-<<<<<<< HEAD
-
-            return None
-=======
-                return "N" + tx_hash
-
-            if not self._safe_nonce_reused():
-                self.context.logger.info(
-                    f"Payload is correct and safe's nonce has not been reused for {tx_hash}. "
-                )
-                return "N" + tx_hash
->>>>>>> 51183fc8
+
+            return "N" + tx_hash
 
         return "FN"
 
