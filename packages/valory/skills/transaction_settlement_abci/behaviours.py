# -*- coding: utf-8 -*-
# ------------------------------------------------------------------------------
#
#   Copyright 2021-2022 Valory AG
#
#   Licensed under the Apache License, Version 2.0 (the "License");
#   you may not use this file except in compliance with the License.
#   You may obtain a copy of the License at
#
#       http://www.apache.org/licenses/LICENSE-2.0
#
#   Unless required by applicable law or agreed to in writing, software
#   distributed under the License is distributed on an "AS IS" BASIS,
#   WITHOUT WARRANTIES OR CONDITIONS OF ANY KIND, either express or implied.
#   See the License for the specific language governing permissions and
#   limitations under the License.
#
# ------------------------------------------------------------------------------

"""This module contains the behaviours for the 'abci' skill."""
import binascii
import pprint
from abc import ABC
from typing import Any, Dict, Generator, Optional, Set, Tuple, Type, Union, cast

from aea.protocols.base import Message
from web3.types import Nonce, TxData

from packages.valory.contracts.gnosis_safe.contract import GnosisSafeContract
from packages.valory.protocols.contract_api.message import ContractApiMessage
from packages.valory.skills.abstract_round_abci.behaviour_utils import RPCResponseStatus
from packages.valory.skills.abstract_round_abci.behaviours import (
    AbstractRoundBehaviour,
    BaseState,
)
from packages.valory.skills.abstract_round_abci.common import (
    RandomnessBehaviour,
    SelectKeeperBehaviour,
)
from packages.valory.skills.abstract_round_abci.utils import VerifyDrand
from packages.valory.skills.transaction_settlement_abci.models import TransactionParams
from packages.valory.skills.transaction_settlement_abci.payload_tools import (
    VerificationStatus,
    skill_input_hex_to_payload,
    tx_hist_payload_to_hex,
)
from packages.valory.skills.transaction_settlement_abci.payloads import (
    CheckTransactionHistoryPayload,
    FinalizationTxPayload,
    RandomnessPayload,
    ResetPayload,
    SelectKeeperPayload,
    SignaturePayload,
    SynchronizeLateMessagesPayload,
    ValidatePayload,
)
from packages.valory.skills.transaction_settlement_abci.rounds import (
    CheckLateTxHashesRound,
    CheckTransactionHistoryRound,
    CollectSignatureRound,
    FinalizationRound,
    FinalizationRoundAfterTimeout,
    PeriodState,
    RandomnessTransactionSubmissionRound,
    ResetRound,
    SelectKeeperTransactionSubmissionRoundA,
    SelectKeeperTransactionSubmissionRoundB,
    SelectKeeperTransactionSubmissionRoundBAfterTimeout,
    SynchronizeLateMessagesRound,
    TransactionSubmissionAbciApp,
    ValidateTransactionRound,
)


TxDataType = Dict[str, Union[VerificationStatus, str, int]]


drand_check = VerifyDrand()


class TransactionSettlementBaseState(BaseState, ABC):
    """Base state behaviour for the common apps' skill."""

    @property
    def period_state(self) -> PeriodState:
        """Return the period state."""
        return cast(PeriodState, super().period_state)

    @property
    def params(self) -> TransactionParams:
        """Return the params."""
        return cast(TransactionParams, super().params)

    def _get_tx_data(
        self, message: ContractApiMessage
    ) -> Generator[None, None, TxDataType]:
        """Get the transaction data from a `ContractApiMessage`."""
        tx_data: TxDataType = {
            "status": VerificationStatus.PENDING,
            "tx_digest": "",
            "nonce": "",
            "max_priority_fee_per_gas": "",
        }

        if (
            message.performative == ContractApiMessage.Performative.ERROR
            and message.message is not None
        ):
            if self._safe_nonce_reused(message.message):
                tx_data["status"] = VerificationStatus.VERIFIED
            else:
                tx_data["status"] = VerificationStatus.ERROR
            self.context.logger.warning(
                f"get_raw_safe_transaction unsuccessful! Received: {message}"
            )
            return tx_data

        if (
            message.performative != ContractApiMessage.Performative.RAW_TRANSACTION
        ):  # pragma: nocover
            self.context.logger.warning(
                f"get_raw_safe_transaction unsuccessful! Received: {message}"
            )
            return tx_data

        tx_digest, rpc_status = yield from self.send_raw_transaction(
            message.raw_transaction
        )

        if rpc_status == RPCResponseStatus.INCORRECT_NONCE:
            self.context.logger.warning(
                f"send_raw_transaction unsuccessful! Received: {rpc_status}"
            )
            tx_data["status"] = VerificationStatus.ERROR
            return tx_data

        if rpc_status != RPCResponseStatus.SUCCESS:
            self.context.logger.warning(
                f"send_raw_transaction unsuccessful! Received: {rpc_status}"
            )
            return tx_data

        tx_data["tx_digest"] = cast(str, tx_digest)
        tx_data["nonce"] = int(cast(str, message.raw_transaction.body["nonce"]))
        tx_data["max_priority_fee_per_gas"] = int(
            cast(
                str,
                message.raw_transaction.body["maxPriorityFeePerGas"],
            )
        )
        # Set nonce and tip.
        self.params.nonce = Nonce(int(cast(str, tx_data["nonce"])))
        self.params.tip = int(cast(str, tx_data["max_priority_fee_per_gas"]))

        return tx_data

    def _verify_tx(self, tx_hash: str) -> Generator[None, None, ContractApiMessage]:
        """Verify a transaction."""
        tx_params = skill_input_hex_to_payload(self.period_state.most_voted_tx_hash)

        contract_api_msg = yield from self.get_contract_api_response(
            performative=ContractApiMessage.Performative.GET_STATE,  # type: ignore
            contract_address=self.period_state.safe_contract_address,
            contract_id=str(GnosisSafeContract.contract_id),
            contract_callable="verify_tx",
            tx_hash=tx_hash,
            owners=tuple(self.period_state.participants),
            to_address=tx_params["to_address"],
            value=tx_params["ether_value"],
            data=tx_params["data"],
            safe_tx_gas=tx_params["safe_tx_gas"],
            signatures_by_owner={
                key: payload.signature
                for key, payload in self.period_state.participant_to_signature.items()
            },
            operation=tx_params["operation"],
        )

        return contract_api_msg

    @staticmethod
    def _safe_nonce_reused(revert_reason: str) -> bool:
        """Check for GS026."""
        return "GS026" in revert_reason


class RandomnessTransactionSubmissionBehaviour(RandomnessBehaviour):
    """Retrieve randomness."""

    state_id = "randomness_transaction_submission"
    matching_round = RandomnessTransactionSubmissionRound
    payload_class = RandomnessPayload


class SelectKeeperTransactionSubmissionBehaviourA(  # pylint: disable=too-many-ancestors
    SelectKeeperBehaviour, TransactionSettlementBaseState
):
    """Select the keeper agent."""

    state_id = "select_keeper_transaction_submission_a"
    matching_round = SelectKeeperTransactionSubmissionRoundA
    payload_class = SelectKeeperPayload


class SelectKeeperTransactionSubmissionBehaviourB(  # pylint: disable=too-many-ancestors
    SelectKeeperBehaviour, TransactionSettlementBaseState
):
    """Select the keeper b agent."""

    state_id = "select_keeper_transaction_submission_b"
    matching_round = SelectKeeperTransactionSubmissionRoundB
    payload_class = SelectKeeperPayload


class SelectKeeperTransactionSubmissionBehaviourBAfterTimeout(  # pylint: disable=too-many-ancestors
    SelectKeeperBehaviour, TransactionSettlementBaseState
):
    """Select the keeper b agent after a timeout."""

    state_id = "select_keeper_transaction_submission_b_after_timeout"
    matching_round = SelectKeeperTransactionSubmissionRoundBAfterTimeout
    payload_class = SelectKeeperPayload


class ValidateTransactionBehaviour(TransactionSettlementBaseState):
    """Validate a transaction."""

    state_id = "validate_transaction"
    matching_round = ValidateTransactionRound

    def async_act(self) -> Generator:
        """
        Do the action.

        Steps:
        - Validate that the transaction hash provided by the keeper points to a
          valid transaction.
        - Send the transaction with the validation result and wait for it to be
          mined.
        - Wait until ABCI application transitions to the next round.
        - Go to the next behaviour state (set done event).
        """

        with self.context.benchmark_tool.measure(self.state_id).local():
            is_correct = yield from self.has_transaction_been_sent()
            if is_correct:
                self.context.logger.info(
                    f"Finalized with transaction hash: {self.period_state.to_be_validated_tx_hash}"
                )
            payload = ValidatePayload(self.context.agent_address, is_correct)

        with self.context.benchmark_tool.measure(self.state_id).consensus():
            yield from self.send_a2a_transaction(payload)
            yield from self.wait_until_round_end()

        self.set_done()

    def has_transaction_been_sent(self) -> Generator[None, None, Optional[bool]]:
        """Transaction verification."""
        response = yield from self.get_transaction_receipt(
            self.period_state.to_be_validated_tx_hash,
            self.params.retry_timeout,
            self.params.retry_attempts,
        )
        if response is None:  # pragma: nocover
            self.context.logger.error(
                f"tx {self.period_state.to_be_validated_tx_hash} receipt check timed out!"
            )
            return None

        contract_api_msg = yield from self._verify_tx(
            self.period_state.to_be_validated_tx_hash
        )
        if (
            contract_api_msg.performative != ContractApiMessage.Performative.STATE
        ):  # pragma: nocover
            self.context.logger.error(
                f"verify_tx unsuccessful! Received: {contract_api_msg}"
            )
            return False
        verified = cast(bool, contract_api_msg.state.body["verified"])
        verified_log = (
            f"Verified result: {verified}"
            if verified
            else f"Verified result: {verified}, all: {contract_api_msg.state.body}"
        )
        self.context.logger.info(verified_log)
        return verified


CHECK_TX_HISTORY = "check_transaction_history"


class CheckTransactionHistoryBehaviour(TransactionSettlementBaseState):
    """Check the transaction history."""

    state_id = CHECK_TX_HISTORY
    matching_round = CheckTransactionHistoryRound

    def async_act(self) -> Generator:
        """Do the action."""

        with self.context.benchmark_tool.measure(self.state_id).local():
            verification_status, tx_hash = yield from self._check_tx_history()

            if verification_status == VerificationStatus.VERIFIED:
                self.context.logger.info(
                    f"A previous transaction {tx_hash} has already been verified for "
                    f"{self.period_state.to_be_validated_tx_hash}."
                )
            elif verification_status == VerificationStatus.NOT_VERIFIED:
                self.context.logger.info(
                    f"No previous transaction has been verified for "
                    f"{self.period_state.to_be_validated_tx_hash}."
                )

            verified_res = tx_hist_payload_to_hex(verification_status, tx_hash)
            payload = CheckTransactionHistoryPayload(
                self.context.agent_address, verified_res
            )

        with self.context.benchmark_tool.measure(self.state_id).consensus():
            yield from self.send_a2a_transaction(payload)
            yield from self.wait_until_round_end()

        self.set_done()

    def _check_tx_history(
        self,
    ) -> Generator[None, None, Tuple[VerificationStatus, Optional[str]]]:
        """Check the transaction history."""
        history = (
            self.period_state.tx_hashes_history
            if self.state_id == CHECK_TX_HISTORY
            else self.period_state.late_arriving_tx_hashes
        )

        if history is None:
            self.context.logger.error(
                "An unexpected error occurred! The state's history does not contain any transaction hashes, "
                f"but entered the `{self.state_id}` state."
            )
            return VerificationStatus.ERROR, None

        for tx_hash in history[::-1]:
            contract_api_msg = yield from self._verify_tx(tx_hash)

            if (
                contract_api_msg.performative != ContractApiMessage.Performative.STATE
            ):  # pragma: nocover
                self.context.logger.error(
                    f"verify_tx unsuccessful for {tx_hash}! Received: {contract_api_msg}"
                )
                return VerificationStatus.ERROR, tx_hash

            verified = cast(bool, contract_api_msg.state.body["verified"])
            verified_log = f"Verified result for {tx_hash}: {verified}"

            if verified:
                self.context.logger.info(verified_log)
                return VerificationStatus.VERIFIED, tx_hash

            self.context.logger.info(
                verified_log + f", all: {contract_api_msg.state.body}"
            )

            status = cast(int, contract_api_msg.state.body["status"])
            if status == -1:
                self.context.logger.info(f"Tx hash {tx_hash} has no receipt!")
                continue

            tx_data = cast(TxData, contract_api_msg.state.body["transaction"])
            revert_reason = yield from self._get_revert_reason(tx_data)

            if revert_reason is not None:
                if self._safe_nonce_reused(revert_reason):
                    check_expected_to_be_verified = (
                        "The next tx check"
                        if self.state_id == CHECK_TX_HISTORY
                        else "One of the next tx checks"
                    )
                    self.context.logger.info(
                        f"The safe's nonce has been reused for {tx_hash}. "
                        f"{check_expected_to_be_verified} is expected to be verified!"
                    )
                    continue

                self.context.logger.warning(
                    f"Payload is invalid for {tx_hash}! Cannot continue. Received: {revert_reason}"
                )

            return VerificationStatus.INVALID_PAYLOAD, tx_hash

        return VerificationStatus.NOT_VERIFIED, None

    def _get_revert_reason(self, tx: TxData) -> Generator[None, None, Optional[str]]:
        """Get the revert reason of the given transaction."""
        contract_api_msg = yield from self.get_contract_api_response(
            performative=ContractApiMessage.Performative.GET_STATE,  # type: ignore
            contract_address=self.period_state.safe_contract_address,
            contract_id=str(GnosisSafeContract.contract_id),
            contract_callable="revert_reason",
            tx=tx,
        )

        if (
            contract_api_msg.performative != ContractApiMessage.Performative.STATE
        ):  # pragma: nocover
            self.context.logger.error(
                f"An unexpected error occurred while checking {tx['hash'].hex()}: {contract_api_msg}"
            )
            return None

        return cast(str, contract_api_msg.state.body["revert_reason"])


class CheckLateTxHashesBehaviour(  # pylint: disable=too-many-ancestors
    CheckTransactionHistoryBehaviour
):
    """Check the late-arriving transaction hashes."""

    state_id = "check_late_tx_hashes"
    matching_round = CheckLateTxHashesRound


class SynchronizeLateMessagesBehaviour(TransactionSettlementBaseState):
    """Synchronize late-arriving messages state."""

    state_id = "sync_late_messages"
    matching_round = SynchronizeLateMessagesRound

    def __init__(self, **kwargs: Any):
        """Initialize a `SynchronizeLateMessagesBehaviour`"""
        super().__init__(**kwargs)
        self._tx_hashes: str = ""

    def async_act(self) -> Generator:
        """Do the action."""

        with self.context.benchmark_tool.measure(self.state_id).local():
            if len(self.params.late_messages) > 0:
                current_message = self.params.late_messages.pop()
                tx_data = yield from self._get_tx_data(current_message)
                # here, we concatenate the tx_hashes of all the late-arriving messages. Later, we will parse them.
                self._tx_hashes += cast(str, tx_data["tx_digest"])
                return

            payload = SynchronizeLateMessagesPayload(
                self.context.agent_address, self._tx_hashes
            )

        with self.context.benchmark_tool.measure(self.state_id).consensus():
            yield from self.send_a2a_transaction(payload)
            yield from self.wait_until_round_end()

        self.set_done()

    def set_done(self) -> None:
        """Set the behaviour to done and clean the local late message parameter."""
        super().set_done()
        self.params.late_messages = []


class SignatureBehaviour(TransactionSettlementBaseState):
    """Signature state."""

    state_id = "sign"
    matching_round = CollectSignatureRound

    def async_act(self) -> Generator:
        """
        Do the action.

        Steps:
        - Request the signature of the transaction hash.
        - Send the signature as a transaction and wait for it to be mined.
        - Wait until ABCI application transitions to the next round.
        - Go to the next behaviour state (set done event).
        """

        with self.context.benchmark_tool.measure(self.state_id).local():
            self.context.logger.info(
                f"Consensus reached on tx hash: {self.period_state.most_voted_tx_hash}"
            )
            signature_hex = yield from self._get_safe_tx_signature()
            payload = SignaturePayload(self.context.agent_address, signature_hex)

        with self.context.benchmark_tool.measure(self.state_id).consensus():
            yield from self.send_a2a_transaction(payload)
            yield from self.wait_until_round_end()

        self.set_done()

    def _get_safe_tx_signature(self) -> Generator[None, None, str]:
        """Get signature of safe transaction hash."""
        tx_params = skill_input_hex_to_payload(self.period_state.most_voted_tx_hash)
        # is_deprecated_mode=True because we want to call Account.signHash,
        # which is the same used by gnosis-py
        safe_tx_hash_bytes = binascii.unhexlify(tx_params["safe_tx_hash"])
        signature_hex = yield from self.get_signature(
            safe_tx_hash_bytes, is_deprecated_mode=True
        )
        # remove the leading '0x'
        signature_hex = signature_hex[2:]
        self.context.logger.info(f"Signature: {signature_hex}")
        return signature_hex


class FinalizeBehaviour(TransactionSettlementBaseState):
    """Finalize state."""

    state_id = "finalize"
    matching_round = FinalizationRound

    def _i_am_not_sending(self) -> bool:
        """Indicates if the current agent is the sender or not."""
        return self.context.agent_address != self.period_state.most_voted_keeper_address

    def async_act(self) -> Generator[None, None, None]:
        """
        Do the action.

        Steps:
        - If the agent is the keeper, then prepare the transaction and send it.
        - Otherwise, wait until the next round.
        - If a timeout is hit, set exit A event, otherwise set done event.
        """

<<<<<<< HEAD
        # Reset tx params if the flag has been set
        self._reset_params_if_flag_set()

        if self._i_am_not_sending():
=======
        if self.context.agent_address != self.period_state.most_voted_keeper_address:
>>>>>>> a898131e
            yield from self._not_sender_act()
        else:
            yield from self._sender_act()

    def _not_sender_act(self) -> Generator:
        """Do the non-sender action."""
        with self.context.benchmark_tool.measure(self.state_id).consensus():
            yield from self.wait_until_round_end()
        self.set_done()

    def _sender_act(self) -> Generator[None, None, None]:
        """Do the sender action."""

        with self.context.benchmark_tool.measure(self.state_id).local():
            self.context.logger.info(
                "I am the designated sender, attempting to send the safe transaction..."
            )
            tx_data = yield from self._send_safe_transaction()
            if (
                tx_data["tx_digest"] == ""
                and tx_data["status"] == VerificationStatus.PENDING
            ) or tx_data["status"] == VerificationStatus.ERROR:
                self.context.logger.error(
                    "Did not succeed with finalising the transaction!"
                )
            elif tx_data["status"] == VerificationStatus.VERIFIED:
                self.context.logger.error(
                    "Trying to finalize a transaction which has been verified already!"
                )
            else:
                self.context.logger.info(
                    f"Finalization tx digest: {cast(str, tx_data['tx_digest'])}"
                )
                self.context.logger.debug(
                    f"Signatures: {pprint.pformat(self.period_state.participant_to_signature)}"
                )
            tx_data["status"] = cast(VerificationStatus, tx_data["status"]).value
            payload = FinalizationTxPayload(
                self.context.agent_address,
                cast(Dict[str, Union[str, int]], tx_data),
            )

        with self.context.benchmark_tool.measure(self.state_id).consensus():
            yield from self.send_a2a_transaction(payload)
            yield from self.wait_until_round_end()

        self.set_done()

    def _send_safe_transaction(
        self,
    ) -> Generator[None, None, Dict[str, Union[VerificationStatus, str, int]]]:
        """Send a Safe transaction using the participants' signatures."""
        tx_params = skill_input_hex_to_payload(self.period_state.most_voted_tx_hash)

        contract_api_msg = yield from self.get_contract_api_response(
            performative=ContractApiMessage.Performative.GET_RAW_TRANSACTION,  # type: ignore
            contract_address=self.period_state.safe_contract_address,
            contract_id=str(GnosisSafeContract.contract_id),
            contract_callable="get_raw_safe_transaction",
            sender_address=self.context.agent_address,
            owners=tuple(self.period_state.participants),
            to_address=tx_params["to_address"],
            value=tx_params["ether_value"],
            data=tx_params["data"],
            safe_tx_gas=tx_params["safe_tx_gas"],
            signatures_by_owner={
                key: payload.signature
                for key, payload in self.period_state.participant_to_signature.items()
            },
            nonce=self.params.nonce,
            old_tip=self.params.tip,
            operation=tx_params["operation"],
        )

        tx_data = yield from self._get_tx_data(contract_api_msg)
        return tx_data

    def handle_late_messages(self, message: Message) -> None:
        """Store a potentially late-arriving message locally.

        :param message: the late arriving message to handle.
        """
        if isinstance(message, ContractApiMessage):
            self.params.late_messages.append(message)
        else:
            super().handle_late_messages(message)


class FinalizeBehaviourAfterTimeout(  # pylint: disable=too-many-ancestors
    FinalizeBehaviour
):
    """Select the keeper b agent after a timeout."""

    state_id = "finalize_after_timeout"
    matching_round = FinalizationRoundAfterTimeout

    def _i_am_not_sending(self) -> bool:
        """Indicates if the current agent is the sender or not."""
        return self.context.agent_address != self.period_state.keeper_in_priority


class ResetBehaviour(TransactionSettlementBaseState):
    """Reset state."""

    matching_round = ResetRound
    state_id = "reset"

    def async_act(self) -> Generator:
        """Do the action."""
        self.context.logger.info(
            f"Period {self.period_state.period_count} was not finished. Resetting!"
        )
        payload = ResetPayload(
            self.context.agent_address, self.period_state.period_count + 1
        )
        yield from self.send_a2a_transaction(payload)
        yield from self.wait_until_round_end()
        self.set_done()


class TransactionSettlementRoundBehaviour(AbstractRoundBehaviour):
    """This behaviour manages the consensus stages for the basic transaction settlement."""

    initial_state_cls = RandomnessTransactionSubmissionBehaviour
    abci_app_cls = TransactionSubmissionAbciApp  # type: ignore
    behaviour_states: Set[Type[BaseState]] = {
        RandomnessTransactionSubmissionBehaviour,  # type: ignore
        SelectKeeperTransactionSubmissionBehaviourA,  # type: ignore
        SelectKeeperTransactionSubmissionBehaviourB,  # type: ignore
        SelectKeeperTransactionSubmissionBehaviourBAfterTimeout,  # type: ignore
        ValidateTransactionBehaviour,  # type: ignore
        CheckTransactionHistoryBehaviour,  # type: ignore
        SignatureBehaviour,  # type: ignore
        FinalizeBehaviour,  # type: ignore
        FinalizeBehaviourAfterTimeout,  # type: ignore
        SynchronizeLateMessagesBehaviour,  # type: ignore
        CheckLateTxHashesBehaviour,  # type: ignore
        ResetBehaviour,  # type: ignore
    }<|MERGE_RESOLUTION|>--- conflicted
+++ resolved
@@ -525,15 +525,7 @@
         - Otherwise, wait until the next round.
         - If a timeout is hit, set exit A event, otherwise set done event.
         """
-
-<<<<<<< HEAD
-        # Reset tx params if the flag has been set
-        self._reset_params_if_flag_set()
-
         if self._i_am_not_sending():
-=======
-        if self.context.agent_address != self.period_state.most_voted_keeper_address:
->>>>>>> a898131e
             yield from self._not_sender_act()
         else:
             yield from self._sender_act()
