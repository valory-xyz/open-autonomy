# -*- coding: utf-8 -*-
# ------------------------------------------------------------------------------
#
#   Copyright 2021-2022 Valory AG
#
#   Licensed under the Apache License, Version 2.0 (the "License");
#   you may not use this file except in compliance with the License.
#   You may obtain a copy of the License at
#
#       http://www.apache.org/licenses/LICENSE-2.0
#
#   Unless required by applicable law or agreed to in writing, software
#   distributed under the License is distributed on an "AS IS" BASIS,
#   WITHOUT WARRANTIES OR CONDITIONS OF ANY KIND, either express or implied.
#   See the License for the specific language governing permissions and
#   limitations under the License.
#
# ------------------------------------------------------------------------------

"""Integration tests for various transaction settlement skill's failure modes."""


import binascii
import os
import tempfile
from math import ceil
from typing import Any, Dict, cast

from aea.crypto.base import Crypto
from aea.crypto.registries import make_crypto, make_ledger_api
from aea_ledger_ethereum import EthereumApi
from aea_test_autonomy.helpers.contracts import get_register_contract
from web3.types import Nonce, Wei

from packages.open_aea.protocols.signing import SigningMessage
from packages.valory.contracts.gnosis_safe.tests.test_contract import (
    PACKAGE_DIR as GNOSIS_SAFE_PACKAGE,
)
from packages.valory.protocols.contract_api import ContractApiMessage
from packages.valory.protocols.contract_api.custom_types import RawTransaction, State
from packages.valory.protocols.ledger_api import LedgerApiMessage
from packages.valory.protocols.ledger_api.custom_types import (
    SignedTransaction,
    TransactionDigest,
    TransactionReceipt,
)
from packages.valory.skills.abstract_round_abci.test_tools.integration import (
    ExpectedContentType,
    ExpectedTypesType,
    HandlersType,
    IntegrationBaseCase,
)
from packages.valory.skills.transaction_settlement_abci.behaviours import (
    FinalizeBehaviour,
    ValidateTransactionBehaviour,
)
from packages.valory.skills.transaction_settlement_abci.payload_tools import (
    VerificationStatus,
    skill_input_hex_to_payload,
)
from packages.valory.skills.transaction_settlement_abci.payloads import SignaturePayload
from packages.valory.skills.transaction_settlement_abci.rounds import (
    SynchronizedData as TxSettlementSynchronizedSata,
)


# pylint: disable=protected-access,too-many-ancestors,unbalanced-tuple-unpacking,too-many-locals,consider-using-with,unspecified-encoding,too-many-arguments,unidiomatic-typecheck


DUMMY_MAX_FEE_PER_GAS = 4000000000
DUMMY_MAX_PRIORITY_FEE_PER_GAS = 3000000000
DUMMY_REPRICING_MULTIPLIER = 1.1


class _SafeConfiguredHelperIntegration(IntegrationBaseCase):
    """Base test class for integration tests with Gnosis, but no contract, deployed."""

    safe_owners: Dict[str, Crypto]
    keeper_address: str

<<<<<<< HEAD
    def setup(self, **kwargs: Any) -> None:  # type: ignore
=======
    @classmethod
    def setup_class(cls, **kwargs: Any) -> None:
>>>>>>> 74cb2178
        """Setup."""
        super().setup_class()

        # safe configuration
        self.safe_owners = {}
        for address, p_key in self.agents.items():
            with tempfile.TemporaryDirectory() as temp_dir:
                fp = os.path.join(temp_dir, "key.txt")
                f = open(fp, "w")
                f.write(p_key)
                f.close()
                crypto = make_crypto("ethereum", private_key_path=str(fp))
            self.safe_owners[address] = crypto
        self.keeper_address = self.current_agent
        assert self.keeper_address in self.safe_owners  # nosec


class _GnosisHelperIntegration(_SafeConfiguredHelperIntegration):
    """Class that assists Gnosis instantiation."""

    safe_contract_address: str = "0x68FCdF52066CcE5612827E872c45767E5a1f6551"
    ethereum_api: EthereumApi
    gnosis_instance: Any

<<<<<<< HEAD
    def setup(self, **kwargs: Any) -> None:  # type: ignore
=======
    @classmethod
    def setup_class(cls, **kwargs: Any) -> None:
>>>>>>> 74cb2178
        """Setup."""
        super().setup_class()

        # register gnosis contract
        gnosis = get_register_contract(GNOSIS_SAFE_PACKAGE)

        self.ethereum_api = make_ledger_api("ethereum")
        self.gnosis_instance = gnosis.get_instance(
            self.ethereum_api, self.safe_contract_address
        )


class _TxHelperIntegration(_GnosisHelperIntegration):
    """Class that assists tx settlement related operations."""

    tx_settlement_synchronized_data: TxSettlementSynchronizedSata

    def sign_tx(self) -> None:
        """Sign a transaction"""
        tx_params = skill_input_hex_to_payload(
            self.tx_settlement_synchronized_data.most_voted_tx_hash
        )
        safe_tx_hash_bytes = binascii.unhexlify(tx_params["safe_tx_hash"])
        participant_to_signature = {}
        for address, crypto in self.safe_owners.items():
            signature_hex = crypto.sign_message(
                safe_tx_hash_bytes,
                is_deprecated_mode=True,
            )
            signature_hex = signature_hex[2:]
            participant_to_signature[address] = SignaturePayload(
                sender=address,
                signature=signature_hex,
            )

        self.tx_settlement_synchronized_data.update(
            participant_to_signature=participant_to_signature,
        )

        actual_safe_owners = self.gnosis_instance.functions.getOwners().call()
        expected_safe_owners = (
            self.tx_settlement_synchronized_data.participant_to_signature.keys()
        )
        assert len(actual_safe_owners) == len(expected_safe_owners)  # nosec
        assert all(  # nosec
            owner == signer
            for owner, signer in zip(actual_safe_owners, expected_safe_owners)
        )

    def send_tx(self, simulate_timeout: bool = False) -> None:
        """Send a transaction"""

        self.fast_forward_to_behaviour(
            behaviour=self.behaviour,
            behaviour_id=FinalizeBehaviour.behaviour_id,
            synchronized_data=self.tx_settlement_synchronized_data,
        )
        behaviour = cast(FinalizeBehaviour, self.behaviour.current_behaviour)
        assert behaviour.behaviour_id == FinalizeBehaviour.behaviour_id  # nosec
        stored_nonce = behaviour.params.nonce
        stored_gas_price = behaviour.params.gas_price

        handlers: HandlersType = [
            self.contract_handler,
            self.signing_handler,
            self.ledger_handler,
        ]
        expected_content: ExpectedContentType = [
            {"performative": ContractApiMessage.Performative.RAW_TRANSACTION},
            {"performative": SigningMessage.Performative.SIGNED_TRANSACTION},
            {"performative": LedgerApiMessage.Performative.TRANSACTION_DIGEST},
        ]
        expected_types: ExpectedTypesType = [
            {
                "raw_transaction": RawTransaction,
            },
            {
                "signed_transaction": SignedTransaction,
            },
            {
                "transaction_digest": TransactionDigest,
            },
        ]
        msg1, _, msg3 = self.process_n_messages(
            3,
            self.tx_settlement_synchronized_data,
            None,
            handlers,
            expected_content,
            expected_types,
            fail_send_a2a=simulate_timeout,
        )
        assert msg1 is not None and isinstance(msg1, ContractApiMessage)  # nosec
        assert msg3 is not None and isinstance(msg3, LedgerApiMessage)  # nosec
        nonce_used = Nonce(int(cast(str, msg1.raw_transaction.body["nonce"])))
        gas_price_used = {
            gas_price_param: Wei(
                int(
                    cast(
                        str,
                        msg1.raw_transaction.body[gas_price_param],
                    )
                )
            )
            for gas_price_param in ("maxPriorityFeePerGas", "maxFeePerGas")
        }
        tx_digest = msg3.transaction_digest.body
        tx_data = {
            "status": VerificationStatus.PENDING,
            "tx_digest": cast(str, tx_digest),
        }

        behaviour = cast(FinalizeBehaviour, self.behaviour.current_behaviour)
        assert behaviour.params.gas_price == gas_price_used  # nosec
        assert behaviour.params.nonce == nonce_used  # nosec
        if simulate_timeout:
            assert behaviour.params.tx_hash == tx_digest  # nosec
        else:
            assert behaviour.params.tx_hash == ""  # nosec

        # if we are repricing
        if nonce_used == stored_nonce:
            assert stored_nonce is not None  # nosec
            assert stored_gas_price is not None  # nosec
            assert gas_price_used == {  # nosec
                gas_price_param: ceil(
                    stored_gas_price[gas_price_param] * DUMMY_REPRICING_MULTIPLIER
                )
                for gas_price_param in ("maxPriorityFeePerGas", "maxFeePerGas")
            }, "The repriced parameters do not match the ones returned from the gas pricing method!"
        # if we are not repricing
        else:
            assert gas_price_used == {  # nosec
                "maxPriorityFeePerGas": DUMMY_MAX_PRIORITY_FEE_PER_GAS,
                "maxFeePerGas": DUMMY_MAX_FEE_PER_GAS,
            }, "The used parameters do not match the ones returned from the gas pricing method!"

        if not simulate_timeout:
            hashes = self.tx_settlement_synchronized_data.tx_hashes_history
            hashes.append(tx_digest)
            update_params = dict(
                tx_hashes_history="".join(hashes),
                final_verification_status=tx_data["status"],
            )
        else:
            # store the tx hash that we have missed and update missed messages.
            assert isinstance(  # nosec
                self.behaviour.current_behaviour, FinalizeBehaviour
            )
            self.mock_a2a_transaction()
            self.behaviour.current_behaviour.params.tx_hash = tx_digest
            update_params = dict(
                missed_messages=self.tx_settlement_synchronized_data.missed_messages
                + 1,
            )

        self.tx_settlement_synchronized_data.update(
            synchronized_data_class=None, **update_params  # type: ignore
        )

    def validate_tx(
        self, simulate_timeout: bool = False, mining_interval_secs: float = 0
    ) -> None:
        """Validate the sent transaction."""

        if simulate_timeout:
            self.tx_settlement_synchronized_data.update(
                missed_messages=self.tx_settlement_synchronized_data.missed_messages + 1
            )
        else:
            handlers: HandlersType = [
                self.ledger_handler,
                self.contract_handler,
            ]
            expected_content: ExpectedContentType = [
                {"performative": LedgerApiMessage.Performative.TRANSACTION_RECEIPT},
                {"performative": ContractApiMessage.Performative.STATE},
            ]
            expected_types: ExpectedTypesType = [
                {
                    "transaction_receipt": TransactionReceipt,
                },
                {
                    "state": State,
                },
            ]
            _, verif_msg = self.process_n_messages(
                2,
                self.tx_settlement_synchronized_data,
                ValidateTransactionBehaviour.behaviour_id,
                handlers,
                expected_content,
                expected_types,
                mining_interval_secs=mining_interval_secs,
            )
            assert verif_msg is not None and isinstance(  # nosec
                verif_msg, ContractApiMessage
            )
            assert verif_msg.state.body[  # nosec
                "verified"
            ], f"Message not verified: {verif_msg.state.body}"

            self.tx_settlement_synchronized_data.update(
                final_verification_status=VerificationStatus.VERIFIED,
                final_tx_hash=self.tx_settlement_synchronized_data.to_be_validated_tx_hash,
            )<|MERGE_RESOLUTION|>--- conflicted
+++ resolved
@@ -78,12 +78,8 @@
     safe_owners: Dict[str, Crypto]
     keeper_address: str
 
-<<<<<<< HEAD
-    def setup(self, **kwargs: Any) -> None:  # type: ignore
-=======
     @classmethod
     def setup_class(cls, **kwargs: Any) -> None:
->>>>>>> 74cb2178
         """Setup."""
         super().setup_class()
 
@@ -108,12 +104,8 @@
     ethereum_api: EthereumApi
     gnosis_instance: Any
 
-<<<<<<< HEAD
-    def setup(self, **kwargs: Any) -> None:  # type: ignore
-=======
     @classmethod
     def setup_class(cls, **kwargs: Any) -> None:
->>>>>>> 74cb2178
         """Setup."""
         super().setup_class()
 
