--- conflicted
+++ resolved
@@ -811,14 +811,11 @@
             synchronized_data=self.synchronized_data,
             consensus_params=self.consensus_params,
         )
-<<<<<<< HEAD
-        test_round.required_block_confirmations = 0
-=======
         late_arriving_tx_hashes = {
             p: "".join(("1" * TX_HASH_LENGTH, "2" * TX_HASH_LENGTH))
             for p in self.participants
         }
->>>>>>> 699a443f
+        test_round.required_block_confirmations = 0
         self._complete_run(
             self._test_round(
                 test_round=test_round,
