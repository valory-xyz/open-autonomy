# -*- coding: utf-8 -*-
# ------------------------------------------------------------------------------
#
#   Copyright 2021-2022 Valory AG
#
#   Licensed under the Apache License, Version 2.0 (the "License");
#   you may not use this file except in compliance with the License.
#   You may obtain a copy of the License at
#
#       http://www.apache.org/licenses/LICENSE-2.0
#
#   Unless required by applicable law or agreed to in writing, software
#   distributed under the License is distributed on an "AS IS" BASIS,
#   WITHOUT WARRANTIES OR CONDITIONS OF ANY KIND, either express or implied.
#   See the License for the specific language governing permissions and
#   limitations under the License.
#
# ------------------------------------------------------------------------------

"""This module contains the data classes for the `transaction settlement` ABCI application."""
import textwrap
from abc import ABC
from collections import deque
from enum import Enum
from typing import Deque, Dict, List, Mapping, Optional, Set, Tuple, Type, Union, cast

from packages.valory.skills.abstract_round_abci.base import (
    ABCIAppInternalError,
    AbciApp,
    AbciAppTransitionFunction,
    AbstractRound,
    AppState,
    BasePeriodState,
    CollectDifferentUntilThresholdRound,
    CollectNonEmptyUntilThresholdRound,
    CollectSameUntilThresholdRound,
    DegenerateRound,
    OnlyKeeperSendsRound,
    VotingRound,
)
from packages.valory.skills.transaction_settlement_abci.payload_tools import (
    VerificationStatus,
    tx_hist_hex_to_payload,
)
from packages.valory.skills.transaction_settlement_abci.payloads import (
    CheckTransactionHistoryPayload,
    FinalizationTxPayload,
    RandomnessPayload,
    ResetPayload,
    SelectKeeperPayload,
    SignaturePayload,
    SynchronizeLateMessagesPayload,
    ValidatePayload,
)


KEEPER_ALLOWED_RETRIES = 3


class Event(Enum):
    """Event enumeration for the price estimation demo."""

    DONE = "done"
    ROUND_TIMEOUT = "round_timeout"
    NO_MAJORITY = "no_majority"
    NEGATIVE = "negative"
    NONE = "none"
    VALIDATE_TIMEOUT = "validate_timeout"
    CHECK_TIMEOUT = "check_timeout"
    RESET_TIMEOUT = "reset_timeout"
    CHECK_HISTORY = "check_history"
    CHECK_LATE_ARRIVING_MESSAGE = "check_late_arriving_message"
    FINALIZATION_FAILED = "finalization_failed"
    MISSED_AND_LATE_MESSAGES_MISMATCH = "missed_and_late_messages_mismatch"


class PeriodState(BasePeriodState):  # pylint: disable=too-many-instance-attributes
    """
    Class to represent a period state.

    This state is replicated by the tendermint application.
    """

    @property
    def safe_contract_address(self) -> str:
        """Get the safe contract address."""
        return cast(str, self.db.get_strict("safe_contract_address"))

    @property
    def participant_to_signature(self) -> Mapping[str, SignaturePayload]:
        """Get the participant_to_signature."""
        return cast(
            Mapping[str, SignaturePayload],
            self.db.get_strict("participant_to_signature"),
        )

    @property
    def tx_hashes_history(self) -> List[str]:
        """Get the current cycle's tx hashes history, which has not yet been verified."""
        return cast(List[str], self.db.get("tx_hashes_history", []))

    @property
    def keepers(self) -> Deque[str]:
        """Get the current cycle's keepers who have tried to submit a transaction."""
        keepers_unparsed = cast(str, self.db.get("keepers", ""))
        address_length = 42
        if len(keepers_unparsed) % address_length != 0:
            # if we cannot parse the keepers, then the developer has serialized them incorrectly.
            raise ABCIAppInternalError(
                f"Cannot parse keepers' addresses: {keepers_unparsed}!"
            )
        keepers_parsed = textwrap.wrap(keepers_unparsed, address_length)

        return deque(keepers_parsed)

    @property
    def keepers_threshold_exceeded(self) -> bool:
        """Check if the number of selected keepers has exceeded the allowed limit."""
        malicious_threshold = self.nb_participants // 3
        return len(self.keepers) > malicious_threshold

    @property
    def most_voted_keeper_address(self) -> str:
        """Get the first in priority keeper to try to re-submit a transaction."""
        return self.keepers[0]

    @property
    def is_keeper_set(self) -> bool:
        """Check whether keeper is set."""
        return len(self.keepers) > 0

    @property
    def keeper_retries(self) -> int:
        """Get the number of times the current keeper has retried."""
        return cast(int, self.db.get_strict("keeper_retries"))

    @property
    def keeper_retries_reached(self) -> bool:
        """Indicates if the keeper's allowed number of consecutive retries has been reached."""
        return self.keeper_retries == KEEPER_ALLOWED_RETRIES

    @property
    def to_be_validated_tx_hash(self) -> str:
        """
        Get the tx hash which is ready for validation.

        This will always be the last hash in the `tx_hashes_history`,
        due to the way we are inserting the hashes in the array.
        We keep the hashes sorted by the time of their finalization.
        If this property is accessed before the finalization succeeds,
        then it is incorrectly used and raises an internal error.

        :return: the tx hash which is ready for validation.
        """
        if len(self.tx_hashes_history) > 0:
            return self.tx_hashes_history[-1]
        raise ABCIAppInternalError(  # pragma: no cover
            "An Error occurred while trying to get the tx hash for validation: "
            "There are no transaction hashes recorded!"
        )

    @property
    def final_tx_hash(self) -> str:
        """Get the verified tx hash."""
        return cast(str, self.db.get_strict("final_tx_hash"))

    @property
    def final_verification_status(self) -> VerificationStatus:
        """Get the final verification status."""
        return cast(
            VerificationStatus,
            self.db.get("final_verification_status", VerificationStatus.NOT_VERIFIED),
        )

    @property
    def most_voted_tx_hash(self) -> str:
        """Get the most_voted_tx_hash."""
        return cast(str, self.db.get_strict("most_voted_tx_hash"))

    @property
    def missed_messages(self) -> int:
        """Check the number of missed messages."""
        return cast(int, self.db.get("missed_messages", 0))

    @property
    def should_check_late_messages(self) -> bool:
        """Check if we should check for late-arriving messages."""
        return self.missed_messages > 0

    @property
    def late_arriving_tx_hashes(self) -> List[str]:
        """Get the late_arriving_tx_hashes."""
        late_arriving_tx_hashes_unparsed = cast(
            List[str], self.db.get_strict("late_arriving_tx_hashes")
        )
        late_arriving_tx_hashes_parsed = []
        hashes_length = 64
        for unparsed_hash in late_arriving_tx_hashes_unparsed:
            if len(unparsed_hash) % hashes_length != 0:
                # if we cannot parse the hashes, then the developer has serialized them incorrectly.
                raise ABCIAppInternalError(
                    f"Cannot parse late arriving hashes: {unparsed_hash}!"
                )
            parsed_hashes = textwrap.wrap(unparsed_hash, hashes_length)
            late_arriving_tx_hashes_parsed.extend(parsed_hashes)

        return late_arriving_tx_hashes_parsed


class FailedRound(DegenerateRound, ABC):
    """A round that represents that the period failed"""

    round_id = "failed"


class CollectSignatureRound(CollectDifferentUntilThresholdRound):
    """A round in which agents sign the transaction"""

    round_id = "collect_signature"
    allowed_tx_type = SignaturePayload.transaction_type
    payload_attribute = "signature"
    period_state_class = PeriodState
    done_event = Event.DONE
    no_majority_event = Event.NO_MAJORITY
    selection_key = "participant"
    collection_key = "participant_to_signature"


class FinalizationRound(OnlyKeeperSendsRound):
    """A round that represents transaction signing has finished"""

    round_id = "finalization"
    allowed_tx_type = FinalizationTxPayload.transaction_type
    payload_attribute = "tx_data"

    def _get_updated_hashes(self) -> List[str]:
        """Get the tx hashes history updated."""
        hashes = cast(PeriodState, self.period_state).tx_hashes_history
        tx_digest = cast(
            str,
            cast(Dict[str, Union[VerificationStatus, str, int]], self.keeper_payload)[
                "tx_digest"
            ],
        )
        hashes.append(tx_digest)

        return hashes

    def _get_check_or_fail_event(self) -> Event:
        """Return the appropriate check event or fail."""
        if VerificationStatus(
            cast(Dict[str, Union[VerificationStatus, str, int]], self.keeper_payload)[
                "status"
            ]
        ) not in (
            VerificationStatus.ERROR,
            VerificationStatus.VERIFIED,
        ):
            # This means that getting raw safe transaction succeeded,
            # but either requesting tx signature or requesting tx digest failed.
            return Event.FINALIZATION_FAILED
        if len(cast(PeriodState, self.period_state).tx_hashes_history) > 0:
            return Event.CHECK_HISTORY
        if cast(PeriodState, self.period_state).should_check_late_messages:
            return Event.CHECK_LATE_ARRIVING_MESSAGE
        return Event.FINALIZATION_FAILED

    def end_block(self) -> Optional[Tuple[BasePeriodState, Enum]]:
        """Process the end of the block."""
        if not self.has_keeper_sent_payload:
            return None

        if self.keeper_payload is None:  # pragma: no cover
            return self.period_state, Event.FINALIZATION_FAILED

        # check if the tx digest is not empty, thus we succeeded in finalization.
        # the tx digest will be empty if we receive an error in any of the following cases:
        # 1. Getting raw safe transaction.
        # 2. Requesting transaction signature.
        # 3. Requesting transaction digest.
        if self.keeper_payload["tx_digest"] != "":
            state = self.period_state.update(
                period_state_class=PeriodState,
                tx_hashes_history=self._get_updated_hashes(),
                final_verification_status=VerificationStatus(
                    self.keeper_payload["status"]
                ),
            )
            return state, Event.DONE

        state = self.period_state.update(
            period_state_class=PeriodState,
            final_verification_status=VerificationStatus(self.keeper_payload["status"]),
        )
        return state, self._get_check_or_fail_event()


class RandomnessTransactionSubmissionRound(CollectSameUntilThresholdRound):
    """A round for generating randomness"""

    round_id = "randomness_transaction_submission"
    allowed_tx_type = RandomnessPayload.transaction_type
    payload_attribute = "randomness"
    period_state_class = PeriodState
    done_event = Event.DONE
    no_majority_event = Event.NO_MAJORITY
    collection_key = "participant_to_randomness"
    selection_key = "most_voted_randomness"


class SelectKeeperTransactionSubmissionRoundA(CollectSameUntilThresholdRound):
    """A round in which a keeper is selected for transaction submission"""

    round_id = "select_keeper_transaction_submission_a"
    allowed_tx_type = SelectKeeperPayload.transaction_type
    payload_attribute = "keepers"
    period_state_class = PeriodState
    done_event = Event.DONE
    no_majority_event = Event.NO_MAJORITY
    collection_key = "participant_to_selection"
<<<<<<< HEAD
    selection_key = "most_voted_keeper_address"

    def _get_updated_keepers(self) -> Deque[str]:
        """
        Get the keepers list updated, by adding the current keeper to it.

        This method is responsible to update the queue that we want to store
        with the keepers who have been selected to finalize, in order to reuse only a subset of them.

        :return: the updated keepers.
        """
        period_state = cast(PeriodState, self.period_state)
        keepers = period_state.keepers
        keepers.append(period_state.most_voted_keeper_address)

        return keepers

    def end_block(self) -> Optional[Tuple[BasePeriodState, Enum]]:
        """Process the end of the block."""
        res = super().end_block()
        if res is None:
            return None

        state, event = res
        if event == Event.DONE:
            state = state.update(keepers=self._get_updated_keepers())

        return state, event
=======
    selection_key = "keepers"
>>>>>>> 25e554b2


class SelectKeeperTransactionSubmissionRoundB(SelectKeeperTransactionSubmissionRoundA):
    """A round in which a new keeper is selected for transaction submission"""

    round_id = "select_keeper_transaction_submission_b"

<<<<<<< HEAD
    def _get_reprioritized_keepers(self) -> Deque[str]:
        """
        Update the keepers queue to give priority to the next keeper and set the current to last.

        We do this in order to make sure that:
            1. We do not get stuck retrying with the same keeper all the time.
            2. We cycle through all the keepers to try to resubmit.

        :return: the keepers queue re-prioritized.
        """
        keepers = cast(PeriodState, self.period_state).keepers
        keepers.rotate(-1)

        return keepers

    def end_block(self) -> Optional[Tuple[BasePeriodState, Enum]]:
        """
        Process the end of the block.

        If the keepers' subset is not full yet, re-select a keeper as normally.
        Otherwise, cycle through the keepers' subset, using the following logic:

        A `PENDING` verification status means that we have not received any errors,
        therefore, all we know is that the tx has not been mined yet due to low pricing.
        Consequently, we are going to retry with the same keeper in order to replace the transaction.
        However, if we receive a status other than `PENDING`, we need to cycle through the keepers' subset.
        Moreover, if the current keeper has reached the allowed number of retries, then we cycle anyway.

        :return: a tuple with the updated state and exit event, if finished, otherwise `None`.
        """
        res = super().end_block()
        if res is None:
            return None

        state, event = res
        state = cast(PeriodState, state)
        if event != Event.DONE:
            return state, event

        if not state.keepers_threshold_exceeded:
            # init the number of retries for the new keeper and update the keepers' subset to include the new keeper
            state = state.update(keeper_retries=1, keepers=self._get_updated_keepers())
            return state, event

        if (
            not state.keeper_retries_reached
            and state.final_verification_status == VerificationStatus.PENDING
        ):
            # increase the number of retries for the current keeper
            state = state.update(keeper_retries=state.keeper_retries + 1)
            return state, event

        # init the number of retries for the new keeper and reprioritize the keepers' list
        state = state.update(
            keeper_retries=1, keepers=self._get_reprioritized_keepers()
        )
        return state, event

=======
>>>>>>> 25e554b2

class SelectKeeperTransactionSubmissionRoundBAfterTimeout(
    SelectKeeperTransactionSubmissionRoundB
):
    """A round in which a new keeper is selected for tx submission after a round timeout of the previous keeper"""

    round_id = "select_keeper_transaction_submission_b_after_timeout"

    def end_block(self) -> Optional[Tuple[BasePeriodState, Enum]]:
        """Process the end of the block."""
        if self.threshold_reached:
            state = cast(
                PeriodState,
                self.period_state.update(
                    missed_messages=cast(PeriodState, self.period_state).missed_messages
                    + 1
                ),
            )
            if state.keepers_threshold_exceeded:
                # we only stop re-selection if there are any previous transaction hashes or any missed messages.
                if len(state.tx_hashes_history) > 0:
                    return state, Event.CHECK_HISTORY
                if state.should_check_late_messages:
                    return state, Event.CHECK_LATE_ARRIVING_MESSAGE
        return super().end_block()


class ValidateTransactionRound(VotingRound):
    """A round in which agents validate the transaction"""

    round_id = "validate_transaction"
    allowed_tx_type = ValidatePayload.transaction_type
    payload_attribute = "vote"
    period_state_class = PeriodState
    done_event = Event.DONE
    negative_event = Event.NEGATIVE
    none_event = Event.NONE
    no_majority_event = Event.NO_MAJORITY
    collection_key = "participant_to_votes"

    def end_block(self) -> Optional[Tuple[BasePeriodState, Enum]]:
        """Process the end of the block."""
        # if reached participant threshold, set the result
        if self.positive_vote_threshold_reached:
            # We only set the final tx hash if we are about to exit from the transaction settlement skill.
            # Then, the skills which use the transaction settlement can check the tx hash
            # and if it is None, then it means that the transaction has failed.
            state = self.period_state.update(
                period_state_class=self.period_state_class,
                participant_to_votes=self.collection,
                final_verification_status=VerificationStatus.VERIFIED,
                final_tx_hash=cast(PeriodState, self.period_state).tx_hashes_history[
                    -1
                ],
            )  # type: ignore
            return state, self.done_event
        if self.negative_vote_threshold_reached:
            return self.period_state, self.negative_event
        if self.none_vote_threshold_reached:
            return self.period_state, self.none_event
        if not self.is_majority_possible(
            self.collection, self.period_state.nb_participants
        ):
            return self.period_state, self.no_majority_event
        return None


class CheckTransactionHistoryRound(CollectSameUntilThresholdRound):
    """A round in which agents check the transaction history to see if any previous tx has been validated"""

    round_id = "check_transaction_history"
    allowed_tx_type = CheckTransactionHistoryPayload.transaction_type
    payload_attribute = "verified_res"
    period_state_class = PeriodState
    selection_key = "most_voted_check_result"

    def end_block(self) -> Optional[Tuple[BasePeriodState, Enum]]:
        """Process the end of the block."""
        if self.threshold_reached:
            return_status, return_tx_hash = tx_hist_hex_to_payload(
                self.most_voted_payload
            )

            if return_status == VerificationStatus.NOT_VERIFIED:
                # We don't update the state as we need to repeat all checks again later
                state = self.period_state
            else:
                # We only set the final tx hash if we are about to exit from the transaction settlement skill.
                # Then, the skills which use the transaction settlement can check the tx hash
                # and if it is None, then it means that the transaction has failed.
                state = self.period_state.update(
                    period_state_class=self.period_state_class,
                    participant_to_check=self.collection,
                    final_verification_status=return_status,
                    final_tx_hash=return_tx_hash,
                )

            if return_status == VerificationStatus.VERIFIED:
                return state, Event.DONE
            if (
                return_status == VerificationStatus.NOT_VERIFIED
                and cast(PeriodState, self.period_state).should_check_late_messages
            ):
                return state, Event.CHECK_LATE_ARRIVING_MESSAGE
            if return_status == VerificationStatus.NOT_VERIFIED:
                return state, Event.NEGATIVE

            return state, Event.NONE

        if not self.is_majority_possible(
            self.collection, self.period_state.nb_participants
        ):
            return self.period_state, Event.NO_MAJORITY
        return None


class CheckLateTxHashesRound(CheckTransactionHistoryRound):
    """A round in which agents check the late-arriving transaction hashes to see if any of them has been validated"""

    round_id = "check_late_tx_hashes"


class SynchronizeLateMessagesRound(CollectNonEmptyUntilThresholdRound):
    """A round in which agents synchronize potentially late arriving messages"""

    round_id = "synchronize_late_messages"
    allowed_tx_type = SynchronizeLateMessagesPayload.transaction_type
    payload_attribute = "tx_hashes"
    period_state_class = PeriodState
    done_event = Event.DONE
    no_majority_event = Event.NO_MAJORITY
    none_event = Event.NONE
    selection_key = "participant"
    collection_key = "late_arriving_tx_hashes"

    def end_block(self) -> Optional[Tuple[BasePeriodState, Event]]:
        """Process the end of the block."""
        state_event = super().end_block()
        if state_event is None:
            return None

        state, event = cast(Tuple[BasePeriodState, Event], state_event)

        period_state = cast(PeriodState, self.period_state)
        n_late_arriving_tx_hashes = len(period_state.late_arriving_tx_hashes)
        if n_late_arriving_tx_hashes > period_state.missed_messages:
            return state, Event.MISSED_AND_LATE_MESSAGES_MISMATCH

        state = state.update(
            missed_messages=period_state.missed_messages - n_late_arriving_tx_hashes
        )
        return state, event


class FinishedTransactionSubmissionRound(DegenerateRound, ABC):
    """A round that represents the transition to the ResetAndPauseRound"""

    round_id = "pre_reset_and_pause"


class ResetRound(CollectSameUntilThresholdRound):
    """A round that represents the reset of a period"""

    round_id = "reset"
    allowed_tx_type = ResetPayload.transaction_type
    payload_attribute = "period_count"

    def end_block(self) -> Optional[Tuple[BasePeriodState, Event]]:
        """Process the end of the block."""
        if self.threshold_reached:
            state_data = self.period_state.db.get_all()
            state = self.period_state.update(
                period_count=self.most_voted_payload,
                **state_data,
            )
            return state, Event.DONE
        if not self.is_majority_possible(
            self.collection, self.period_state.nb_participants
        ):
            return self.period_state, Event.NO_MAJORITY
        return None


class TransactionSubmissionAbciApp(AbciApp[Event]):
    """TransactionSubmissionAbciApp

    Initial round: RandomnessTransactionSubmissionRound

    Initial states: {RandomnessTransactionSubmissionRound}

    Transition states:
        0. RandomnessTransactionSubmissionRound
            - done: 1.
            - round timeout: 10.
            - no majority: 0.
        1. SelectKeeperTransactionSubmissionRoundA
            - done: 2.
            - round timeout: 10.
            - no majority: 10.
        2. CollectSignatureRound
            - done: 3.
            - round timeout: 10.
            - no majority: 10.
        3. FinalizationRound
            - done: 4.
            - check history: 5.
            - round timeout: 7.
            - finalization failed: 6.
            - check late arriving message: 8.
        4. ValidateTransactionRound
            - done: 11.
            - negative: 5.
            - none: 3.
            - validate timeout: 6.
            - no majority: 4.
        5. CheckTransactionHistoryRound
            - done: 11.
            - negative: 6.
            - none: 12.
            - check timeout: 5.
            - no majority: 5.
            - check late arriving message: 8.
        6. SelectKeeperTransactionSubmissionRoundB
            - done: 3.
            - round timeout: 10.
            - no majority: 10.
        7. SelectKeeperTransactionSubmissionRoundBAfterTimeout
            - done: 3.
            - check history: 5.
            - check late arriving message: 8.
            - round timeout: 10.
            - no majority: 10.
        8. SynchronizeLateMessagesRound
            - done: 9.
            - round timeout: 8.
            - no majority: 8.
            - none: 3.
            - missed and late messages mismatch: 12.
        9. CheckLateTxHashesRound
            - done: 11.
            - negative: 12.
            - none: 12.
            - check timeout: 9.
            - no majority: 12.
            - check late arriving message: 8.
        10. ResetRound
            - done: 0.
            - reset timeout: 12.
            - no majority: 12.
        11. FinishedTransactionSubmissionRound
        12. FailedRound

    Final states: {FailedRound, FinishedTransactionSubmissionRound}

    Timeouts:
        round timeout: 30.0
        validate timeout: 30.0
        check timeout: 30.0
        reset timeout: 30.0
    """

    initial_round_cls: Type[AbstractRound] = RandomnessTransactionSubmissionRound
    transition_function: AbciAppTransitionFunction = {
        RandomnessTransactionSubmissionRound: {
            Event.DONE: SelectKeeperTransactionSubmissionRoundA,
            Event.ROUND_TIMEOUT: ResetRound,
            Event.NO_MAJORITY: RandomnessTransactionSubmissionRound,
        },
        SelectKeeperTransactionSubmissionRoundA: {
            Event.DONE: CollectSignatureRound,
            Event.ROUND_TIMEOUT: ResetRound,
            Event.NO_MAJORITY: ResetRound,
        },
        CollectSignatureRound: {
            Event.DONE: FinalizationRound,
            Event.ROUND_TIMEOUT: ResetRound,
            Event.NO_MAJORITY: ResetRound,
        },
        FinalizationRound: {
            Event.DONE: ValidateTransactionRound,
            Event.CHECK_HISTORY: CheckTransactionHistoryRound,
            Event.ROUND_TIMEOUT: SelectKeeperTransactionSubmissionRoundBAfterTimeout,
            Event.FINALIZATION_FAILED: SelectKeeperTransactionSubmissionRoundB,
            Event.CHECK_LATE_ARRIVING_MESSAGE: SynchronizeLateMessagesRound,
        },
        ValidateTransactionRound: {
            Event.DONE: FinishedTransactionSubmissionRound,
            Event.NEGATIVE: CheckTransactionHistoryRound,
            Event.NONE: FinalizationRound,
            Event.VALIDATE_TIMEOUT: SelectKeeperTransactionSubmissionRoundB,
            Event.NO_MAJORITY: ValidateTransactionRound,
        },
        CheckTransactionHistoryRound: {
            Event.DONE: FinishedTransactionSubmissionRound,
            Event.NEGATIVE: SelectKeeperTransactionSubmissionRoundB,
            Event.NONE: FailedRound,
            Event.CHECK_TIMEOUT: CheckTransactionHistoryRound,
            Event.NO_MAJORITY: CheckTransactionHistoryRound,
            Event.CHECK_LATE_ARRIVING_MESSAGE: SynchronizeLateMessagesRound,
        },
        SelectKeeperTransactionSubmissionRoundB: {
            Event.DONE: FinalizationRound,
            Event.ROUND_TIMEOUT: ResetRound,
            Event.NO_MAJORITY: ResetRound,
        },
        SelectKeeperTransactionSubmissionRoundBAfterTimeout: {
            Event.DONE: FinalizationRound,
            Event.CHECK_HISTORY: CheckTransactionHistoryRound,
            Event.CHECK_LATE_ARRIVING_MESSAGE: SynchronizeLateMessagesRound,
            Event.ROUND_TIMEOUT: ResetRound,
            Event.NO_MAJORITY: ResetRound,
        },
        SynchronizeLateMessagesRound: {
            Event.DONE: CheckLateTxHashesRound,
            Event.ROUND_TIMEOUT: SynchronizeLateMessagesRound,
            Event.NO_MAJORITY: SynchronizeLateMessagesRound,
            Event.NONE: FinalizationRound,
            Event.MISSED_AND_LATE_MESSAGES_MISMATCH: FailedRound,
        },
        CheckLateTxHashesRound: {
            Event.DONE: FinishedTransactionSubmissionRound,
            Event.NEGATIVE: FailedRound,
            Event.NONE: FailedRound,
            Event.CHECK_TIMEOUT: CheckLateTxHashesRound,
            Event.NO_MAJORITY: FailedRound,
            Event.CHECK_LATE_ARRIVING_MESSAGE: SynchronizeLateMessagesRound,
        },
        ResetRound: {
            Event.DONE: RandomnessTransactionSubmissionRound,
            Event.RESET_TIMEOUT: FailedRound,
            Event.NO_MAJORITY: FailedRound,
        },
        FinishedTransactionSubmissionRound: {},
        FailedRound: {},
    }
    final_states: Set[AppState] = {
        FinishedTransactionSubmissionRound,
        FailedRound,
    }
    event_to_timeout: Dict[Event, float] = {
        Event.ROUND_TIMEOUT: 30.0,
        Event.VALIDATE_TIMEOUT: 30.0,
        Event.CHECK_TIMEOUT: 30.0,
        Event.RESET_TIMEOUT: 30.0,
    }<|MERGE_RESOLUTION|>--- conflicted
+++ resolved
@@ -318,38 +318,7 @@
     done_event = Event.DONE
     no_majority_event = Event.NO_MAJORITY
     collection_key = "participant_to_selection"
-<<<<<<< HEAD
-    selection_key = "most_voted_keeper_address"
-
-    def _get_updated_keepers(self) -> Deque[str]:
-        """
-        Get the keepers list updated, by adding the current keeper to it.
-
-        This method is responsible to update the queue that we want to store
-        with the keepers who have been selected to finalize, in order to reuse only a subset of them.
-
-        :return: the updated keepers.
-        """
-        period_state = cast(PeriodState, self.period_state)
-        keepers = period_state.keepers
-        keepers.append(period_state.most_voted_keeper_address)
-
-        return keepers
-
-    def end_block(self) -> Optional[Tuple[BasePeriodState, Enum]]:
-        """Process the end of the block."""
-        res = super().end_block()
-        if res is None:
-            return None
-
-        state, event = res
-        if event == Event.DONE:
-            state = state.update(keepers=self._get_updated_keepers())
-
-        return state, event
-=======
     selection_key = "keepers"
->>>>>>> 25e554b2
 
 
 class SelectKeeperTransactionSubmissionRoundB(SelectKeeperTransactionSubmissionRoundA):
@@ -357,67 +326,6 @@
 
     round_id = "select_keeper_transaction_submission_b"
 
-<<<<<<< HEAD
-    def _get_reprioritized_keepers(self) -> Deque[str]:
-        """
-        Update the keepers queue to give priority to the next keeper and set the current to last.
-
-        We do this in order to make sure that:
-            1. We do not get stuck retrying with the same keeper all the time.
-            2. We cycle through all the keepers to try to resubmit.
-
-        :return: the keepers queue re-prioritized.
-        """
-        keepers = cast(PeriodState, self.period_state).keepers
-        keepers.rotate(-1)
-
-        return keepers
-
-    def end_block(self) -> Optional[Tuple[BasePeriodState, Enum]]:
-        """
-        Process the end of the block.
-
-        If the keepers' subset is not full yet, re-select a keeper as normally.
-        Otherwise, cycle through the keepers' subset, using the following logic:
-
-        A `PENDING` verification status means that we have not received any errors,
-        therefore, all we know is that the tx has not been mined yet due to low pricing.
-        Consequently, we are going to retry with the same keeper in order to replace the transaction.
-        However, if we receive a status other than `PENDING`, we need to cycle through the keepers' subset.
-        Moreover, if the current keeper has reached the allowed number of retries, then we cycle anyway.
-
-        :return: a tuple with the updated state and exit event, if finished, otherwise `None`.
-        """
-        res = super().end_block()
-        if res is None:
-            return None
-
-        state, event = res
-        state = cast(PeriodState, state)
-        if event != Event.DONE:
-            return state, event
-
-        if not state.keepers_threshold_exceeded:
-            # init the number of retries for the new keeper and update the keepers' subset to include the new keeper
-            state = state.update(keeper_retries=1, keepers=self._get_updated_keepers())
-            return state, event
-
-        if (
-            not state.keeper_retries_reached
-            and state.final_verification_status == VerificationStatus.PENDING
-        ):
-            # increase the number of retries for the current keeper
-            state = state.update(keeper_retries=state.keeper_retries + 1)
-            return state, event
-
-        # init the number of retries for the new keeper and reprioritize the keepers' list
-        state = state.update(
-            keeper_retries=1, keepers=self._get_reprioritized_keepers()
-        )
-        return state, event
-
-=======
->>>>>>> 25e554b2
 
 class SelectKeeperTransactionSubmissionRoundBAfterTimeout(
     SelectKeeperTransactionSubmissionRoundB
