# -*- coding: utf-8 -*-
# ------------------------------------------------------------------------------
#
#   Copyright 2021-2022 Valory AG
#
#   Licensed under the Apache License, Version 2.0 (the "License");
#   you may not use this file except in compliance with the License.
#   You may obtain a copy of the License at
#
#       http://www.apache.org/licenses/LICENSE-2.0
#
#   Unless required by applicable law or agreed to in writing, software
#   distributed under the License is distributed on an "AS IS" BASIS,
#   WITHOUT WARRANTIES OR CONDITIONS OF ANY KIND, either express or implied.
#   See the License for the specific language governing permissions and
#   limitations under the License.
#
# ------------------------------------------------------------------------------

"""Tests for valory/abstract_round_abci skill's behaviours."""
import json
from copy import copy
from enum import Enum
from pathlib import Path
from tempfile import TemporaryDirectory
from typing import Any, Dict, Type, cast
from unittest import mock
from unittest.mock import MagicMock

from aea.helpers.transaction.base import SignedMessage
from aea.test_tools.test_skill import BaseSkillTestCase

from packages.open_aea.protocols.signing import SigningMessage
from packages.valory.connections.http_client.connection import (
    PUBLIC_ID as HTTP_CLIENT_PUBLIC_ID,
)
from packages.valory.connections.ledger.connection import (
    PUBLIC_ID as LEDGER_CONNECTION_PUBLIC_ID,
)
from packages.valory.protocols.contract_api import ContractApiMessage
from packages.valory.protocols.http import HttpMessage
from packages.valory.protocols.ledger_api.message import LedgerApiMessage
from packages.valory.skills.abstract_round_abci.base import (
    AbstractRound,
    BaseSynchronizedData,
    BaseTxPayload,
    OK_CODE,
    _MetaPayload,
)
from packages.valory.skills.abstract_round_abci.behaviours import (
    AbstractRoundBehaviour,
    BaseBehaviour,
)
from packages.valory.skills.abstract_round_abci.handlers import (
    ContractApiHandler,
    HttpHandler,
    LedgerApiHandler,
    SigningHandler,
    TendermintHandler,
)


# pylint: disable=protected-access,too-few-public-methods,consider-using-with


class FSMBehaviourBaseCase(BaseSkillTestCase):
    """Base case for testing FSMBehaviour classes."""

    path_to_skill: Path
    behaviour: AbstractRoundBehaviour
    ledger_handler: LedgerApiHandler
    http_handler: HttpHandler
    contract_handler: ContractApiHandler
    signing_handler: SigningHandler
    tendermint_handler: TendermintHandler
    old_tx_type_to_payload_cls: Dict[str, Type[BaseTxPayload]]
    benchmark_dir: TemporaryDirectory

<<<<<<< HEAD
    def setup(self, **kwargs: Any) -> None:  # type: ignore
=======
    @classmethod
    def setup_class(cls, **kwargs: Any) -> None:
>>>>>>> 74cb2178
        """Setup the test class."""
        # we need to store the current value of the meta-class attribute
        # _MetaPayload.transaction_type_to_payload_cls, and restore it
        # in the teardown function. We do a shallow copy so we avoid
        # to modify the old mapping during the execution of the tests.
        self.old_tx_type_to_payload_cls = copy(
            _MetaPayload.transaction_type_to_payload_cls
        )
        _MetaPayload.transaction_type_to_payload_cls = {}
<<<<<<< HEAD
        super().setup()
        assert self._skill.skill_context._agent_context is not None  # nosec
        self._skill.skill_context._agent_context.identity._default_address_key = (
=======
        super().setup_class()  # pylint: disable=no-value-for-parameter
        assert cls._skill.skill_context._agent_context is not None  # nosec
        cls._skill.skill_context._agent_context.identity._default_address_key = (
>>>>>>> 74cb2178
            "ethereum"
        )
        self._skill.skill_context._agent_context._default_ledger_id = "ethereum"
        self.behaviour = cast(
            AbstractRoundBehaviour,
            self._skill.skill_context.behaviours.main,
        )
        self.http_handler = cast(HttpHandler, self._skill.skill_context.handlers.http)
        self.signing_handler = cast(
            SigningHandler, self._skill.skill_context.handlers.signing
        )
        self.contract_handler = cast(
            ContractApiHandler, self._skill.skill_context.handlers.contract_api
        )
        self.ledger_handler = cast(
            LedgerApiHandler, self._skill.skill_context.handlers.ledger_api
        )
        self.tendermint_handler = cast(
            TendermintHandler, self._skill.skill_context.handlers.tendermint
        )

        if kwargs.get("param_overrides") is not None:
            for param_name, param_value in kwargs["param_overrides"].items():
                setattr(self.behaviour.context.params, param_name, param_value)

<<<<<<< HEAD
        self.behaviour.setup()
        self._skill.skill_context.state.setup()
        self._skill.skill_context.state.round_sequence.end_sync()

=======
    def setup(self, **kwargs: Any) -> None:
        """
        Set up the test method.

        Called each time before a test method is called.

        :param kwargs: the keyword arguments passed to _prepare_skill
        """
        super().setup()
        self.behaviour.setup()
        self._skill.skill_context.state.setup()
        self._skill.skill_context.state.round_sequence.end_sync()

>>>>>>> 74cb2178
        self.benchmark_dir = TemporaryDirectory()
        self._skill.skill_context.benchmark_tool.log_dir = Path(self.benchmark_dir.name)
        assert (  # nosec
            cast(BaseBehaviour, self.behaviour.current_behaviour).behaviour_id
            == self.behaviour.initial_behaviour_cls.behaviour_id
        )

    def fast_forward_to_behaviour(
        self,
        behaviour: AbstractRoundBehaviour,
        behaviour_id: str,
        synchronized_data: BaseSynchronizedData,
    ) -> None:
        """Fast forward the FSM to a behaviour."""
        next_behaviour = {s.behaviour_id: s for s in behaviour.behaviours}[behaviour_id]
        assert (  # nosec
            next_behaviour is not None
        ), f"Behaviour {behaviour_id} not found"
        next_behaviour = cast(Type[BaseBehaviour], next_behaviour)
        behaviour.current_behaviour = next_behaviour(
            name=next_behaviour.behaviour_id, skill_context=behaviour.context
        )
        self.skill.skill_context.state.round_sequence.abci_app._round_results.append(
            synchronized_data
        )
        self.skill.skill_context.state.round_sequence.abci_app._extend_previous_rounds_with_current_round()
        self.skill.skill_context.behaviours.main._last_round_height = (
            self.skill.skill_context.state.round_sequence.abci_app.current_round_height
        )
        self.skill.skill_context.state.round_sequence.abci_app._current_round = (
            next_behaviour.matching_round(
                synchronized_data, self.skill.skill_context.params.consensus_params
            )
        )

    def mock_ledger_api_request(
        self, request_kwargs: Dict, response_kwargs: Dict
    ) -> None:
        """
        Mock http request.

        :param request_kwargs: keyword arguments for request check.
        :param response_kwargs: keyword arguments for mock response.
        """

        self.assert_quantity_in_outbox(1)
        actual_ledger_api_message = self.get_message_from_outbox()
        assert actual_ledger_api_message is not None, "No message in outbox."  # nosec
        has_attributes, error_str = self.message_has_attributes(
            actual_message=actual_ledger_api_message,
            message_type=LedgerApiMessage,
            to=str(LEDGER_CONNECTION_PUBLIC_ID),
            sender=str(self.skill.skill_context.skill_id),
            **request_kwargs,
        )

        assert has_attributes, error_str  # nosec
        incoming_message = self.build_incoming_message(
            message_type=LedgerApiMessage,
            dialogue_reference=(
                actual_ledger_api_message.dialogue_reference[0],
                "stub",
            ),
            target=actual_ledger_api_message.message_id,
            message_id=-1,
            to=str(self.skill.skill_context.skill_id),
            sender=str(LEDGER_CONNECTION_PUBLIC_ID),
            ledger_id=str(LEDGER_CONNECTION_PUBLIC_ID),
            **response_kwargs,
        )
        self.ledger_handler.handle(incoming_message)
        self.behaviour.act_wrapper()

    def mock_contract_api_request(
        self, contract_id: str, request_kwargs: Dict, response_kwargs: Dict
    ) -> None:
        """
        Mock http request.

        :param contract_id: contract id.
        :param request_kwargs: keyword arguments for request check.
        :param response_kwargs: keyword arguments for mock response.
        """

        self.assert_quantity_in_outbox(1)
        actual_contract_ledger_message = self.get_message_from_outbox()
        assert (  # nosec
            actual_contract_ledger_message is not None
        ), "No message in outbox."
        has_attributes, error_str = self.message_has_attributes(
            actual_message=actual_contract_ledger_message,
            message_type=ContractApiMessage,
            to=str(LEDGER_CONNECTION_PUBLIC_ID),
            sender=str(self.skill.skill_context.skill_id),
            ledger_id="ethereum",
            contract_id=contract_id,
            message_id=1,
            **request_kwargs,
        )
        assert has_attributes, error_str  # nosec
        self.behaviour.act_wrapper()

        incoming_message = self.build_incoming_message(
            message_type=ContractApiMessage,
            dialogue_reference=(
                actual_contract_ledger_message.dialogue_reference[0],
                "stub",
            ),
            target=actual_contract_ledger_message.message_id,
            message_id=-1,
            to=str(self.skill.skill_context.skill_id),
            sender=str(LEDGER_CONNECTION_PUBLIC_ID),
            ledger_id="ethereum",
            contract_id="mock_contract_id",
            **response_kwargs,
        )
        self.contract_handler.handle(incoming_message)
        self.behaviour.act_wrapper()

    def mock_http_request(self, request_kwargs: Dict, response_kwargs: Dict) -> None:
        """
        Mock http request.

        :param request_kwargs: keyword arguments for request check.
        :param response_kwargs: keyword arguments for mock response.
        """

        self.assert_quantity_in_outbox(1)
        actual_http_message = self.get_message_from_outbox()
        assert actual_http_message is not None, "No message in outbox."  # nosec
        has_attributes, error_str = self.message_has_attributes(
            actual_message=actual_http_message,
            message_type=HttpMessage,
            performative=HttpMessage.Performative.REQUEST,
            to=str(HTTP_CLIENT_PUBLIC_ID),
            sender=str(self.skill.skill_context.skill_id),
            **request_kwargs,
        )
        assert has_attributes, error_str  # nosec
        self.behaviour.act_wrapper()
        self.assert_quantity_in_outbox(0)
        incoming_message = self.build_incoming_message(
            message_type=HttpMessage,
            dialogue_reference=(actual_http_message.dialogue_reference[0], "stub"),
            performative=HttpMessage.Performative.RESPONSE,
            target=actual_http_message.message_id,
            message_id=-1,
            to=str(self.skill.skill_context.skill_id),
            sender=str(HTTP_CLIENT_PUBLIC_ID),
            **response_kwargs,
        )
        self.http_handler.handle(incoming_message)
        self.behaviour.act_wrapper()

    def mock_signing_request(self, request_kwargs: Dict, response_kwargs: Dict) -> None:
        """Mock signing request."""
        self.assert_quantity_in_decision_making_queue(1)
        actual_signing_message = self.get_message_from_decision_maker_inbox()
        assert actual_signing_message is not None, "No message in outbox."  # nosec
        has_attributes, error_str = self.message_has_attributes(
            actual_message=actual_signing_message,
            message_type=SigningMessage,
            to=self.skill.skill_context.decision_maker_address,
            sender=str(self.skill.skill_context.skill_id),
            **request_kwargs,
        )
        assert has_attributes, error_str  # nosec
        incoming_message = self.build_incoming_message(
            message_type=SigningMessage,
            dialogue_reference=(actual_signing_message.dialogue_reference[0], "stub"),
            target=actual_signing_message.message_id,
            message_id=-1,
            to=str(self.skill.skill_context.skill_id),
            sender=self.skill.skill_context.decision_maker_address,
            **response_kwargs,
        )
        self.signing_handler.handle(incoming_message)
        self.behaviour.act_wrapper()

    def mock_a2a_transaction(
        self,
    ) -> None:
        """Performs mock a2a transaction."""

        self.mock_signing_request(
            request_kwargs=dict(
                performative=SigningMessage.Performative.SIGN_MESSAGE,
            ),
            response_kwargs=dict(
                performative=SigningMessage.Performative.SIGNED_MESSAGE,
                signed_message=SignedMessage(
                    ledger_id="ethereum", body="stub_signature"
                ),
            ),
        )

        self.mock_http_request(
            request_kwargs=dict(
                method="GET",
                headers="",
                version="",
                body=b"",
            ),
            response_kwargs=dict(
                version="",
                status_code=200,
                status_text="",
                headers="",
                body=json.dumps({"result": {"hash": "", "code": OK_CODE}}).encode(
                    "utf-8"
                ),
            ),
        )
        self.mock_http_request(
            request_kwargs=dict(
                method="GET",
                headers="",
                version="",
                body=b"",
            ),
            response_kwargs=dict(
                version="",
                status_code=200,
                status_text="",
                headers="",
                body=json.dumps({"result": {"tx_result": {"code": OK_CODE}}}).encode(
                    "utf-8"
                ),
            ),
        )

    def end_round(self, done_event: Enum) -> None:
        """Ends round early to cover `wait_for_end` generator."""
        current_behaviour = cast(BaseBehaviour, self.behaviour.current_behaviour)
        if current_behaviour is None:
            return
        current_behaviour = cast(BaseBehaviour, current_behaviour)
        abci_app = current_behaviour.context.state.round_sequence.abci_app
        old_round = abci_app._current_round
        abci_app._last_round = old_round
        abci_app._current_round = abci_app.transition_function[
            current_behaviour.matching_round
        ][done_event](abci_app.synchronized_data, abci_app.consensus_params)
        abci_app._previous_rounds.append(old_round)
        abci_app._current_round_height += 1
        self.behaviour._process_current_round()

    def _test_done_flag_set(self) -> None:
        """Test that, when round ends, the 'done' flag is set."""
        current_behaviour = cast(BaseBehaviour, self.behaviour.current_behaviour)
        assert not current_behaviour.is_done()  # nosec
        with mock.patch.object(
            self.behaviour.context.state, "_round_sequence"
        ) as mock_round_sequence:
            mock_round_sequence.last_round_id = cast(
                AbstractRound, current_behaviour.matching_round
            ).round_id
            current_behaviour.act_wrapper()
            assert current_behaviour.is_done()  # nosec

    @classmethod
    def teardown_class(cls) -> None:
        """Teardown the test class."""
        _MetaPayload.transaction_type_to_payload_cls = cls.old_tx_type_to_payload_cls  # type: ignore

    def teardown(self) -> None:
        """Teardown."""
        super().teardown()
        self.benchmark_dir.cleanup()


class DummyContext:
    """Dummy Context class for testing shared state initialization."""

    class params:
        """Dummy param variable."""

        round_timeout_seconds: float = 1.0

    _skill: MagicMock = MagicMock()

    @property
    def is_abstract_component(self) -> bool:
        """Mock for is_abstract."""
        return True<|MERGE_RESOLUTION|>--- conflicted
+++ resolved
@@ -76,12 +76,8 @@
     old_tx_type_to_payload_cls: Dict[str, Type[BaseTxPayload]]
     benchmark_dir: TemporaryDirectory
 
-<<<<<<< HEAD
-    def setup(self, **kwargs: Any) -> None:  # type: ignore
-=======
     @classmethod
     def setup_class(cls, **kwargs: Any) -> None:
->>>>>>> 74cb2178
         """Setup the test class."""
         # we need to store the current value of the meta-class attribute
         # _MetaPayload.transaction_type_to_payload_cls, and restore it
@@ -91,15 +87,9 @@
             _MetaPayload.transaction_type_to_payload_cls
         )
         _MetaPayload.transaction_type_to_payload_cls = {}
-<<<<<<< HEAD
-        super().setup()
-        assert self._skill.skill_context._agent_context is not None  # nosec
-        self._skill.skill_context._agent_context.identity._default_address_key = (
-=======
         super().setup_class()  # pylint: disable=no-value-for-parameter
         assert cls._skill.skill_context._agent_context is not None  # nosec
         cls._skill.skill_context._agent_context.identity._default_address_key = (
->>>>>>> 74cb2178
             "ethereum"
         )
         self._skill.skill_context._agent_context._default_ledger_id = "ethereum"
@@ -125,12 +115,6 @@
             for param_name, param_value in kwargs["param_overrides"].items():
                 setattr(self.behaviour.context.params, param_name, param_value)
 
-<<<<<<< HEAD
-        self.behaviour.setup()
-        self._skill.skill_context.state.setup()
-        self._skill.skill_context.state.round_sequence.end_sync()
-
-=======
     def setup(self, **kwargs: Any) -> None:
         """
         Set up the test method.
@@ -144,7 +128,6 @@
         self._skill.skill_context.state.setup()
         self._skill.skill_context.state.round_sequence.end_sync()
 
->>>>>>> 74cb2178
         self.benchmark_dir = TemporaryDirectory()
         self._skill.skill_context.benchmark_tool.log_dir = Path(self.benchmark_dir.name)
         assert (  # nosec
