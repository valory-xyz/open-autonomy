--- conflicted
+++ resolved
@@ -1,7 +1,7 @@
 # -*- coding: utf-8 -*-
 # ------------------------------------------------------------------------------
 #
-#   Copyright 2021-2022 Valory AG
+#   Copyright 2021 Valory AG
 #
 #   Licensed under the Apache License, Version 2.0 (the "License");
 #   you may not use this file except in compliance with the License.
@@ -19,19 +19,16 @@
 
 """This module contains the behaviours, round and payloads for the 'abstract_round_abci' skill."""
 
-import hashlib
 from math import floor
-from typing import Dict, Generator, List, Optional, Type, Union, cast
+from typing import Generator, List, Type
 
-from packages.valory.protocols.ledger_api.message import LedgerApiMessage
 from packages.valory.skills.abstract_round_abci.base import BaseTxPayload
 from packages.valory.skills.abstract_round_abci.behaviour_utils import BaseState
 from packages.valory.skills.abstract_round_abci.utils import BenchmarkTool, VerifyDrand
 
 
-RandomnessObservation = Optional[Dict[str, Union[str, int]]]
+benchmark_tool = BenchmarkTool()
 
-benchmark_tool = BenchmarkTool()
 drand_check = VerifyDrand()
 
 
@@ -61,25 +58,6 @@
         :return: derived randomness
         :yields: derived randomness
         """
-<<<<<<< HEAD
-        if self.context.randomness_api.is_retries_exceeded():
-            # now we need to wait and see if the other agents progress the round
-            with benchmark_tool.measure(self).consensus():
-                yield from self.wait_until_round_end()
-            self.set_done()
-            return
-
-        with benchmark_tool.measure(self).local():
-            api_specs = self.context.randomness_api.get_spec()
-            response = yield from self.get_http_response(
-                method=api_specs["method"],
-                url=api_specs["url"],
-            )
-            observation = self.context.randomness_api.process_response(response)
-
-        if observation:
-            self.context.logger.info(f"Retrieved DRAND values: {observation}.")
-=======
         ledger_api_response = yield from self.get_ledger_api_response(
             performative=LedgerApiMessage.Performative.GET_STATE,  # type: ignore
             ledger_callable="get_block",
@@ -103,44 +81,23 @@
         )
         observation = self.context.randomness_api.process_response(response)
         if observation is not None:
->>>>>>> 8b971914
             self.context.logger.info("Verifying DRAND values.")
             check, error = drand_check.verify(observation, self.params.drand_public_key)
             if check:
                 self.context.logger.info("DRAND check successful.")
             else:
                 self.context.logger.info(f"DRAND check failed, {error}.")
-                return None
-        return observation
+                observation["randomness"] = ""
+                observation["round"] = ""
 
-    def async_act(self) -> Generator:
-        """
-        Retrieve randomness from API.
-
-        Steps:
-        - Do a http request to the API.
-        - Retry until reciving valid values for randomness or retries exceed.
-        - If retrieved values are valid continue else generate randomness from chain.
-        """
-        with benchmark_tool.measure(
-            self,
-        ).local():
-            if self.context.randomness_api.is_retries_exceeded():
-                self.context.logger.info("Cannot retrieve randomness from api.")
-                self.context.logger.info("Generating randomness from chain.")
-                observation = yield from self.failsafe_randomness()
-            else:
-                self.context.logger.info("Retrieving DRAND values from api.")
-                observation = yield from self.get_randomness_from_api()
-                self.context.logger.info(f"Retrieved DRAND values: {observation}.")
-
-        if observation:
             payload = self.payload_class(  # type: ignore
                 self.context.agent_address,
-                round_id=observation["round"],
-                randomness=observation["randomness"],
+                observation["round"],
+                observation["randomness"],
             )
-            with benchmark_tool.measure(self).consensus():
+            with benchmark_tool.measure(
+                self,
+            ).consensus():
                 yield from self.send_a2a_transaction(payload)
                 yield from self.wait_until_round_end()
 
@@ -177,7 +134,9 @@
         - Go to the next behaviour state (set done event).
         """
 
-        with benchmark_tool.measure(self).local():
+        with benchmark_tool.measure(
+            self,
+        ).local():
             if (
                 self.period_state.is_keeper_set
                 and len(self.period_state.participants) > 1
@@ -196,7 +155,9 @@
             self.context.logger.info(f"Selected a new keeper: {keeper_address}.")
             payload = self.payload_class(self.context.agent_address, keeper_address)
 
-        with benchmark_tool.measure(self).consensus():
+        with benchmark_tool.measure(
+            self,
+        ).consensus():
             yield from self.send_a2a_transaction(payload)
             yield from self.wait_until_round_end()
 
