--- conflicted
+++ resolved
@@ -1744,35 +1744,22 @@
     none_event: Any
     selection_key: Union[str, Tuple[str, ...]]
 
-<<<<<<< HEAD
-    def _get_non_empty_values(self) -> Tuple[Tuple[Any, ...], ...]:
+    def _get_non_empty_values(self) -> Dict[str, Tuple[Any, ...]]:
         """Get the non-empty values from the payload, for all attributes."""
-        non_empty_values: List[List[Any]] = []
-
-        for payload in self.collection.values():
-            if non_empty_values == []:
-                non_empty_values = [
-                    [] if value is None else [value] for value in payload.values
+        non_empty_values: Dict[str, List[List[Any]]] = {}
+
+        for sender, payload in self.collection.items():
+            if sender not in non_empty_values:
+                non_empty_values[sender] = [
+                    value for value in payload.values if value is not None
                 ]
+                if len(non_empty_values[sender]) == 0:
+                    del non_empty_values[sender]
                 continue
-            for count, value in enumerate(payload.values):
-                if value is not None:
-                    non_empty_values[count].append(value)
-        non_empty_values_ = tuple(tuple(li) for li in non_empty_values)
+        non_empty_values_ = {
+            sender: tuple(li) for sender, li in non_empty_values.items()
+        }
         return non_empty_values_
-=======
-    def _get_non_empty_values(self) -> Dict[str, Any]:
-        """Get the non-empty values from the payload, for the given attribute."""
-        non_empty_values = {}
-
-        for sender, payload in self.collection.items():
-            if payload.values[0] is not None:
-                non_empty_values[sender] = (
-                    payload.values if self.save_all_values else payload.values[0]
-                )
-
-        return non_empty_values
->>>>>>> 699a443f
 
     def end_block(self) -> Optional[Tuple[BaseSynchronizedData, Enum]]:
         """Process the end of the block."""
@@ -1785,10 +1772,15 @@
             non_empty_values = self._get_non_empty_values()
 
             if isinstance(self.selection_key, tuple):
-                data: Dict[str, Any] = dict(zip(self.selection_key, non_empty_values))
+                data: Dict[str, Any] = {
+                    sender: dict(zip(self.selection_key, values))
+                    for sender, values in non_empty_values.items()
+                }
             else:
                 data = {
-                    self.selection_key: non_empty_values[0],
+                    self.selection_key: {
+                        sender: values[0] for sender, values in non_empty_values.items()
+                    },
                 }
             data[self.collection_key] = self.serialized_collection
 
