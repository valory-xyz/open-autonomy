--- conflicted
+++ resolved
@@ -760,8 +760,7 @@
         self.context.logger.info(log_message)
         dialogues = cast(TendermintDialogues, self.dialogues)
         dialogues.dialogue_stats.add_dialogue_endstate(
-<<<<<<< HEAD
-            TendermintDialogue.EndState.CONFIG_NOT_SHARED, dialogue.is_self_initiated
+            TendermintDialogue.EndState.NOT_COMMUNICATED, dialogue.is_self_initiated
         )
 
 
@@ -775,8 +774,4 @@
             IpfsMessage.Performative.FILES,
             IpfsMessage.Performative.ERROR,
         }
-    )
-=======
-            TendermintDialogue.EndState.NOT_COMMUNICATED, dialogue.is_self_initiated
-        )
->>>>>>> 3f9ba326
+    )