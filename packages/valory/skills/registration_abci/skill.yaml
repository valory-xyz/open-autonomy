--- conflicted
+++ resolved
@@ -32,11 +32,7 @@
 - valory/http:1.0.0:bafybeigzqo2zaakcjtzzsm6dh4x73v72xg6ctk6muyp5uq5ueb7y34fbxy
 - valory/tendermint:0.1.0:bafybeihcnjhovvyyfbkuw5sjyfx2lfd4soeocfqzxz54g67333m6nk5gxq
 skills:
-<<<<<<< HEAD
-- valory/abstract_round_abci:0.1.0:bafybeiackdxrefdcl3au5n37h46ie2abpvylecywliyq6q5au2b42raxua
-=======
-- valory/abstract_round_abci:0.1.0:bafybeigyqa4fld6zkpbcfed77jrirgdk2jhhwaqo2wl3vcke2ugnnadeeu
->>>>>>> 050bc15b
+- valory/abstract_round_abci:0.1.0:bafybeigimvuswjrgvqylsqyuv36q23ah5md5mucq3l32i2mybnnwuq7pki
 behaviours:
   main:
     args: {}
@@ -116,8 +112,8 @@
       tendermint_check_sleep_delay: 3
       tendermint_com_url: http://localhost:8080
       tendermint_max_retries: 5
+      tendermint_url: http://localhost:26657
       tendermint_p2p_port: 26656
-      tendermint_url: http://localhost:26657
     class_name: Params
   requests:
     args: {}
