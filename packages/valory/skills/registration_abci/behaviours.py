# -*- coding: utf-8 -*-
# ------------------------------------------------------------------------------
#
#   Copyright 2021-2023 Valory AG
#
#   Licensed under the Apache License, Version 2.0 (the "License");
#   you may not use this file except in compliance with the License.
#   You may obtain a copy of the License at
#
#       http://www.apache.org/licenses/LICENSE-2.0
#
#   Unless required by applicable law or agreed to in writing, software
#   distributed under the License is distributed on an "AS IS" BASIS,
#   WITHOUT WARRANTIES OR CONDITIONS OF ANY KIND, either express or implied.
#   See the License for the specific language governing permissions and
#   limitations under the License.
#
# ------------------------------------------------------------------------------

<<<<<<< HEAD
"""This module contains the behaviours for the 'abci' skill."""
=======
"""This module contains the behaviours for the 'registration_abci' skill."""
>>>>>>> dfd35b19

import datetime
import json
from abc import ABC
from enum import Enum
from typing import Any, Dict, Generator, Optional, Set, Type, cast

from aea.mail.base import EnvelopeContext

from packages.valory.connections.p2p_libp2p_client.connection import (
    PUBLIC_ID as P2P_LIBP2P_CLIENT_PUBLIC_ID,
)
from packages.valory.contracts.service_registry.contract import ServiceRegistryContract
from packages.valory.protocols.contract_api import ContractApiMessage
from packages.valory.protocols.http import HttpMessage
from packages.valory.protocols.tendermint import TendermintMessage
from packages.valory.skills.abstract_round_abci.base import ABCIAppInternalError
from packages.valory.skills.abstract_round_abci.behaviour_utils import TimeoutException
from packages.valory.skills.abstract_round_abci.behaviours import (
    AbstractRoundBehaviour,
    BaseBehaviour,
)
from packages.valory.skills.abstract_round_abci.utils import parse_tendermint_p2p_url
from packages.valory.skills.registration_abci.dialogues import TendermintDialogues
from packages.valory.skills.registration_abci.models import SharedState
from packages.valory.skills.registration_abci.payloads import RegistrationPayload
from packages.valory.skills.registration_abci.rounds import (
    AgentRegistrationAbciApp,
    RegistrationRound,
    RegistrationStartupRound,
)


NODE = "node_{address}"
WAIT_FOR_BLOCK_TIMEOUT = 60.0  # 1 minute


class RegistrationBaseBehaviour(BaseBehaviour, ABC):
    """Agent registration to the FSM App."""

    def async_act(self) -> Generator:
        """
        Do the action.

        Steps:
        - Build a registration transaction.
        - Send the transaction and wait for it to be mined.
        - Wait until ABCI application transitions to the next round.
        - Go to the next behaviour (set done event).
        """

        with self.context.benchmark_tool.measure(self.behaviour_id).local():
            serialized_db = self.synchronized_data.db.serialize()
            payload = RegistrationPayload(
                self.context.agent_address, initialisation=serialized_db
            )

        with self.context.benchmark_tool.measure(self.behaviour_id).consensus():
            yield from self.send_a2a_transaction(payload)
            yield from self.wait_until_round_end()

        self.set_done()


class RegistrationStartupBehaviour(RegistrationBaseBehaviour):
    """Agent registration to the FSM App."""

    ENCODING: str = "utf-8"
    matching_round = RegistrationStartupRound
    local_tendermint_params: Dict[str, Any] = {}
    updated_genesis_data: Dict[str, Any] = {}
    collection_complete: bool = False

    @property
    def initial_tm_configs(self) -> Dict[str, Dict[str, Any]]:
        """A mapping of the other agents' addresses to their initial Tendermint configuration."""
        return self.context.state.initial_tm_configs

    @initial_tm_configs.setter
    def initial_tm_configs(self, configs: Dict[str, Dict[str, Any]]) -> None:
        """A mapping of the other agents' addresses to their initial Tendermint configuration."""
        self.context.state.initial_tm_configs = configs

    class LogMessages(Enum):
        """Log messages used in RegistrationStartupBehaviour"""

        config_sharing = "Sharing Tendermint config on start-up?"
        # request personal tendermint configuration
        request_personal = "Request validator config from personal Tendermint node"
        response_personal = "Response validator config from personal Tendermint node"
        failed_personal = "Failed validator config from personal Tendermint node"
        # verify deployment on-chain contract
        request_verification = "Request service registry contract verification"
        response_verification = "Response service registry contract verification"
        failed_verification = "Failed service registry contract verification"
        # request service info from on-chain contract
        request_service_info = "Request on-chain service info"
        response_service_info = "Response on-chain service info"
        failed_service_info = "Failed on-chain service info"
        # request tendermint configuration other agents
        request_others = "Request Tendermint config info from other agents"
        collection_complete = "Completed collecting Tendermint configuration responses"
        # update personal tendermint node config
        request_update = "Request update Tendermint node configuration"
        response_update = "Response update Tendermint node configuration"
        failed_update = "Failed update Tendermint node configuration"
        # exceptions
        no_contract_address = "Service registry contract address not provided"
        no_on_chain_service_id = "On-chain service id not provided"
        contract_incorrect = "Service registry contract not correctly deployed"
        no_agents_registered = "No agents registered on-chain"
        self_not_registered = "This agent is not registered on-chain"

        def __str__(self) -> str:
            """For ease of use in formatted string literals"""
            return self.value

    @property
    def tendermint_parameter_url(self) -> str:
        """Tendermint URL for obtaining and updating parameters"""
        return f"{self.params.tendermint_com_url}/params"

    def _decode_result(
        self, message: HttpMessage, error_log: LogMessages
    ) -> Optional[Dict[str, Any]]:
        """Decode a http message's body.

        :param message: the http message.
        :param error_log: a log to prefix potential errors with.
        :return: the message's body, as a dictionary
        """
        try:
            response = json.loads(message.body.decode())
        except json.JSONDecodeError as error:
            self.context.logger.error(f"{error_log}: {error}")
            return None

        if not response["status"]:  # pragma: no cover
            self.context.logger.error(f"{error_log}: {response['error']}")
            return None

        return response

    def is_correct_contract(
        self, service_registry_address: str
    ) -> Generator[None, None, bool]:
        """Contract deployment verification."""

        self.context.logger.info(self.LogMessages.request_verification)

        performative = ContractApiMessage.Performative.GET_STATE
        kwargs = dict(
            performative=performative,
            contract_address=service_registry_address,
            contract_id=str(ServiceRegistryContract.contract_id),
            contract_callable="verify_contract",
        )
        contract_api_response = yield from self.get_contract_api_response(**kwargs)  # type: ignore
        if (
            contract_api_response.performative
            is not ContractApiMessage.Performative.STATE
        ):
<<<<<<< HEAD
            log_message = self.LogMessages.failed_verification
            verified = False
        else:
            log_message = self.LogMessages.response_verification
            verified = cast(bool, contract_api_response.state.body["verified"])

        self.context.logger.info(f"{log_message}: {contract_api_response}")
=======
            verified = False
            log_method = self.context.logger.error
            log_message = f"{self.LogMessages.failed_verification} ({kwargs}): {contract_api_response}"
        else:
            verified = cast(bool, contract_api_response.state.body["verified"])
            log_method = self.context.logger.info
            log_message = f"{self.LogMessages.response_verification}: {verified}"

        log_method(log_message)
>>>>>>> dfd35b19
        return verified

    def get_agent_instances(
        self, service_registry_address: str, on_chain_service_id: int
    ) -> Generator[None, None, Dict[str, Any]]:
        """Get service info available on-chain"""

        log_message = self.LogMessages.request_service_info
        self.context.logger.info(f"{log_message}")

        performative = ContractApiMessage.Performative.GET_STATE
        kwargs = dict(
            performative=performative,
            contract_address=service_registry_address,
            contract_id=str(ServiceRegistryContract.contract_id),
            contract_callable="get_agent_instances",
            service_id=on_chain_service_id,
        )
        contract_api_response = yield from self.get_contract_api_response(**kwargs)  # type: ignore
        if contract_api_response.performative != ContractApiMessage.Performative.STATE:
            log_message = self.LogMessages.failed_service_info
            self.context.logger.error(
                f"{log_message} ({kwargs}): {contract_api_response}"
            )
            return {}

        log_message = self.LogMessages.response_service_info
        self.context.logger.info(f"{log_message}: {contract_api_response}")
        return cast(dict, contract_api_response.state.body)

    def get_addresses(self) -> Generator:  # pylint: disable=too-many-return-statements
        """Get addresses of agents registered for the service"""

        service_registry_address = self.params.service_registry_address
        if service_registry_address is None:
            log_message = self.LogMessages.no_contract_address.value
            self.context.logger.error(log_message)
            return False

        correctly_deployed = yield from self.is_correct_contract(
            service_registry_address
        )
        if not correctly_deployed:
            return False

        on_chain_service_id = self.params.on_chain_service_id
        if on_chain_service_id is None:
            log_message = self.LogMessages.no_on_chain_service_id.value
            self.context.logger.error(log_message)
            return False

        service_info = yield from self.get_agent_instances(
            service_registry_address, on_chain_service_id
        )
        if not service_info:
            return False

        registered_addresses = set(service_info["agentInstances"])
        if not registered_addresses:
            log_message = self.LogMessages.no_agents_registered.value
            self.context.logger.error(f"{log_message}: {service_info}")
            return False

        my_address = self.context.agent_address
        if my_address not in registered_addresses:
            log_message = f"{self.LogMessages.self_not_registered} ({my_address})"
            self.context.logger.error(f"{log_message}: {registered_addresses}")
            return False

        # put service info in the shared state for p2p message handler
        info: Dict[str, Dict[str, str]] = {i: {} for i in registered_addresses}
        tm_host, tm_port = parse_tendermint_p2p_url(url=self.params.tendermint_p2p_url)
        validator_config = dict(
            hostname=tm_host,
            p2p_port=tm_port,
            address=self.local_tendermint_params["address"],
            pub_key=self.local_tendermint_params["pub_key"],
            peer_id=self.local_tendermint_params["peer_id"],
        )
        info[self.context.agent_address] = validator_config
        self.initial_tm_configs = info
        log_message = self.LogMessages.response_service_info.value
        self.context.logger.info(f"{log_message}: {info}")
        return True

    def get_tendermint_configuration(self) -> Generator[None, None, bool]:
        """Make HTTP GET request to obtain agent's local Tendermint node parameters"""

        url = self.tendermint_parameter_url
        log_message = self.LogMessages.request_personal
        self.context.logger.info(f"{log_message}: {url}")

        result = yield from self.get_http_response(method="GET", url=url)
        response = self._decode_result(result, self.LogMessages.failed_personal)
        if response is None:
            return False

        self.local_tendermint_params = response["params"]
        log_message = self.LogMessages.response_personal
        self.context.logger.info(f"{log_message}: {response}")
        return True

    def request_tendermint_info(self) -> Generator[None, None, bool]:
        """Request Tendermint info from other agents"""

        still_missing = {k for k, v in self.initial_tm_configs.items() if not v} - {
            self.context.agent_address
        }
        log_message = self.LogMessages.request_others
        self.context.logger.info(f"{log_message}: {still_missing}")

        for address in still_missing:
            dialogues = cast(TendermintDialogues, self.context.tendermint_dialogues)
            performative = TendermintMessage.Performative.GET_GENESIS_INFO
            message, _ = dialogues.create(
                counterparty=address, performative=performative
            )
            message = cast(TendermintMessage, message)
            context = EnvelopeContext(connection_id=P2P_LIBP2P_CLIENT_PUBLIC_ID)
            self.context.outbox.put_message(message=message, context=context)
        # we wait for the messages that were put in the outbox.
        yield from self.sleep(self.params.sleep_time)

        if all(self.initial_tm_configs.values()):
            log_message = self.LogMessages.collection_complete
            self.context.logger.info(f"{log_message}: {self.initial_tm_configs}")
            validator_to_agent = {
                config["address"]: agent
                for agent, config in self.initial_tm_configs.items()
            }
            self.context.state.setup_slashing(validator_to_agent)
            self.collection_complete = True
        return self.collection_complete

    def format_genesis_data(
        self,
        collected_agent_info: Dict[str, Any],
    ) -> Dict[str, Any]:
        """Format collected agent info for genesis update"""

        validators = []
        for address, validator_config in collected_agent_info.items():
            validator = dict(
                hostname=validator_config["hostname"],
                p2p_port=validator_config["p2p_port"],
                address=validator_config["address"],
                pub_key=validator_config["pub_key"],
                peer_id=validator_config["peer_id"],
                power=self.params.genesis_config.voting_power,
                name=NODE.format(address=address[2:]),  # skip 0x part
            )
            validators.append(validator)

        genesis_data = dict(
            validators=validators,
            genesis_config=self.params.genesis_config.to_json(),
            external_address=self.params.tendermint_p2p_url,
        )
        return genesis_data

    def request_update(self) -> Generator[None, None, bool]:
        """Make HTTP POST request to update agent's local Tendermint node"""

        url = self.tendermint_parameter_url
        genesis_data = self.format_genesis_data(self.initial_tm_configs)
        log_message = self.LogMessages.request_update
        self.context.logger.info(f"{log_message}: {genesis_data}")

        content = json.dumps(genesis_data).encode(self.ENCODING)
        result = yield from self.get_http_response(
            method="POST", url=url, content=content
        )
        response = self._decode_result(result, self.LogMessages.failed_update)
        if response is None:
            return False

        log_message = self.LogMessages.response_update
        self.context.logger.info(f"{log_message}: {response}")
        self.updated_genesis_data.update(genesis_data)
        return True

    def wait_for_block(self, timeout: float) -> Generator[None, None, bool]:
        """Wait for a block to be received in the specified timeout."""
        # every agent will finish with the reset at a different time
        # hence the following will be different for all agents
        start_time = datetime.datetime.now()

        def received_block() -> bool:
            """Check whether we have received a block after "start_time"."""
            try:
                shared_state = cast(SharedState, self.context.state)
                last_timestamp = shared_state.round_sequence.last_timestamp
                if last_timestamp > start_time:
                    return True
                return False
            except ABCIAppInternalError:
                # this can happen if we haven't received a block yet
                return False

        try:
            yield from self.wait_for_condition(
                condition=received_block, timeout=timeout
            )
            # if the `wait_for_condition` finish without an exception,
            # it means that the condition has been satisfied on time
            return True
        except TimeoutException:
            # the agent wasn't able to receive blocks in the given amount of time (timeout)
            return False

    def async_act(self) -> Generator:  # pylint: disable=too-many-return-statements
        """
        Do the action.

        Steps:
        1. Collect personal Tendermint configuration
        2. Make Service Registry contract call to retrieve addresses
           of the other agents registered on-chain for the service.
        3. Request Tendermint configuration from registered agents.
           This is done over the Agent Communication Network using
           the p2p_libp2p_client connection.
        4. Update Tendermint configuration via genesis.json with the
           information of the other validators (agents).
        5. Restart Tendermint to establish the validator network.
        """

        exchange_config = self.params.share_tm_config_on_startup
        log_message = self.LogMessages.config_sharing.value
        self.context.logger.info(f"{log_message}: {exchange_config}")

        if not exchange_config:
            yield from super().async_act()
            return

        self.context.logger.info(f"My address: {self.context.agent_address}")

        # collect personal Tendermint configuration
        if not self.local_tendermint_params:
            successful = yield from self.get_tendermint_configuration()
            if not successful:
                yield from self.sleep(self.params.sleep_time)
                return

        # if the agent doesn't have it's tm config info set, then make service registry contract call
        # to get the rest of the agents, so we can get their tm config info later
        info = self.initial_tm_configs.get(self.context.agent_address, None)
        if info is None:
            successful = yield from self.get_addresses()
            if not successful:
                yield from self.sleep(self.params.sleep_time)
                return

        # collect Tendermint config information from other agents
        if not self.collection_complete:
            successful = yield from self.request_tendermint_info()
            if not successful:
                yield from self.sleep(self.params.sleep_time)
                return

        # update Tendermint configuration
        if not self.updated_genesis_data:
            successful = yield from self.request_update()
            if not successful:
                yield from self.sleep(self.params.sleep_time)
                return

        # restart Tendermint with updated configuration
        successful = yield from self.reset_tendermint_with_wait(on_startup=True)
        if not successful:
            yield from self.sleep(self.params.sleep_time)
            return

        # the reset has gone through, and at this point tendermint should start
        # sending blocks to the agent. However, that might take a while, since
        # we rely on 2/3 of the voting power to be active in order for block production
        # to begin. In other words, we wait for >=2/3 of the agents to become active.
        successful = yield from self.wait_for_block(timeout=WAIT_FOR_BLOCK_TIMEOUT)
        if not successful:
            yield from self.sleep(self.params.sleep_time)
            return

        yield from super().async_act()


class RegistrationBehaviour(RegistrationBaseBehaviour):
    """Agent registration to the FSM App."""

    matching_round = RegistrationRound


class AgentRegistrationRoundBehaviour(AbstractRoundBehaviour):
    """This behaviour manages the consensus stages for the registration."""

    initial_behaviour_cls = RegistrationStartupBehaviour
    abci_app_cls = AgentRegistrationAbciApp
    behaviours: Set[Type[BaseBehaviour]] = {
        RegistrationBehaviour,  # type: ignore
        RegistrationStartupBehaviour,  # type: ignore
    }<|MERGE_RESOLUTION|>--- conflicted
+++ resolved
@@ -17,11 +17,7 @@
 #
 # ------------------------------------------------------------------------------
 
-<<<<<<< HEAD
-"""This module contains the behaviours for the 'abci' skill."""
-=======
 """This module contains the behaviours for the 'registration_abci' skill."""
->>>>>>> dfd35b19
 
 import datetime
 import json
@@ -184,15 +180,6 @@
             contract_api_response.performative
             is not ContractApiMessage.Performative.STATE
         ):
-<<<<<<< HEAD
-            log_message = self.LogMessages.failed_verification
-            verified = False
-        else:
-            log_message = self.LogMessages.response_verification
-            verified = cast(bool, contract_api_response.state.body["verified"])
-
-        self.context.logger.info(f"{log_message}: {contract_api_response}")
-=======
             verified = False
             log_method = self.context.logger.error
             log_message = f"{self.LogMessages.failed_verification} ({kwargs}): {contract_api_response}"
@@ -202,7 +189,6 @@
             log_message = f"{self.LogMessages.response_verification}: {verified}"
 
         log_method(log_message)
->>>>>>> dfd35b19
         return verified
 
     def get_agent_instances(
