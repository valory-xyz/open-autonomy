--- conflicted
+++ resolved
@@ -9,11 +9,7 @@
 fingerprint:
   README.md: QmRoHvdbCkafxVGBcZVM7oPQALSpfURbszxMKgwJuTbwjF
   __init__.py: QmaSFhnM257jBvNorhGMKEwtda6Jf1UzWyFAAQ47dsz9yJ
-<<<<<<< HEAD
-  behaviours.py: QmW3psQdgdrTTY7AJWU4whEtxKLbTYyS2kwPHHSJJstw5q
-=======
-  behaviours.py: QmWx7yEyThTr2DL4r8JgST93SQLtmhe6WS8byiGLmJoqcZ
->>>>>>> 8b971914
+  behaviours.py: QmTjzqqrL9ay22bMkkthzp4L2UNbe6yHBgPR7ZG11mmCXo
   composition.py: QmWjN6vbo3z6kjq6NJkBxwDhgWf7DeQ6vxowsTZPVqMYQy
   dialogues.py: QmdBmUMWoPbS2faqn8LicQVJfN6a2WjtdZDWFbiYoy7hfY
   handlers.py: QmSLoyFCRkCW5iXpHzwfoUduANi9JU9BoRUghwBhbUnRcP
@@ -87,11 +83,8 @@
       retry_attempts: 400
       retry_timeout: 3
       round_timeout_seconds: 30
-<<<<<<< HEAD
       safe_tx_gas: 4000000
-=======
       service_id: price_estimation
->>>>>>> 8b971914
       sleep_time: 1
       tendermint_com_url: http://localhost:8080
       tendermint_url: http://localhost:26657
