--- conflicted
+++ resolved
@@ -48,20 +48,12 @@
     behaviour_name: str
     http_handler: HttpHandler
 
-<<<<<<< HEAD
-    def setup(self, **kwargs: Any) -> None:  # type: ignore
-        """Setup the test class."""
-        super().setup()
-        assert self._skill.skill_context._agent_context is not None
-        self._skill.skill_context._agent_context.identity._default_address_key = (
-=======
     @classmethod
     def setup_class(cls, **kwargs: Any) -> None:
         """Setup the test class."""
         super().setup_class()
         assert cls._skill.skill_context._agent_context is not None
         cls._skill.skill_context._agent_context.identity._default_address_key = (
->>>>>>> 74cb2178
             "ethereum"
         )
         self._skill.skill_context._agent_context._default_ledger_id = "ethereum"
