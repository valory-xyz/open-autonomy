--- conflicted
+++ resolved
@@ -62,11 +62,7 @@
 
 def test_version() -> None:
     """Test the version."""
-<<<<<<< HEAD
-    assert autonomy.__version__ == "0.14.12.post1"
-=======
     assert autonomy.__version__ == "0.14.13"
->>>>>>> 2db5c40e
 
 
 @pytest.mark.parametrize(
