--- conflicted
+++ resolved
@@ -132,6 +132,7 @@
             str(self.t),
             type_="str",
         )
+
         self.__set_extra_configs()
 
     def __get_agent_name(self, i: int) -> str:
@@ -179,15 +180,11 @@
             else:
                 self.generate_private_key("ethereum", "ethereum_private_key.txt")
             self.add_private_key("ethereum", "ethereum_private_key.txt")
-<<<<<<< HEAD
-            self.__set_configs(node)
+            self.__set_configs(agent_id)
             # issue certificates for libp2p proof of representation
             self.generate_private_key("cosmos", "cosmos_private_key.txt")
             self.add_private_key("cosmos", "cosmos_private_key.txt")
             self.run_cli_command("issue-certificates", cwd=self._get_cwd())
-=======
-            self.__set_configs(agent_id)
->>>>>>> 03f4bd3b
 
         # run 'aea install' in only one AEA project, to save time
         self.set_agent_context(self.__get_agent_name(0))
