# -*- coding: utf-8 -*-
# ------------------------------------------------------------------------------
#
#   Copyright 2022 Valory AG
#
#   Licensed under the Apache License, Version 2.0 (the "License");
#   you may not use this file except in compliance with the License.
#   You may obtain a copy of the License at
#
#       http://www.apache.org/licenses/LICENSE-2.0
#
#   Unless required by applicable law or agreed to in writing, software
#   distributed under the License is distributed on an "AS IS" BASIS,
#   WITHOUT WARRANTIES OR CONDITIONS OF ANY KIND, either express or implied.
#   See the License for the specific language governing permissions and
#   limitations under the License.
#
# ------------------------------------------------------------------------------

"""Test build image."""

import os
import random
import string
<<<<<<< HEAD
import sys
=======
from pathlib import Path
>>>>>>> af283cfc
from typing import Tuple

import docker
import pytest
<<<<<<< HEAD
=======

from autonomy.constants import DEFAULT_BUILD_FOLDER
>>>>>>> af283cfc

from tests.conftest import ROOT_DIR
from tests.helpers.docker.base import skip_docker_tests
from tests.test_autonomy.test_cli.base import BaseCliTest, cli


@skip_docker_tests
class TestBuildImage(BaseCliTest):
    """Test build image command."""

    cli_options: Tuple[str, ...] = ("deploy", "build", "image")
    service_id: str = "valory/oracle_hardhat"
    docker_api: docker.APIClient
    build_dir: Path

    @classmethod
    def setup(cls) -> None:
        """Setup class."""
        super().setup()

        cls.docker_api = docker.APIClient()
        os.chdir(cls.t)

        result = cls.cli_runner.invoke(
            cli,
            (
                "deploy",
                "build",
                "deployment",
                "valory/oracle_hardhat",
                str(ROOT_DIR / "deployments" / "keys" / "hardhat_keys.json"),
                "--packages-dir",
                str(ROOT_DIR / "packages"),
                "--force",
                "--local",
                "--skip-images",
                "--o",
                str(cls.t),
            ),
        )

        assert result.exit_code == 0, result.output
        cls.build_dir = cls.t / DEFAULT_BUILD_FOLDER
        os.chdir(cls.build_dir)

    @staticmethod
    def generate_random_tag(length: int = 16) -> str:
        """Generate random version tag."""

        return "".join(random.choices(string.ascii_lowercase, k=length))  # nosec

<<<<<<< HEAD
    @pytest.mark.skipif(sys.platform == "linux", reason="temporary")
=======
    @pytest.mark.skip("https://github.com/valory-xyz/open-autonomy/issues/1108")
>>>>>>> af283cfc
    def test_build_prod(
        self,
    ) -> None:
        """Test prod build."""

        version = self.generate_random_tag()
        result = self.run_cli(("--version", version))

        assert result.exit_code == 0, f"{result.stdout_bytes}\n{result.stderr_bytes}"
        image_name = f"valory/open-autonomy-open-aea:oracle-{version}"
        assert len(self.docker_api.images(name=image_name)) == 1

    @pytest.mark.skipif(sys.platform == "linux", reason="temporary")
    def test_dev(
        self,
    ) -> None:
        """Test prod build."""

        result = self.run_cli(("--dev",))
        assert result.exit_code == 0, f"{result.stdout_bytes}\n{result.stderr_bytes}"
        assert (
            len(self.docker_api.images(name="valory/open-autonomy-open-aea:oracle-dev"))
            == 1
        )

    def test_cluster(
        self,
    ) -> None:
        """Test prod build."""

        result = self.run_cli(("--cluster",))

        assert result.exit_code == 1, f"{result.stdout_bytes}\n{result.stderr_bytes}"
        assert (
            "Please setup kubernetes environment variables." in result.stdout
        ), f"{result.stdout_bytes}\n{result.stderr_bytes}"

    def test_build_dependencies(
        self,
    ) -> None:
        """Test prod build."""

        version = self.generate_random_tag()
        result = self.run_cli(("--dependencies", "--version", version))

        assert result.exit_code == 0, f"{result.stdout_bytes}\n{result.stderr_bytes}"
        tendermint_image_name = f"valory/open-autonomy-tendermint:{version}"
        hardhat_image_name = f"valory/open-autonomy-hardhat:{version}"
        assert len(self.docker_api.images(name=tendermint_image_name)) == 1
        assert len(self.docker_api.images(name=hardhat_image_name)) == 1

    @classmethod
    def teardown(cls) -> None:
        """Teardown."""

        os.chdir(cls.cwd)
        super().teardown()<|MERGE_RESOLUTION|>--- conflicted
+++ resolved
@@ -22,20 +22,14 @@
 import os
 import random
 import string
-<<<<<<< HEAD
 import sys
-=======
 from pathlib import Path
->>>>>>> af283cfc
 from typing import Tuple
 
 import docker
 import pytest
-<<<<<<< HEAD
-=======
 
 from autonomy.constants import DEFAULT_BUILD_FOLDER
->>>>>>> af283cfc
 
 from tests.conftest import ROOT_DIR
 from tests.helpers.docker.base import skip_docker_tests
@@ -87,11 +81,7 @@
 
         return "".join(random.choices(string.ascii_lowercase, k=length))  # nosec
 
-<<<<<<< HEAD
-    @pytest.mark.skipif(sys.platform == "linux", reason="temporary")
-=======
     @pytest.mark.skip("https://github.com/valory-xyz/open-autonomy/issues/1108")
->>>>>>> af283cfc
     def test_build_prod(
         self,
     ) -> None:
@@ -104,7 +94,6 @@
         image_name = f"valory/open-autonomy-open-aea:oracle-{version}"
         assert len(self.docker_api.images(name=image_name)) == 1
 
-    @pytest.mark.skipif(sys.platform == "linux", reason="temporary")
     def test_dev(
         self,
     ) -> None:
