# -*- coding: utf-8 -*-
# ------------------------------------------------------------------------------
#
#   Copyright 2022-2023 Valory AG
#
#   Licensed under the Apache License, Version 2.0 (the "License");
#   you may not use this file except in compliance with the License.
#   You may obtain a copy of the License at
#
#       http://www.apache.org/licenses/LICENSE-2.0
#
#   Unless required by applicable law or agreed to in writing, software
#   distributed under the License is distributed on an "AS IS" BASIS,
#   WITHOUT WARRANTIES OR CONDITIONS OF ANY KIND, either express or implied.
#   See the License for the specific language governing permissions and
#   limitations under the License.
#
# ------------------------------------------------------------------------------

"""Test `mint` command group."""

from typing import Any
from unittest import mock

import pytest
from aea.configurations.data_types import PackageId, PackageType
from aea_test_autonomy.configurations import ETHEREUM_KEY_DEPLOYER
from aea_test_autonomy.fixture_helpers import registries_scope_class  # noqa: F401
from requests.exceptions import ConnectionError as RequestsConnectionError

from autonomy.chain.config import ChainConfigs
from autonomy.chain.mint import registry_contracts
from autonomy.chain.subgraph.client import SubgraphClient

from tests.test_autonomy.test_chain.base import (
    BaseChainInteractionTest,
    DEFAULT_SERVICE_MINT_PARAMETERS,
    DUMMY_AGENT,
    DUMMY_CONNECTION,
    DUMMY_CONTRACT,
    DUMMY_PACKAGE_MANAGER,
    DUMMY_PROTOCOL,
    DUMMY_SERVICE,
    DUMMY_SKILL,
)
from tests.test_autonomy.test_cli.base import BaseCliTest


CUSTOM_OWNER = "0x8626F6940E2EB28930EFB4CEF49B2D1F2C9C1199"


class DummyContract:
    """Dummy contract"""

    def get_create_events(self, *args: Any, **kwargs: Any) -> None:
        """Dummy method implementation"""

    def get_create_transaction(self, *args: Any, **kwargs: Any) -> None:
        """Dummy method implementation"""


class TestMintComponents(BaseChainInteractionTest):
    """Test `autonomy develop mint` command."""

    cli_options = ("mint",)

    @pytest.mark.parametrize(
        argnames=("package_id"),
        argvalues=(
            DUMMY_PROTOCOL,
            DUMMY_CONTRACT,
            DUMMY_CONNECTION,
            DUMMY_SKILL,
            DUMMY_AGENT,
        ),
    )
    def test_mint_components(self, package_id: PackageId) -> None:
        """Test mint components."""

        commands = [
            package_id.package_type.value,
            str(
                DUMMY_PACKAGE_MANAGER.package_path_from_package_id(
                    package_id=package_id
                )
            ),
            "--key",
            str(ETHEREUM_KEY_DEPLOYER),
        ]

        dependencies = []
        if package_id.package_type == PackageType.AGENT:
            dependencies.append(self.mint_component(package_id=DUMMY_PROTOCOL))

        with mock.patch(
            "autonomy.cli.helpers.chain.get_on_chain_dependencies",
            return_value=dependencies,
        ):
            result = self.run_cli(commands=tuple(commands))

        assert result.exit_code == 0, result.stderr
        assert "Component minted with:" in result.output
        assert "Metadata Hash:" in result.output
        assert "Token ID:" in result.output
        token_id = self.extract_token_id_from_output(output=result.output)
        self.verify_minted_token_id(
            token_id=token_id,
            package_id=package_id,
        )

        commands += ["--update", str(token_id)]
        result = self.run_cli(commands=tuple(commands))

        assert result.exit_code == 0, result.stderr
        assert "Component hash updated:" in result.output
        assert f"Token ID: {token_id}" in result.output
        self.verify_and_remove_metadata_file(token_id=token_id)

    def test_mint_component_with_owner(
        self,
    ) -> None:
        """Test mint components."""

        commands = [
            DUMMY_PROTOCOL.package_type.value,
            str(
                DUMMY_PACKAGE_MANAGER.package_path_from_package_id(
                    package_id=DUMMY_PROTOCOL
                )
            ),
            "--key",
            str(ETHEREUM_KEY_DEPLOYER),
            "--owner",
            CUSTOM_OWNER,
        ]

        result = self.run_cli(commands=tuple(commands))
        assert result.exit_code == 0, result.output
        assert "Component minted with:" in result.output
        assert "Metadata Hash:" in result.output
        assert "Token ID:" in result.output

        token_id = self.extract_token_id_from_output(output=result.output)
        self.verify_owner_address(
            token_id=token_id,
            owner=CUSTOM_OWNER,
            package_id=DUMMY_PROTOCOL,
        )
        self.verify_and_remove_metadata_file(token_id=token_id)

    def test_mint_service(
        self,
    ) -> None:
        """Test mint components."""

<<<<<<< HEAD
        agent_id = 1
        commands = (
=======
        commands = [
>>>>>>> de4debb2
            DUMMY_SERVICE.package_type.value,
            str(
                DUMMY_PACKAGE_MANAGER.package_path_from_package_id(
                    package_id=DUMMY_SERVICE
                )
            ),
            "--key",
            str(ETHEREUM_KEY_DEPLOYER),
            "-a",
            str(agent_id),
            *DEFAULT_SERVICE_MINT_PARAMETERS[2:],
        ]

        result = self.run_cli(commands=tuple(commands))

        assert result.exit_code == 0, result
        assert "Service minted with:" in result.output
        assert "Metadata Hash:" in result.output
        assert "Token ID:" in result.output

        token_id = self.extract_token_id_from_output(output=result.output)
        self.verify_minted_token_id(
            token_id=token_id,
            package_id=DUMMY_SERVICE,
        )

<<<<<<< HEAD
        with mock.patch(
            "autonomy.cli.helpers.chain.get_on_chain_dependencies",
            return_value=[
                agent_id,
            ],
        ):
            result = self.run_cli(commands=commands)
=======
        commands += ["--update", str(token_id)]
        result = self.run_cli(commands=tuple(commands))
        assert result.exit_code == 0, result.stderr
        assert "Service updated with:" in result.output
        assert f"Token ID: {token_id}" in result.output
        self.verify_and_remove_metadata_file(token_id=token_id)

    def test_update_service_failure(
        self,
    ) -> None:
        """Test mint components."""
        with mock.patch("autonomy.cli.helpers.chain.verify_component_dependencies"):
            agent_id = self.mint_component(package_id=DUMMY_AGENT, dependencies=[1])

        commands = [
            DUMMY_SERVICE.package_type.value,
            str(
                DUMMY_PACKAGE_MANAGER.package_path_from_package_id(
                    package_id=DUMMY_SERVICE
                )
            ),
            "--key",
            str(ETHEREUM_KEY_DEPLOYER),
            "-a",
            str(agent_id),
            *DEFAULT_SERVICE_MINT_PARAMETERS[2:],
        ]

        result = self.run_cli(commands=tuple(commands))
>>>>>>> de4debb2

        assert result.exit_code == 0, result
        assert "Service minted with:" in result.output
        assert "Metadata Hash:" in result.output
        assert "Token ID:" in result.output

        token_id = self.extract_token_id_from_output(output=result.output)
        self.verify_minted_token_id(
            token_id=token_id,
            package_id=DUMMY_SERVICE,
        )
        self.service_manager.activate(service_id=token_id)

        commands += ["--update", str(token_id)]
        result = self.run_cli(commands=tuple(commands))
        assert result.exit_code == 1, result.stdout
        assert (
            "Cannot update service hash, service needs to be in the pre-registration state"
            in result.stderr
        )
        self.verify_and_remove_metadata_file(token_id=token_id)

    def test_mint_service_with_owner(
        self,
    ) -> None:
        """Test mint components."""

        agent_id = 1
        commands = (
            DUMMY_SERVICE.package_type.value,
            str(
                DUMMY_PACKAGE_MANAGER.package_path_from_package_id(
                    package_id=DUMMY_SERVICE
                )
            ),
            "--key",
            str(ETHEREUM_KEY_DEPLOYER),
            "-a",
            str(agent_id),
            *DEFAULT_SERVICE_MINT_PARAMETERS[2:],
            "--owner",
            CUSTOM_OWNER,
        )
        with mock.patch(
            "autonomy.cli.helpers.chain.get_on_chain_dependencies",
            return_value=[
                agent_id,
            ],
        ):
            result = self.run_cli(commands=commands)

        assert result.exit_code == 0, result
        assert "Service minted with:" in result.output
        assert "Metadata Hash:" in result.output
        assert "Token ID:" in result.output

        token_id = self.extract_token_id_from_output(output=result.output)
        self.verify_owner_address(
            token_id=token_id,
            owner=CUSTOM_OWNER,
            package_id=DUMMY_SERVICE,
        )
        self.verify_and_remove_metadata_file(token_id=token_id)

<<<<<<< HEAD
    def test_connection_error(
        self,
    ) -> None:
        """Test connection error."""

        with mock.patch(
            "autonomy.chain.mint.transact", side_effect=RequestsConnectionError
        ):
            result = self.run_cli(
                commands=(
                    "protocol",
                    str(
                        DUMMY_PACKAGE_MANAGER.package_path_from_package_id(
                            package_id=DUMMY_PROTOCOL
=======
    @pytest.mark.parametrize(
        argnames=("package_id", "parameters"),
        argvalues=(
            (DUMMY_CONNECTION, ("-d", "2")),
            (DUMMY_AGENT, ("-d", "1")),
            (DUMMY_SERVICE, ("-a", "1", "-n", "4", "-c", "1000", "--threshold", "3")),
        ),
    )
    def test_metadata_retrive_failure(
        self, package_id: PackageId, parameters: Tuple[str, ...]
    ) -> None:
        """Test connection error."""

        _ = registry_contracts.component_registry
        _ = registry_contracts.agent_registry
        _ = registry_contracts.service_registry

        with mock.patch.object(
            registry_contracts._component_registry,
            "get_token_uri",
            side_effect=RequestsConnectionError,
        ), mock.patch.object(
            registry_contracts._agent_registry,
            "get_token_uri",
            side_effect=RequestsConnectionError,
        ), mock.patch.object(
            registry_contracts._service_registry,
            "get_token_uri",
            side_effect=RequestsConnectionError,
        ), mock.patch.object(
            ChainConfigs, "get", return_value=ChainConfigs.local
        ):
            result = self.run_cli(
                commands=(
                    "--use-ethereum",
                    package_id.package_type.value,
                    str(
                        DUMMY_PACKAGE_MANAGER.package_path_from_package_id(
                            package_id=package_id
>>>>>>> de4debb2
                        )
                    ),
                    "--key",
                    str(ETHEREUM_KEY_DEPLOYER),
<<<<<<< HEAD
=======
                    "--nft",
                    "Qmbh9SQLbNRawh9Km3PMEDSxo77k1wib8fYZUdZkhPBiev",
                    *parameters,
>>>>>>> de4debb2
                ),
            )
            self.cli_runner.mix_stderr = True
            assert result.exit_code == 1, result.output
            assert (
<<<<<<< HEAD
                "Component mint failed with following error; Cannot connect to the given RPC"
                in result.stderr
            )

    def test_connection_error_service(
        self,
    ) -> None:
        """Test connection error."""

        with mock.patch(
            "autonomy.chain.mint.transact", side_effect=RequestsConnectionError
        ), mock.patch(
            "autonomy.cli.helpers.chain.get_on_chain_dependencies", return_value=[1]
        ):
            result = self.run_cli(
                commands=(
                    "service",
                    str(
                        DUMMY_PACKAGE_MANAGER.package_path_from_package_id(
                            package_id=DUMMY_SERVICE
=======
                "Dependency verification failed; Error connecting to the RPC"
                in result.stderr
            )

        with mock.patch.object(
            registry_contracts._component_registry, "get_token_uri"
        ), mock.patch.object(
            registry_contracts._agent_registry, "get_token_uri"
        ), mock.patch.object(
            registry_contracts._service_registry, "get_token_uri"
        ), mock.patch(
            "autonomy.chain.utils.r_get", side_effect=RequestsConnectionError
        ), mock.patch.object(
            ChainConfigs, "get", return_value=ChainConfigs.local
        ):
            result = self.run_cli(
                commands=(
                    "--use-ethereum",
                    package_id.package_type.value,
                    str(
                        DUMMY_PACKAGE_MANAGER.package_path_from_package_id(
                            package_id=package_id
>>>>>>> de4debb2
                        )
                    ),
                    "--key",
                    str(ETHEREUM_KEY_DEPLOYER),
<<<<<<< HEAD
                    *DEFAULT_SERVICE_MINT_PARAMETERS,
=======
                    "--nft",
                    "Qmbh9SQLbNRawh9Km3PMEDSxo77k1wib8fYZUdZkhPBiev",
                    *parameters,
>>>>>>> de4debb2
                ),
            )
            self.cli_runner.mix_stderr = True
            assert result.exit_code == 1, result.output
            assert (
<<<<<<< HEAD
                "Service mint failed with following error; Cannot connect to the given RPC"
                in result.stderr
=======
                "Dependency verification failed; Error connecting to the IPFS gateway"
                in result.stdout
>>>>>>> de4debb2
            )

    def test_bad_owner_string(
        self,
    ) -> None:
        """Test connection error."""

        with mock.patch(
            "autonomy.cli.helpers.chain.get_on_chain_dependencies", return_value=[1]
        ):
            result = self.run_cli(
                commands=(
                    "service",
                    str(
                        DUMMY_PACKAGE_MANAGER.package_path_from_package_id(
                            package_id=DUMMY_SERVICE
                        )
                    ),
                    "--key",
                    str(ETHEREUM_KEY_DEPLOYER),
                    *DEFAULT_SERVICE_MINT_PARAMETERS,
                    "--owner",
                    "0xowner",
                ),
            )
            self.cli_runner.mix_stderr = True
            assert result.exit_code == 1, result.output
            assert "Invalid owner address 0xowner" in result.stderr

    def test_fail_dependency_does_not_match_service(
        self,
    ) -> None:
        """Test token id retrieval failure."""
        with mock.patch.object(
<<<<<<< HEAD
            registry_contracts, "_component_registry", DummyContract()
        ), mock.patch("autonomy.chain.mint.transact"):
=======
            ChainConfigs, "get", return_value=ChainConfigs.local
        ), mock.patch(
            "autonomy.chain.utils.resolve_component_id",
            return_value={"name": "skill/author/name"},
        ):
>>>>>>> de4debb2
            result = self.run_cli(
                commands=(
                    "--use-ethereum",
                    DUMMY_SERVICE.package_type.value,
                    str(
                        DUMMY_PACKAGE_MANAGER.package_path_from_package_id(
                            DUMMY_SERVICE
                        )
                    ),
                    "--key",
                    str(ETHEREUM_KEY_DEPLOYER),
                    "--nft",
                    "Qmbh9SQLbNRawh9Km3PMEDSxo77k1wib8fYZUdZkhPBiev",
                    *DEFAULT_SERVICE_MINT_PARAMETERS,
                ),
            )

        assert result.exit_code == 1, result.output
        assert (
            "On chain ID of the agent does not match with the one in the service configuration"
            in result.stderr
        )

    def test_fail_dependency_does_not_match_component(
        self,
    ) -> None:
        """Test token id retrieval failure."""

        with mock.patch.object(
<<<<<<< HEAD
            registry_contracts, "_service_registry", DummyContract()
        ), mock.patch("autonomy.chain.mint.transact"), mock.patch(
            "autonomy.cli.helpers.chain.get_on_chain_dependencies",
            return_value=[1],
=======
            ChainConfigs, "get", return_value=ChainConfigs.local
        ), mock.patch(
            "autonomy.chain.utils.resolve_component_id",
            return_value={"name": "skill/author/name"},
>>>>>>> de4debb2
        ):
            result = self.run_cli(
                commands=(
                    "--use-ethereum",
                    DUMMY_CONNECTION.package_type.value,
                    str(
                        DUMMY_PACKAGE_MANAGER.package_path_from_package_id(
                            DUMMY_CONNECTION
                        )
                    ),
                    "--key",
                    str(ETHEREUM_KEY_DEPLOYER),
                    "-d",
                    "1",
                    "--nft",
                    "Qmbh9SQLbNRawh9Km3PMEDSxo77k1wib8fYZUdZkhPBiev",
                ),
            )

        assert result.exit_code == 1, result.output
        assert (
            "On chain dependency with id 1 and public ID author/name:any not found in the local package configuration"
            in result.stderr
        )

<<<<<<< HEAD
        with mock.patch(
            "autonomy.cli.helpers.chain.get_on_chain_dependencies",
            return_value=[2],
        ):
            result = self.run_cli(
                commands=(
                    DUMMY_SERVICE.package_type.value,
                    str(
                        DUMMY_PACKAGE_MANAGER.package_path_from_package_id(
                            DUMMY_SERVICE
                        )
                    ),
                    "--key",
                    str(ETHEREUM_KEY_DEPLOYER),
                    *DEFAULT_SERVICE_MINT_PARAMETERS,
                ),
            )

        assert result.exit_code == 1, result.output
        assert (
            "Agent ID not found in the list of on-chain agent IDs related to agent defined in the service"
            in result.stderr
        )
=======
    def test_dry_run(self) -> None:
        """Test dry run."""
        result = self.run_cli(
            commands=(
                "--dry-run",
                DUMMY_PROTOCOL.package_type.value,
                str(
                    DUMMY_PACKAGE_MANAGER.package_path_from_package_id(
                        package_id=DUMMY_PROTOCOL
                    )
                ),
                "--key",
                str(ETHEREUM_KEY_DEPLOYER),
            )
        )
        assert result.exit_code == 0, result.stderr
        assert "=== Dry run output ===" in result.output

>>>>>>> de4debb2

class TestConnectionError(BaseCliTest):
    """Test connection error."""

<<<<<<< HEAD
        with mock.patch.object(
            SubgraphClient,
            "getRecordByPackageHash",
            return_value={"units": []},
        ):
            result = self.run_cli(
                commands=(
                    DUMMY_CONNECTION.package_type.value,
                    str(
                        DUMMY_PACKAGE_MANAGER.package_path_from_package_id(
                            DUMMY_CONNECTION
                        )
                    ),
                    "--key",
                    str(ETHEREUM_KEY_DEPLOYER),
                ),
            )

        assert result.exit_code == 1, result.output
        assert (
            "No on chain registration found for following dependencies" in result.stderr
        )
=======
    cli_options = ("mint",)

    def test_connection_error(self) -> None:
        """Test connection error."""
        self.cli_runner.mix_stderr = False
        result = self.run_cli(
            commands=(
                "protocol",
                str(
                    DUMMY_PACKAGE_MANAGER.package_path_from_package_id(
                        package_id=DUMMY_PROTOCOL
                    )
                ),
                "--key",
                str(ETHEREUM_KEY_DEPLOYER),
            ),
        )
        assert result.exit_code == 1, result.output
        assert "RPCError(Cannot connect to the given RPC)" in result.stderr
>>>>>>> de4debb2
<|MERGE_RESOLUTION|>--- conflicted
+++ resolved
@@ -19,7 +19,7 @@
 
 """Test `mint` command group."""
 
-from typing import Any
+from typing import Any, Tuple
 from unittest import mock
 
 import pytest
@@ -30,7 +30,6 @@
 
 from autonomy.chain.config import ChainConfigs
 from autonomy.chain.mint import registry_contracts
-from autonomy.chain.subgraph.client import SubgraphClient
 
 from tests.test_autonomy.test_chain.base import (
     BaseChainInteractionTest,
@@ -88,15 +87,35 @@
             str(ETHEREUM_KEY_DEPLOYER),
         ]
 
-        dependencies = []
+        if package_id.package_type == PackageType.CONNECTION:
+            # Dummy protocol is a dependency for the dummy connection
+            commands += ["-d", str(self.mint_component(package_id=DUMMY_PROTOCOL))]
+
+        if package_id.package_type == PackageType.SKILL:
+            # Dummy protocol, dummy contract and dummy connection are dependencies for the dummy skill
+            commands += [
+                "-d",
+                str(self.mint_component(package_id=DUMMY_PROTOCOL)),
+                "-d",
+                str(self.mint_component(package_id=DUMMY_CONTRACT)),
+                "-d",
+                str(self.mint_component(package_id=DUMMY_CONNECTION)),
+            ]
+
         if package_id.package_type == PackageType.AGENT:
-            dependencies.append(self.mint_component(package_id=DUMMY_PROTOCOL))
-
-        with mock.patch(
-            "autonomy.cli.helpers.chain.get_on_chain_dependencies",
-            return_value=dependencies,
-        ):
-            result = self.run_cli(commands=tuple(commands))
+            # Dummy protocol, dummy contract, dummy connection and dummy skill are dependencies for the dummy skill
+            commands += [
+                "-d",
+                str(self.mint_component(package_id=DUMMY_PROTOCOL)),
+                "-d",
+                str(self.mint_component(package_id=DUMMY_CONTRACT)),
+                "-d",
+                str(self.mint_component(package_id=DUMMY_CONNECTION)),
+                "-d",
+                str(self.mint_component(package_id=DUMMY_SKILL)),
+            ]
+
+        result = self.run_cli(commands=tuple(commands))
 
         assert result.exit_code == 0, result.stderr
         assert "Component minted with:" in result.output
@@ -149,59 +168,6 @@
         self.verify_and_remove_metadata_file(token_id=token_id)
 
     def test_mint_service(
-        self,
-    ) -> None:
-        """Test mint components."""
-
-<<<<<<< HEAD
-        agent_id = 1
-        commands = (
-=======
-        commands = [
->>>>>>> de4debb2
-            DUMMY_SERVICE.package_type.value,
-            str(
-                DUMMY_PACKAGE_MANAGER.package_path_from_package_id(
-                    package_id=DUMMY_SERVICE
-                )
-            ),
-            "--key",
-            str(ETHEREUM_KEY_DEPLOYER),
-            "-a",
-            str(agent_id),
-            *DEFAULT_SERVICE_MINT_PARAMETERS[2:],
-        ]
-
-        result = self.run_cli(commands=tuple(commands))
-
-        assert result.exit_code == 0, result
-        assert "Service minted with:" in result.output
-        assert "Metadata Hash:" in result.output
-        assert "Token ID:" in result.output
-
-        token_id = self.extract_token_id_from_output(output=result.output)
-        self.verify_minted_token_id(
-            token_id=token_id,
-            package_id=DUMMY_SERVICE,
-        )
-
-<<<<<<< HEAD
-        with mock.patch(
-            "autonomy.cli.helpers.chain.get_on_chain_dependencies",
-            return_value=[
-                agent_id,
-            ],
-        ):
-            result = self.run_cli(commands=commands)
-=======
-        commands += ["--update", str(token_id)]
-        result = self.run_cli(commands=tuple(commands))
-        assert result.exit_code == 0, result.stderr
-        assert "Service updated with:" in result.output
-        assert f"Token ID: {token_id}" in result.output
-        self.verify_and_remove_metadata_file(token_id=token_id)
-
-    def test_update_service_failure(
         self,
     ) -> None:
         """Test mint components."""
@@ -223,7 +189,6 @@
         ]
 
         result = self.run_cli(commands=tuple(commands))
->>>>>>> de4debb2
 
         assert result.exit_code == 0, result
         assert "Service minted with:" in result.output
@@ -235,6 +200,47 @@
             token_id=token_id,
             package_id=DUMMY_SERVICE,
         )
+
+        commands += ["--update", str(token_id)]
+        result = self.run_cli(commands=tuple(commands))
+        assert result.exit_code == 0, result.stderr
+        assert "Service updated with:" in result.output
+        assert f"Token ID: {token_id}" in result.output
+        self.verify_and_remove_metadata_file(token_id=token_id)
+
+    def test_update_service_failure(
+        self,
+    ) -> None:
+        """Test mint components."""
+        with mock.patch("autonomy.cli.helpers.chain.verify_component_dependencies"):
+            agent_id = self.mint_component(package_id=DUMMY_AGENT, dependencies=[1])
+
+        commands = [
+            DUMMY_SERVICE.package_type.value,
+            str(
+                DUMMY_PACKAGE_MANAGER.package_path_from_package_id(
+                    package_id=DUMMY_SERVICE
+                )
+            ),
+            "--key",
+            str(ETHEREUM_KEY_DEPLOYER),
+            "-a",
+            str(agent_id),
+            *DEFAULT_SERVICE_MINT_PARAMETERS[2:],
+        ]
+
+        result = self.run_cli(commands=tuple(commands))
+
+        assert result.exit_code == 0, result
+        assert "Service minted with:" in result.output
+        assert "Metadata Hash:" in result.output
+        assert "Token ID:" in result.output
+
+        token_id = self.extract_token_id_from_output(output=result.output)
+        self.verify_minted_token_id(
+            token_id=token_id,
+            package_id=DUMMY_SERVICE,
+        )
         self.service_manager.activate(service_id=token_id)
 
         commands += ["--update", str(token_id)]
@@ -250,8 +256,9 @@
         self,
     ) -> None:
         """Test mint components."""
-
-        agent_id = 1
+        with mock.patch("autonomy.cli.helpers.chain.verify_component_dependencies"):
+            agent_id = self.mint_component(package_id=DUMMY_AGENT, dependencies=[1])
+
         commands = (
             DUMMY_SERVICE.package_type.value,
             str(
@@ -267,13 +274,8 @@
             "--owner",
             CUSTOM_OWNER,
         )
-        with mock.patch(
-            "autonomy.cli.helpers.chain.get_on_chain_dependencies",
-            return_value=[
-                agent_id,
-            ],
-        ):
-            result = self.run_cli(commands=commands)
+
+        result = self.run_cli(commands=commands)
 
         assert result.exit_code == 0, result
         assert "Service minted with:" in result.output
@@ -288,22 +290,6 @@
         )
         self.verify_and_remove_metadata_file(token_id=token_id)
 
-<<<<<<< HEAD
-    def test_connection_error(
-        self,
-    ) -> None:
-        """Test connection error."""
-
-        with mock.patch(
-            "autonomy.chain.mint.transact", side_effect=RequestsConnectionError
-        ):
-            result = self.run_cli(
-                commands=(
-                    "protocol",
-                    str(
-                        DUMMY_PACKAGE_MANAGER.package_path_from_package_id(
-                            package_id=DUMMY_PROTOCOL
-=======
     @pytest.mark.parametrize(
         argnames=("package_id", "parameters"),
         argvalues=(
@@ -343,44 +329,18 @@
                     str(
                         DUMMY_PACKAGE_MANAGER.package_path_from_package_id(
                             package_id=package_id
->>>>>>> de4debb2
                         )
                     ),
                     "--key",
                     str(ETHEREUM_KEY_DEPLOYER),
-<<<<<<< HEAD
-=======
                     "--nft",
                     "Qmbh9SQLbNRawh9Km3PMEDSxo77k1wib8fYZUdZkhPBiev",
                     *parameters,
->>>>>>> de4debb2
                 ),
             )
             self.cli_runner.mix_stderr = True
             assert result.exit_code == 1, result.output
             assert (
-<<<<<<< HEAD
-                "Component mint failed with following error; Cannot connect to the given RPC"
-                in result.stderr
-            )
-
-    def test_connection_error_service(
-        self,
-    ) -> None:
-        """Test connection error."""
-
-        with mock.patch(
-            "autonomy.chain.mint.transact", side_effect=RequestsConnectionError
-        ), mock.patch(
-            "autonomy.cli.helpers.chain.get_on_chain_dependencies", return_value=[1]
-        ):
-            result = self.run_cli(
-                commands=(
-                    "service",
-                    str(
-                        DUMMY_PACKAGE_MANAGER.package_path_from_package_id(
-                            package_id=DUMMY_SERVICE
-=======
                 "Dependency verification failed; Error connecting to the RPC"
                 in result.stderr
             )
@@ -403,30 +363,20 @@
                     str(
                         DUMMY_PACKAGE_MANAGER.package_path_from_package_id(
                             package_id=package_id
->>>>>>> de4debb2
                         )
                     ),
                     "--key",
                     str(ETHEREUM_KEY_DEPLOYER),
-<<<<<<< HEAD
-                    *DEFAULT_SERVICE_MINT_PARAMETERS,
-=======
                     "--nft",
                     "Qmbh9SQLbNRawh9Km3PMEDSxo77k1wib8fYZUdZkhPBiev",
                     *parameters,
->>>>>>> de4debb2
                 ),
             )
             self.cli_runner.mix_stderr = True
             assert result.exit_code == 1, result.output
             assert (
-<<<<<<< HEAD
-                "Service mint failed with following error; Cannot connect to the given RPC"
-                in result.stderr
-=======
                 "Dependency verification failed; Error connecting to the IPFS gateway"
                 in result.stdout
->>>>>>> de4debb2
             )
 
     def test_bad_owner_string(
@@ -434,9 +384,7 @@
     ) -> None:
         """Test connection error."""
 
-        with mock.patch(
-            "autonomy.cli.helpers.chain.get_on_chain_dependencies", return_value=[1]
-        ):
+        with mock.patch("autonomy.cli.helpers.chain.verify_service_dependencies"):
             result = self.run_cli(
                 commands=(
                     "service",
@@ -461,16 +409,11 @@
     ) -> None:
         """Test token id retrieval failure."""
         with mock.patch.object(
-<<<<<<< HEAD
-            registry_contracts, "_component_registry", DummyContract()
-        ), mock.patch("autonomy.chain.mint.transact"):
-=======
             ChainConfigs, "get", return_value=ChainConfigs.local
         ), mock.patch(
             "autonomy.chain.utils.resolve_component_id",
             return_value={"name": "skill/author/name"},
         ):
->>>>>>> de4debb2
             result = self.run_cli(
                 commands=(
                     "--use-ethereum",
@@ -500,17 +443,10 @@
         """Test token id retrieval failure."""
 
         with mock.patch.object(
-<<<<<<< HEAD
-            registry_contracts, "_service_registry", DummyContract()
-        ), mock.patch("autonomy.chain.mint.transact"), mock.patch(
-            "autonomy.cli.helpers.chain.get_on_chain_dependencies",
-            return_value=[1],
-=======
             ChainConfigs, "get", return_value=ChainConfigs.local
         ), mock.patch(
             "autonomy.chain.utils.resolve_component_id",
             return_value={"name": "skill/author/name"},
->>>>>>> de4debb2
         ):
             result = self.run_cli(
                 commands=(
@@ -536,31 +472,6 @@
             in result.stderr
         )
 
-<<<<<<< HEAD
-        with mock.patch(
-            "autonomy.cli.helpers.chain.get_on_chain_dependencies",
-            return_value=[2],
-        ):
-            result = self.run_cli(
-                commands=(
-                    DUMMY_SERVICE.package_type.value,
-                    str(
-                        DUMMY_PACKAGE_MANAGER.package_path_from_package_id(
-                            DUMMY_SERVICE
-                        )
-                    ),
-                    "--key",
-                    str(ETHEREUM_KEY_DEPLOYER),
-                    *DEFAULT_SERVICE_MINT_PARAMETERS,
-                ),
-            )
-
-        assert result.exit_code == 1, result.output
-        assert (
-            "Agent ID not found in the list of on-chain agent IDs related to agent defined in the service"
-            in result.stderr
-        )
-=======
     def test_dry_run(self) -> None:
         """Test dry run."""
         result = self.run_cli(
@@ -579,35 +490,10 @@
         assert result.exit_code == 0, result.stderr
         assert "=== Dry run output ===" in result.output
 
->>>>>>> de4debb2
 
 class TestConnectionError(BaseCliTest):
     """Test connection error."""
 
-<<<<<<< HEAD
-        with mock.patch.object(
-            SubgraphClient,
-            "getRecordByPackageHash",
-            return_value={"units": []},
-        ):
-            result = self.run_cli(
-                commands=(
-                    DUMMY_CONNECTION.package_type.value,
-                    str(
-                        DUMMY_PACKAGE_MANAGER.package_path_from_package_id(
-                            DUMMY_CONNECTION
-                        )
-                    ),
-                    "--key",
-                    str(ETHEREUM_KEY_DEPLOYER),
-                ),
-            )
-
-        assert result.exit_code == 1, result.output
-        assert (
-            "No on chain registration found for following dependencies" in result.stderr
-        )
-=======
     cli_options = ("mint",)
 
     def test_connection_error(self) -> None:
@@ -626,5 +512,4 @@
             ),
         )
         assert result.exit_code == 1, result.output
-        assert "RPCError(Cannot connect to the given RPC)" in result.stderr
->>>>>>> de4debb2
+        assert "RPCError(Cannot connect to the given RPC)" in result.stderr