--- conflicted
+++ resolved
@@ -18,7 +18,7 @@
 # ------------------------------------------------------------------------------
 
 """Tests for the Tendermint com server."""
-
+import logging
 import os
 import platform
 import shutil
@@ -46,13 +46,9 @@
 
 PLATFORM = platform.system()
 ENCODING = "utf-8"
-<<<<<<< HEAD
 VERSION = "0.35.7"
 HTTP = "http://"
 LOOPBACK = "127.0.0.1"
-=======
-VERSION = "0.34.19"
->>>>>>> ce817408
 
 wait_for_node_to_run = pytest.mark.usefixtures("wait_for_node")
 
