--- conflicted
+++ resolved
@@ -88,13 +88,9 @@
 
         actual_next_behaviour = BaseSynchronizedData(
             AbciAppDB(
-<<<<<<< HEAD
-                initial_data=dict(participants=frozenset(test_round.collection.keys())),
-=======
                 initial_data=dict(
                     participants=[frozenset(test_round.collection.keys())]
                 ),
->>>>>>> 2052c1a5
             )
         )
 
