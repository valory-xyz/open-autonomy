--- conflicted
+++ resolved
@@ -236,13 +236,8 @@
             assert event == Event.NO_MAJORITY
 
 
-<<<<<<< HEAD
-class TestRegistrationRound(BaseCollectDifferentUntilAllRoundTest):
-    """Test RegistrationRound."""
-=======
-class TestRegistrationStartupRound(BaseRoundTestClass):
+class TestRegistrationStartupRound(BaseCollectDifferentUntilAllRoundTest):
     """Test RegistrationStartupRound."""
->>>>>>> 68a4d3e6
 
     _period_state_class = PeriodState
     _event_class = Event
@@ -294,124 +289,6 @@
         confirmations: Optional[int] = None,
     ) -> None:
         """Run with given round."""
-        registration_payloads = [
-            RegistrationPayload(sender=participant) for participant in self.participants
-        ]
-
-        first_participant = registration_payloads.pop(0)
-        test_round.process_payload(first_participant)
-        assert test_round.collection == {
-            first_participant.sender,
-        }
-        assert test_round.end_block() is None
-
-        with pytest.raises(
-            TransactionNotValidError,
-            match=f"payload attribute sender with value {first_participant.sender} has already been added for round: registration",
-        ):
-            test_round.check_payload(first_participant)
-
-        with pytest.raises(
-            ABCIAppInternalError,
-            match=f"payload attribute sender with value {first_participant.sender} has already been added for round: registration",
-        ):
-            test_round.process_payload(first_participant)
-
-        for participant_payload in registration_payloads:
-            test_round.process_payload(participant_payload)
-        assert test_round.collection_threshold_reached
-
-        if confirmations is not None:
-            test_round.block_confirmations = confirmations
-
-        prior_confirmations = test_round.block_confirmations
-
-        actual_next_state = PeriodState(participants=test_round.collection)
-
-        res = test_round.end_block()
-        assert test_round.block_confirmations == prior_confirmations + 1
-
-        if expected_event is None:
-            assert res is expected_event
-        else:
-            assert res is not None
-            state, event = res
-            assert (
-                cast(PeriodState, state).participants
-                == cast(PeriodState, actual_next_state).participants
-            )
-            assert event == expected_event
-
-
-class TestRegistrationRound(BaseRoundTestClass):
-    """Test RegistrationRound."""
-
-    def test_run_default(
-        self,
-    ) -> None:
-        """Run test."""
-        self.period_state = cast(
-            PeriodState,
-            self.period_state.update(
-                safe_contract_address="stub_safe_contract_address",
-                oracle_contract_address="stub_oracle_contract_address",
-            ),
-        )
-        test_round = RegistrationRound(
-            state=self.period_state, consensus_params=self.consensus_params
-        )
-        self._run_with_round(test_round, Event.DONE, 10)
-
-    def test_run_default_not_finished(
-        self,
-    ) -> None:
-        """Run test."""
-        self.period_state = cast(
-            PeriodState,
-            self.period_state.update(
-                safe_contract_address="stub_safe_contract_address",
-                oracle_contract_address="stub_oracle_contract_address",
-            ),
-        )
-        test_round = RegistrationRound(
-            state=self.period_state, consensus_params=self.consensus_params
-        )
-        self._run_with_round(test_round)
-
-    def _run_with_round(
-        self,
-        test_round: RegistrationRound,
-        expected_event: Optional[Event] = None,
-        confirmations: Optional[int] = None,
-    ) -> None:
-        """Run with given round."""
-<<<<<<< HEAD
-=======
-        registration_payloads = [
-            RegistrationPayload(sender=participant) for participant in self.participants
-        ]
-
-        first_participant = registration_payloads.pop(0)
-        test_round.process_payload(first_participant)
-        assert test_round.collection[first_participant.sender] == first_participant
-        assert test_round.end_block() is None
-
-        with pytest.raises(
-            TransactionNotValidError,
-            match=f"sender {first_participant.sender} has already sent value for round: registration",
-        ):
-            test_round.check_payload(first_participant)
-
-        with pytest.raises(
-            ABCIAppInternalError,
-            match=f"internal error: sender {first_participant.sender} has already sent value for round: registration",
-        ):
-            test_round.process_payload(first_participant)
-
-        for participant_payload in registration_payloads:
-            test_round.process_payload(participant_payload)
-        assert test_round.collection_threshold_reached
->>>>>>> 68a4d3e6
 
         test_runner = self._test_round(
             test_round=test_round,
@@ -430,15 +307,78 @@
             test_round.block_confirmations = confirmations
         prior_confirmations = test_round.block_confirmations
 
-<<<<<<< HEAD
         next(test_runner)
-=======
-        actual_next_state = PeriodState(
-            participants=frozenset(list(test_round.collection.keys()))
-        )
-
-        res = test_round.end_block()
->>>>>>> 68a4d3e6
+        assert test_round.block_confirmations == prior_confirmations + 1
+
+
+class TestRegistrationRound(BaseCollectDifferentUntilThresholdRoundTest):
+    """Test RegistrationRound."""
+
+    _period_state_class = PeriodState
+    _event_class = Event
+
+    def test_run_default(
+        self,
+    ) -> None:
+        """Run test."""
+        self.period_state = cast(
+            PeriodState,
+            self.period_state.update(
+                safe_contract_address="stub_safe_contract_address",
+                oracle_contract_address="stub_oracle_contract_address",
+            ),
+        )
+        test_round = RegistrationRound(
+            state=self.period_state, consensus_params=self.consensus_params
+        )
+        self._run_with_round(test_round, Event.DONE, 10)
+
+    def test_run_default_not_finished(
+        self,
+    ) -> None:
+        """Run test."""
+        self.period_state = cast(
+            PeriodState,
+            self.period_state.update(
+                safe_contract_address="stub_safe_contract_address",
+                oracle_contract_address="stub_oracle_contract_address",
+            ),
+        )
+        test_round = RegistrationRound(
+            state=self.period_state, consensus_params=self.consensus_params
+        )
+        self._run_with_round(test_round)
+
+    def _run_with_round(
+        self,
+        test_round: RegistrationRound,
+        expected_event: Optional[Event] = None,
+        confirmations: Optional[int] = None,
+    ) -> None:
+        """Run with given round."""
+
+        test_runner = self._test_round(
+            test_round=test_round,
+            round_payloads=dict(
+                [
+                    (participant, RegistrationPayload(sender=participant))
+                    for participant in self.participants
+                ]
+            ),
+            state_update_fn=(
+                lambda *x: PeriodState(participants=self.participants)
+            ), 
+            state_attr_checks=[lambda state: state.participants],
+            exit_event=expected_event,
+        )
+
+        next(test_runner)
+        test_round = next(test_runner)
+        if confirmations is not None:
+            test_round.block_confirmations = confirmations
+        prior_confirmations = test_round.block_confirmations
+
+        next(test_runner)
         assert test_round.block_confirmations == prior_confirmations + 1
 
 
