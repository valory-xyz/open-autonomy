# -*- coding: utf-8 -*-
# ------------------------------------------------------------------------------
#
#   Copyright 2021-2022 Valory AG
#
#   Licensed under the Apache License, Version 2.0 (the "License");
#   you may not use this file except in compliance with the License.
#   You may obtain a copy of the License at
#
#       http://www.apache.org/licenses/LICENSE-2.0
#
#   Unless required by applicable law or agreed to in writing, software
#   distributed under the License is distributed on an "AS IS" BASIS,
#   WITHOUT WARRANTIES OR CONDITIONS OF ANY KIND, either express or implied.
#   See the License for the specific language governing permissions and
#   limitations under the License.
#
# ------------------------------------------------------------------------------

"""Test the common.py module of the skill."""

import binascii
import json
import re
import time
from pathlib import Path
from typing import Any, Set, Type, cast
from unittest import mock

import pytest
from aea.exceptions import AEAActException
from aea.skills.base import SkillContext

from packages.valory.protocols.contract_api.custom_types import State
from packages.valory.protocols.ledger_api.message import LedgerApiMessage
from packages.valory.skills.abstract_round_abci.base import (
    AbciAppDB,
    BaseSynchronizedData,
)
from packages.valory.skills.abstract_round_abci.behaviour_utils import BaseBehaviour
<<<<<<< HEAD
=======
from packages.valory.skills.abstract_round_abci.common import random_selection
>>>>>>> 2052c1a5
from packages.valory.skills.transaction_settlement_abci.payload_tools import (
    VerificationStatus,
)

from tests.conftest import ROOT_DIR
from tests.test_skills.base import FSMBehaviourBaseCase


DRAND_VALUE = {
    "round": 1416669,
    "randomness": "f6be4bf1fa229f22340c1a5b258f809ac4af558200775a67dacb05f0cb258a11",
    "signature": (
        "b44d00516f46da3a503f9559a634869b6dc2e5d839e46ec61a090e3032172954929a5"
        "d9bd7197d7739fe55db770543c71182562bd0ad20922eb4fe6b8a1062ed21df3b68de"
        "44694eb4f20b35262fa9d63aa80ad3f6172dd4d33a663f21179604"
    ),
    "previous_signature": (
        "903c60a4b937a804001032499a855025573040cb86017c38e2b1c3725286756ce8f33"
        "61188789c17336beaf3f9dbf84b0ad3c86add187987a9a0685bc5a303e37b008fba8c"
        "44f02a416480dd117a3ff8b8075b1b7362c58af195573623187463"
    ),
}


class CommonBaseCase(FSMBehaviourBaseCase):
    """Base case for testing PriceEstimation FSMBehaviour."""

    path_to_skill = Path(
        ROOT_DIR, "packages", "valory", "skills", "price_estimation_abci"
    )


class BaseRandomnessBehaviourTest(CommonBaseCase):
    """Test RandomnessBehaviour."""

    randomness_behaviour_class: Type[BaseBehaviour]
    next_behaviour_class: Type[BaseBehaviour]
    done_event: Any

    def test_randomness_behaviour(
        self,
    ) -> None:
        """Test RandomnessBehaviour."""

        self.fast_forward_to_behaviour(
            self.behaviour,
            self.randomness_behaviour_class.behaviour_id,
            BaseSynchronizedData(AbciAppDB(initial_data={})),
        )
        assert (
            cast(
                BaseBehaviour,
                cast(BaseBehaviour, self.behaviour.current_behaviour),
            ).behaviour_id
            == self.randomness_behaviour_class.behaviour_id
        )
        self.behaviour.act_wrapper()
        self.mock_http_request(
            request_kwargs=dict(
                method="GET",
                headers="",
                version="",
                body=b"",
                url="https://drand.cloudflare.com/public/latest",
            ),
            response_kwargs=dict(
                version="",
                status_code=200,
                status_text="",
                headers="",
                body=json.dumps(DRAND_VALUE).encode("utf-8"),
            ),
        )

        self.behaviour.act_wrapper()
        self.mock_a2a_transaction()
        self._test_done_flag_set()
        self.end_round(self.done_event)

        behaviour = cast(BaseBehaviour, self.behaviour.current_behaviour)
        assert behaviour.behaviour_id == self.next_behaviour_class.behaviour_id

    def test_invalid_drand_value(
        self,
    ) -> None:
        """Test invalid drand values."""
        self.fast_forward_to_behaviour(
            self.behaviour,
            self.randomness_behaviour_class.behaviour_id,
            BaseSynchronizedData(AbciAppDB(initial_data={})),
        )
        assert (
            cast(
                BaseBehaviour,
                cast(BaseBehaviour, self.behaviour.current_behaviour),
            ).behaviour_id
            == self.randomness_behaviour_class.behaviour_id
        )
        self.behaviour.act_wrapper()

        drand_value = DRAND_VALUE.copy()
        drand_value["randomness"] = binascii.hexlify(b"randomness_hex").decode()
        self.mock_http_request(
            request_kwargs=dict(
                method="GET",
                headers="",
                version="",
                body=b"",
                url="https://drand.cloudflare.com/public/latest",
            ),
            response_kwargs=dict(
                version="",
                status_code=200,
                status_text="",
                headers="",
                body=json.dumps(drand_value).encode(),
            ),
        )

    def test_invalid_response(
        self,
    ) -> None:
        """Test invalid json response."""
        self.fast_forward_to_behaviour(
            self.behaviour,
            self.randomness_behaviour_class.behaviour_id,
            BaseSynchronizedData(AbciAppDB(initial_data={})),
        )
        assert (
            cast(
                BaseBehaviour,
                cast(BaseBehaviour, self.behaviour.current_behaviour),
            ).behaviour_id
            == self.randomness_behaviour_class.behaviour_id
        )
        self.behaviour.act_wrapper()

        self.mock_http_request(
            request_kwargs=dict(
                method="GET",
                headers="",
                version="",
                body=b"",
                url="https://drand.cloudflare.com/public/latest",
            ),
            response_kwargs=dict(
                version="", status_code=200, status_text="", headers="", body=b""
            ),
        )
        self.behaviour.act_wrapper()
        time.sleep(1)
        self.behaviour.act_wrapper()

    def test_max_retries_reached_fallback(
        self,
    ) -> None:
        """Test with max retries reached."""
        self.fast_forward_to_behaviour(
            self.behaviour,
            self.randomness_behaviour_class.behaviour_id,
            BaseSynchronizedData(AbciAppDB(initial_data={})),
        )
        assert (
            cast(
                BaseBehaviour,
                cast(BaseBehaviour, self.behaviour.current_behaviour),
            ).behaviour_id
            == self.randomness_behaviour_class.behaviour_id
        )
        with mock.patch.object(
            self.behaviour.context.randomness_api,
            "is_retries_exceeded",
            return_value=True,
        ):
            self.behaviour.act_wrapper()
            self.mock_ledger_api_request(
                request_kwargs=dict(
                    performative=LedgerApiMessage.Performative.GET_STATE
                ),
                response_kwargs=dict(
                    performative=LedgerApiMessage.Performative.STATE,
                    state=State(ledger_id="ethereum", body={"hash": "0xa"}),
                ),
            )

            self.behaviour.act_wrapper()
            self.mock_a2a_transaction()
            self._test_done_flag_set()
            self.end_round(self.done_event)

            behaviour = cast(BaseBehaviour, self.behaviour.current_behaviour)
            assert behaviour.behaviour_id == self.next_behaviour_class.behaviour_id

    def test_max_retries_reached_fallback_fail(
        self,
    ) -> None:
        """Test with max retries reached."""
        self.fast_forward_to_behaviour(
            self.behaviour,
            self.randomness_behaviour_class.behaviour_id,
            BaseSynchronizedData(AbciAppDB(initial_data={})),
        )
        assert (
            cast(
                BaseBehaviour,
                cast(BaseBehaviour, self.behaviour.current_behaviour),
            ).behaviour_id
            == self.randomness_behaviour_class.behaviour_id
        )
        with mock.patch.object(
            self.behaviour.context.randomness_api,
            "is_retries_exceeded",
            return_value=True,
        ):
            self.behaviour.act_wrapper()
            self.mock_ledger_api_request(
                request_kwargs=dict(
                    performative=LedgerApiMessage.Performative.GET_STATE
                ),
                response_kwargs=dict(
                    performative=LedgerApiMessage.Performative.ERROR,
                    state=State(ledger_id="ethereum", body={}),
                ),
            )

            self.behaviour.act_wrapper()

    def test_max_retries_reached_fallback_fail_case_2(
        self,
    ) -> None:
        """Test with max retries reached."""
        self.fast_forward_to_behaviour(
            self.behaviour,
            self.randomness_behaviour_class.behaviour_id,
            BaseSynchronizedData(AbciAppDB(initial_data={})),
        )
        assert (
            cast(
                BaseBehaviour,
                cast(BaseBehaviour, self.behaviour.current_behaviour),
            ).behaviour_id
            == self.randomness_behaviour_class.behaviour_id
        )
        with mock.patch.object(
            self.behaviour.context.randomness_api,
            "is_retries_exceeded",
            return_value=True,
        ):
            self.behaviour.act_wrapper()
            self.mock_ledger_api_request(
                request_kwargs=dict(
                    performative=LedgerApiMessage.Performative.GET_STATE
                ),
                response_kwargs=dict(
                    performative=LedgerApiMessage.Performative.STATE,
                    state=State(ledger_id="ethereum", body={}),
                ),
            )

            self.behaviour.act_wrapper()

    def test_clean_up(
        self,
    ) -> None:
        """Test when `observed` value is none."""
        self.fast_forward_to_behaviour(
            self.behaviour,
            self.randomness_behaviour_class.behaviour_id,
            BaseSynchronizedData(AbciAppDB(initial_data={})),
        )
        assert (
            cast(
                BaseBehaviour,
                cast(BaseBehaviour, self.behaviour.current_behaviour),
            ).behaviour_id
            == self.randomness_behaviour_class.behaviour_id
        )
        self.behaviour.context.randomness_api._retries_attempted = 1
        assert self.behaviour.current_behaviour is not None
        self.behaviour.current_behaviour.clean_up()
        assert self.behaviour.context.randomness_api._retries_attempted == 0


class BaseSelectKeeperBehaviourTest(CommonBaseCase):
    """Test SelectKeeperBehaviour."""

    select_keeper_behaviour_class: Type[BaseBehaviour]
    next_behaviour_class: Type[BaseBehaviour]
    done_event: Any
    _synchronized_data: Type[BaseSynchronizedData] = BaseSynchronizedData

    @mock.patch.object(SkillContext, "agent_address", new_callable=mock.PropertyMock)
    @pytest.mark.parametrize(
        "blacklisted_keepers",
        (
            set(),
            {"a_1"},
            {"test_agent_address" + "t" * 24},
            {"a_1" + "t" * 39, "a_2" + "t" * 39, "test_agent_address" + "t" * 24},
        ),
    )
    def test_select_keeper(
        self, agent_address_mock: mock.Mock, blacklisted_keepers: Set[str]
    ) -> None:
        """Test select keeper agent."""
        agent_address_mock.return_value = "test_agent_address" + "t" * 24
        participants = frozenset(
            {self.skill.skill_context.agent_address, "a_1" + "t" * 39, "a_2" + "t" * 39}
        )
        self.fast_forward_to_behaviour(
            behaviour=self.behaviour,
            behaviour_id=self.select_keeper_behaviour_class.behaviour_id,
            synchronized_data=self._synchronized_data(
                AbciAppDB(
<<<<<<< HEAD
                    initial_data=dict(
                        participants=participants,
                        most_voted_randomness="56cbde9e9bbcbdcaf92f183c678eaa5288581f06b1c9c7f884ce911776727688",
                        final_verification_status=VerificationStatus.PENDING,
                        blacklisted_keepers="".join(blacklisted_keepers),
=======
                    initial_data=AbciAppDB.data_to_lists(
                        dict(
                            participants=participants,
                            most_voted_randomness="56cbde9e9bbcbdcaf92f183c678eaa5288581f06b1c9c7f884ce911776727688",
                            final_verification_status=VerificationStatus.PENDING,
                            blacklisted_keepers="".join(blacklisted_keepers),
                        )
>>>>>>> 2052c1a5
                    ),
                )
            ),
        )
        assert self.behaviour.current_behaviour is not None
        assert (
            self.behaviour.current_behaviour.behaviour_id
            == self.select_keeper_behaviour_class.behaviour_id
        )

        if (
            self.behaviour.current_behaviour.synchronized_data.participants
            - self.behaviour.current_behaviour.synchronized_data.blacklisted_keepers
        ):
            self.behaviour.act_wrapper()
            self.mock_a2a_transaction()
            self._test_done_flag_set()
            self.end_round(self.done_event)
            assert (
                self.behaviour.current_behaviour.behaviour_id
                == self.next_behaviour_class.behaviour_id
            )
        else:
            with pytest.raises(
                AEAActException,
                match="Cannot continue if all the keepers have been blacklisted!",
            ):
                self.behaviour.act_wrapper()

    def test_select_keeper_preexisting_keeper(
        self,
    ) -> None:
        """Test select keeper agent."""
        participants = frozenset({self.skill.skill_context.agent_address, "a_1", "a_2"})
        preexisting_keeper = next(iter(participants))
        self.fast_forward_to_behaviour(
            behaviour=self.behaviour,
            behaviour_id=self.select_keeper_behaviour_class.behaviour_id,
            synchronized_data=self._synchronized_data(
                AbciAppDB(
                    initial_data=dict(
                        participants=[participants],
                        most_voted_randomness=[
                            "56cbde9e9bbcbdcaf92f183c678eaa5288581f06b1c9c7f884ce911776727688"
                        ],
                        most_voted_keeper_address=[preexisting_keeper],
                    ),
                )
            ),
        )
        assert (
            cast(
                BaseBehaviour,
                cast(BaseBehaviour, self.behaviour.current_behaviour),
            ).behaviour_id
            == self.select_keeper_behaviour_class.behaviour_id
        )
        self.behaviour.act_wrapper()
        self.mock_a2a_transaction()
        self._test_done_flag_set()
        self.end_round(self.done_event)
        behaviour = cast(BaseBehaviour, self.behaviour.current_behaviour)
<<<<<<< HEAD
        assert behaviour.behaviour_id == self.next_behaviour_class.behaviour_id
=======
        assert behaviour.behaviour_id == self.next_behaviour_class.behaviour_id


def test_random_selection() -> None:
    """Test 'random_selection'"""
    assert random_selection(elements=[0, 1, 2], randomness=0.25) == 0
    assert random_selection(elements=[0, 1, 2], randomness=0.5) == 1
    assert random_selection(elements=[0, 1, 2], randomness=0.75) == 2

    with pytest.raises(
        ValueError, match=re.escape("Randomness should lie in the [0,1) interval")
    ):
        random_selection(elements=[0, 1], randomness=-1)

    with pytest.raises(
        ValueError, match=re.escape("Randomness should lie in the [0,1) interval")
    ):
        random_selection(elements=[0, 1], randomness=1)

    with pytest.raises(
        ValueError, match=re.escape("Randomness should lie in the [0,1) interval")
    ):
        random_selection(elements=[0, 1], randomness=2)

    with pytest.raises(ValueError, match="No elements to randomly select among"):
        random_selection(elements=[], randomness=0.5)
>>>>>>> 2052c1a5
<|MERGE_RESOLUTION|>--- conflicted
+++ resolved
@@ -38,10 +38,7 @@
     BaseSynchronizedData,
 )
 from packages.valory.skills.abstract_round_abci.behaviour_utils import BaseBehaviour
-<<<<<<< HEAD
-=======
 from packages.valory.skills.abstract_round_abci.common import random_selection
->>>>>>> 2052c1a5
 from packages.valory.skills.transaction_settlement_abci.payload_tools import (
     VerificationStatus,
 )
@@ -356,13 +353,6 @@
             behaviour_id=self.select_keeper_behaviour_class.behaviour_id,
             synchronized_data=self._synchronized_data(
                 AbciAppDB(
-<<<<<<< HEAD
-                    initial_data=dict(
-                        participants=participants,
-                        most_voted_randomness="56cbde9e9bbcbdcaf92f183c678eaa5288581f06b1c9c7f884ce911776727688",
-                        final_verification_status=VerificationStatus.PENDING,
-                        blacklisted_keepers="".join(blacklisted_keepers),
-=======
                     initial_data=AbciAppDB.data_to_lists(
                         dict(
                             participants=participants,
@@ -370,7 +360,6 @@
                             final_verification_status=VerificationStatus.PENDING,
                             blacklisted_keepers="".join(blacklisted_keepers),
                         )
->>>>>>> 2052c1a5
                     ),
                 )
             ),
@@ -433,9 +422,6 @@
         self._test_done_flag_set()
         self.end_round(self.done_event)
         behaviour = cast(BaseBehaviour, self.behaviour.current_behaviour)
-<<<<<<< HEAD
-        assert behaviour.behaviour_id == self.next_behaviour_class.behaviour_id
-=======
         assert behaviour.behaviour_id == self.next_behaviour_class.behaviour_id
 
 
@@ -461,5 +447,4 @@
         random_selection(elements=[0, 1], randomness=2)
 
     with pytest.raises(ValueError, match="No elements to randomly select among"):
-        random_selection(elements=[], randomness=0.5)
->>>>>>> 2052c1a5
+        random_selection(elements=[], randomness=0.5)