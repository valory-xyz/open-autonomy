--- conflicted
+++ resolved
@@ -49,11 +49,8 @@
     AsyncBehaviour,
     BaseBehaviour,
     DegenerateBehaviour,
-<<<<<<< HEAD
-=======
     HEIGHT_OFFSET_MULTIPLIER,
     MAX_HEIGHT_OFFSET,
->>>>>>> 2052c1a5
     SendException,
     TimeoutException,
     make_degenerate_behaviour,
