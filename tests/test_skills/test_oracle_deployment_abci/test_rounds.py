--- conflicted
+++ resolved
@@ -291,22 +291,17 @@
         """Get participant to selection"""
         return get_participant_to_selection(participants, keepers)
 
-<<<<<<< HEAD
-    def test_run(self, keepers: Optional[Deque[str]] = None, blacklisted: bool = False) -> None:
-=======
     def test_run(
         self,
         most_voted_payload: str = "keeper",
         keepers: str = "",
         exit_event: Optional[Any] = None,
     ) -> None:
->>>>>>> 9a6af487
         """Run tests."""
         test_round = self.test_class(
             state=self.period_state.update(
                 keepers=keepers,
                 final_verification_status=VerificationStatus.PENDING,
-                blacklisted_keepers={self._most_voted_payload} if blacklisted else {},
             ),
             consensus_params=self.consensus_params,
         )
