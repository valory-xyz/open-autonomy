# -*- coding: utf-8 -*-
# ------------------------------------------------------------------------------
#
#   Copyright 2021-2022 Valory AG
#
#   Licensed under the Apache License, Version 2.0 (the "License");
#   you may not use this file except in compliance with the License.
#   You may obtain a copy of the License at
#
#       http://www.apache.org/licenses/LICENSE-2.0
#
#   Unless required by applicable law or agreed to in writing, software
#   distributed under the License is distributed on an "AS IS" BASIS,
#   WITHOUT WARRANTIES OR CONDITIONS OF ANY KIND, either express or implied.
#   See the License for the specific language governing permissions and
#   limitations under the License.
#
# ------------------------------------------------------------------------------

"""Test the models.py module of the skill."""
from typing import Dict, Union

import pytest

from packages.valory.skills.apy_estimation_abci.models import (
    APYParams,
    MARGIN,
    SharedState,
)
from packages.valory.skills.apy_estimation_abci.rounds import (
    APYEstimationAbciApp,
    Event,
)


class TestSharedState:
    """Test SharedState(Model) class."""

    def test_setup(
        self,
        shared_state: SharedState,
    ) -> None:
        """Test setup."""
        shared_state.setup()
        assert (
            APYEstimationAbciApp.event_to_timeout[Event.ROUND_TIMEOUT]
            == shared_state.context.params.round_timeout_seconds
        )
        assert (
            APYEstimationAbciApp.event_to_timeout[Event.RESET_TIMEOUT]
            == shared_state.context.params.observation_interval + MARGIN
        )


class TestAPYParams:
    """Test `APYParams`"""

    @pytest.mark.parametrize("param_value", ("None", "not_an_int", 0))
    def test__validate_params(self, param_value: Union[str, int]) -> None:
        """Test `__validate_params`."""
        args = "test", "test"

        kwargs: Dict[str, Union[str, Dict[str, Union[str, int]]]] = {
            "tendermint_url": "test",
            "tendermint_com_url": "test",
            "reset_tendermint_after": "test",
            "ipfs_domain_name": "test",
            "consensus": {"max_participants": 0},
            "max_healthcheck": "test",
            "round_timeout_seconds": "test",
            "sleep_time": "test",
            "retry_attempts": "test",
            "retry_timeout": "test",
            "observation_interval": "test",
            "drand_public_key": "test",
            "history_duration": "test",
            "optimizer": {"timeout": param_value, "window_size": param_value},
            "testing": "test",
            "estimation": "test",
            "pair_ids": "test",
<<<<<<< HEAD
            "safe_tx_gas": "test",
=======
            "service_id": "apy_estimation",
>>>>>>> 8b971914
        }

        if param_value == "None":
            apy_params = APYParams(*args, **kwargs)
            assert apy_params.optimizer_params["timeout"] is None
            assert apy_params.optimizer_params["window_size"] is None
            return

        if not isinstance(param_value, int):
            with pytest.raises(ValueError):
                APYParams(*args, **kwargs)

            kwargs["optimizer"]["timeout"] = "None"  # type: ignore

            with pytest.raises(ValueError):
                APYParams(*args, **kwargs)

            return

        apy_params = APYParams(*args, **kwargs)
        assert apy_params.optimizer_params["timeout"] == param_value
        assert apy_params.optimizer_params["window_size"] == param_value<|MERGE_RESOLUTION|>--- conflicted
+++ resolved
@@ -78,11 +78,7 @@
             "testing": "test",
             "estimation": "test",
             "pair_ids": "test",
-<<<<<<< HEAD
-            "safe_tx_gas": "test",
-=======
             "service_id": "apy_estimation",
->>>>>>> 8b971914
         }
 
         if param_value == "None":
