# -*- coding: utf-8 -*-
# ------------------------------------------------------------------------------
#
#   Copyright 2021 Valory AG
#
#   Licensed under the Apache License, Version 2.0 (the "License");
#   you may not use this file except in compliance with the License.
#   You may obtain a copy of the License at
#
#       http://www.apache.org/licenses/LICENSE-2.0
#
#   Unless required by applicable law or agreed to in writing, software
#   distributed under the License is distributed on an "AS IS" BASIS,
#   WITHOUT WARRANTIES OR CONDITIONS OF ANY KIND, either express or implied.
#   See the License for the specific language governing permissions and
#   limitations under the License.
#
# ------------------------------------------------------------------------------
"""Tests for valory/liquidity_provision_behaviour skill's behaviours."""
import binascii
import json
from copy import copy
from pathlib import Path
from typing import Any, Dict, Type, cast
from unittest import mock

from aea.helpers.transaction.base import (
    RawTransaction,
    SignedMessage,
    SignedTransaction,
    State,
    TransactionDigest,
    TransactionReceipt,
)
from aea.test_tools.test_skill import BaseSkillTestCase
from aea_ledger_ethereum.ethereum import EthereumApi

from packages.open_aea.protocols.signing import SigningMessage
from packages.valory.connections.http_client.connection import (
    PUBLIC_ID as HTTP_CLIENT_PUBLIC_ID,
)
from packages.valory.connections.ledger.base import (
    CONNECTION_ID as LEDGER_CONNECTION_PUBLIC_ID,
)
from packages.valory.contracts.gnosis_safe.contract import (
    PUBLIC_ID as GNOSIS_SAFE_CONTRACT_ID,
)
from packages.valory.contracts.gnosis_safe.contract import SafeOperation
from packages.valory.contracts.multisend.contract import MultiSendContract
from packages.valory.contracts.uniswap_v2_erc20.contract import UniswapV2ERC20Contract
from packages.valory.contracts.uniswap_v2_router_02.contract import (
    UniswapV2Router02Contract,
)
from packages.valory.protocols.contract_api.custom_types import Kwargs
from packages.valory.protocols.contract_api.message import ContractApiMessage
from packages.valory.protocols.http import HttpMessage
from packages.valory.protocols.ledger_api.message import LedgerApiMessage
from packages.valory.skills.abstract_round_abci.base import (
    AbstractRound,
    BasePeriodState,
    BaseTxPayload,
    OK_CODE,
    _MetaPayload,
)
from packages.valory.skills.abstract_round_abci.behaviour_utils import BaseState
from packages.valory.skills.abstract_round_abci.behaviours import AbstractRoundBehaviour
from packages.valory.skills.liquidity_provision.behaviours import (
    CURRENT_BLOCK_TIMESTAMP,
    ETHER_VALUE,
    EnterPoolTransactionHashBehaviour,
    EnterPoolTransactionSendBehaviour,
    EnterPoolTransactionSignatureBehaviour,
    EnterPoolTransactionValidationBehaviour,
    ExitPoolTransactionHashBehaviour,
    GnosisSafeContract,
    LiquidityProvisionConsensusBehaviour,
    MAX_ALLOWANCE,
    StrategyEvaluationBehaviour,
)
from packages.valory.skills.liquidity_provision.handlers import (
    ContractApiHandler,
    HttpHandler,
    LedgerApiHandler,
    SigningHandler,
)
from packages.valory.skills.liquidity_provision.payloads import StrategyType
from packages.valory.skills.liquidity_provision.rounds import Event, PeriodState

from tests.conftest import ROOT_DIR
from tests.test_skills.test_liquidity_provision.test_rounds import get_participants
from tests.test_skills.test_price_estimation_abci.test_rounds import (
    get_participant_to_signature,
)


def get_default_strategy(is_native: bool = True) -> Dict:
    """Returns default strategy."""
    return {
        "action": StrategyType.GO.value,
        "chain": "Fantom",
        "safe_nonce": 0,
        "safe_tx_gas": 4000000,
        "deadline": 300,
        "base": {
            "address": "0xUSDT_ADDRESS",
            "amount_in_a": 10 ** 4,
            "amount_in_b": 10 ** 4,
        },
        "pair": {
            "token_a": {
                "ticker": "FTM",
                "address": "0xFTM_ADDRESS",
                "amount_desired": 10 ** 3,
                "amount_out_min": 10 ** 3,
                "amount_desired_min": 10 ** 2,
                # If any, only token_a can be the native one (ETH, FTM...)
                "is_native": is_native,
            },
            "token_b": {
                "ticker": "BOO",
                "address": "0xBOO_ADDRESS",
                "amount_desired": 10 ** 3,
                "amount_out_min": 10 ** 3,
                "amount_desired_min": 10 ** 2,
            },
        },
        "liquidity_to_remove": 1,
    }


class LiquidityProvisionBehaviourBaseCase(BaseSkillTestCase):
    """Base case for testing LiquidityProvision FSMBehaviour."""

    path_to_skill = Path(
        ROOT_DIR, "packages", "valory", "skills", "liquidity_provision"
    )

    liquidity_provision_behaviour: LiquidityProvisionConsensusBehaviour
    ledger_handler: LedgerApiHandler
    http_handler: HttpHandler
    contract_handler: ContractApiHandler
    signing_handler: SigningHandler
    old_tx_type_to_payload_cls: Dict[str, Type[BaseTxPayload]]

    @classmethod
    def setup(cls, **kwargs: Any) -> None:
        """Setup the test class."""
        # we need to store the current value of the meta-class attribute
        # _MetaPayload.transaction_type_to_payload_cls, and restore it
        # in the teardown function. We do a shallow copy so we avoid
        # to modify the old mapping during the execution of the tests.
        cls.old_tx_type_to_payload_cls = copy(
            _MetaPayload.transaction_type_to_payload_cls
        )
        _MetaPayload.transaction_type_to_payload_cls = {}
        super().setup()
        assert cls._skill.skill_context._agent_context is not None
        cls._skill.skill_context._agent_context.identity._default_address_key = (
            "ethereum"
        )
        cls._skill.skill_context._agent_context._default_ledger_id = "ethereum"
        cls.liquidity_provision_behaviour = cast(
            LiquidityProvisionConsensusBehaviour,
            cls._skill.skill_context.behaviours.main,
        )
        cls.http_handler = cast(HttpHandler, cls._skill.skill_context.handlers.http)
        cls.signing_handler = cast(
            SigningHandler, cls._skill.skill_context.handlers.signing
        )
        cls.contract_handler = cast(
            ContractApiHandler, cls._skill.skill_context.handlers.contract_api
        )
        cls.ledger_handler = cast(
            LedgerApiHandler, cls._skill.skill_context.handlers.ledger_api
        )

        cls.liquidity_provision_behaviour.setup()
        cls._skill.skill_context.state.setup()
        assert (
            cast(BaseState, cls.liquidity_provision_behaviour.current_state).state_id
            == cls.liquidity_provision_behaviour.initial_state_cls.state_id
        )

    def fast_forward_to_state(
        self,
        behaviour: AbstractRoundBehaviour,
        state_id: str,
        period_state: BasePeriodState,
    ) -> None:
        """Fast forward the FSM to a state."""
        next_state = {s.state_id: s for s in behaviour.behaviour_states}[state_id]
        assert next_state is not None, f"State {state_id} not found"
        next_state = cast(Type[BaseState], next_state)
        behaviour.current_state = next_state(
            name=next_state.state_id, skill_context=behaviour.context
        )
        self.skill.skill_context.state.period.abci_app._round_results.append(
            period_state
        )
        if next_state.matching_round is not None:
            self.skill.skill_context.state.period.abci_app._current_round = (
                next_state.matching_round(
                    period_state, self.skill.skill_context.params.consensus_params
                )
            )

    def mock_ledger_api_request(
        self, request_kwargs: Dict, response_kwargs: Dict
    ) -> None:
        """
        Mock http request.

        :param request_kwargs: keyword arguments for request check.
        :param response_kwargs: keyword arguments for mock response.
        """

        self.assert_quantity_in_outbox(1)
        actual_ledger_api_message = self.get_message_from_outbox()
        assert actual_ledger_api_message is not None, "No message in outbox."
        has_attributes, error_str = self.message_has_attributes(
            actual_message=actual_ledger_api_message,
            message_type=LedgerApiMessage,
            to=str(LEDGER_CONNECTION_PUBLIC_ID),
            sender=str(self.skill.skill_context.skill_id),
            **request_kwargs,
        )

        assert has_attributes, error_str
        incoming_message = self.build_incoming_message(
            message_type=LedgerApiMessage,
            dialogue_reference=(
                actual_ledger_api_message.dialogue_reference[0],
                "stub",
            ),
            target=actual_ledger_api_message.message_id,
            message_id=-1,
            to=str(self.skill.skill_context.skill_id),
            sender=str(LEDGER_CONNECTION_PUBLIC_ID),
            ledger_id=str(LEDGER_CONNECTION_PUBLIC_ID),
            **response_kwargs,
        )
        self.ledger_handler.handle(incoming_message)
        self.liquidity_provision_behaviour.act_wrapper()

    def mock_contract_api_request(
        self, contract_id: str, request_kwargs: Dict, response_kwargs: Dict
    ) -> None:
        """
        Mock http request.

        :param contract_id: contract id.
        :param request_kwargs: keyword arguments for request check.
        :param response_kwargs: keyword arguments for mock response.
        """

        self.assert_quantity_in_outbox(1)
        actual_contract_ledger_message = self.get_message_from_outbox()
        assert actual_contract_ledger_message is not None, "No message in outbox."
        has_attributes, error_str = self.message_has_attributes(
            actual_message=actual_contract_ledger_message,
            message_type=ContractApiMessage,
            to=str(LEDGER_CONNECTION_PUBLIC_ID),
            sender=str(self.skill.skill_context.skill_id),
            ledger_id="ethereum",
            contract_id=contract_id,
            message_id=1,
            **request_kwargs,
        )
        assert has_attributes, error_str
        self.liquidity_provision_behaviour.act_wrapper()

        incoming_message = self.build_incoming_message(
            message_type=ContractApiMessage,
            dialogue_reference=(
                actual_contract_ledger_message.dialogue_reference[0],
                "stub",
            ),
            target=actual_contract_ledger_message.message_id,
            message_id=-1,
            to=str(self.skill.skill_context.skill_id),
            sender=str(LEDGER_CONNECTION_PUBLIC_ID),
            ledger_id="ethereum",
            contract_id=str(GNOSIS_SAFE_CONTRACT_ID),
            **response_kwargs,
        )
        self.contract_handler.handle(incoming_message)
        self.liquidity_provision_behaviour.act_wrapper()

    def mock_http_request(self, request_kwargs: Dict, response_kwargs: Dict) -> None:
        """
        Mock http request.

        :param request_kwargs: keyword arguments for request check.
        :param response_kwargs: keyword arguments for mock response.
        """

        self.assert_quantity_in_outbox(1)
        actual_http_message = self.get_message_from_outbox()
        assert actual_http_message is not None, "No message in outbox."
        has_attributes, error_str = self.message_has_attributes(
            actual_message=actual_http_message,
            message_type=HttpMessage,
            performative=HttpMessage.Performative.REQUEST,
            to=str(HTTP_CLIENT_PUBLIC_ID),
            sender=str(self.skill.skill_context.skill_id),
            **request_kwargs,
        )
        assert has_attributes, error_str
        self.liquidity_provision_behaviour.act_wrapper()
        self.assert_quantity_in_outbox(0)
        incoming_message = self.build_incoming_message(
            message_type=HttpMessage,
            dialogue_reference=(actual_http_message.dialogue_reference[0], "stub"),
            performative=HttpMessage.Performative.RESPONSE,
            target=actual_http_message.message_id,
            message_id=-1,
            to=str(self.skill.skill_context.skill_id),
            sender=str(HTTP_CLIENT_PUBLIC_ID),
            **response_kwargs,
        )
        self.http_handler.handle(incoming_message)
        self.liquidity_provision_behaviour.act_wrapper()

    def mock_signing_request(self, request_kwargs: Dict, response_kwargs: Dict) -> None:
        """Mock signing request."""
        self.assert_quantity_in_decision_making_queue(1)
        actual_signing_message = self.get_message_from_decision_maker_inbox()
        assert actual_signing_message is not None, "No message in outbox."
        has_attributes, error_str = self.message_has_attributes(
            actual_message=actual_signing_message,
            message_type=SigningMessage,
            to=self.skill.skill_context.decision_maker_address,
            sender=str(self.skill.skill_context.skill_id),
            **request_kwargs,
        )
        assert has_attributes, error_str
        incoming_message = self.build_incoming_message(
            message_type=SigningMessage,
            dialogue_reference=(actual_signing_message.dialogue_reference[0], "stub"),
            target=actual_signing_message.message_id,
            message_id=-1,
            to=str(self.skill.skill_context.skill_id),
            sender=self.skill.skill_context.decision_maker_address,
            **response_kwargs,
        )
        self.signing_handler.handle(incoming_message)
        self.liquidity_provision_behaviour.act_wrapper()

    def mock_a2a_transaction(
        self,
    ) -> None:
        """Performs mock a2a transaction."""

        self.mock_signing_request(
            request_kwargs=dict(
                performative=SigningMessage.Performative.SIGN_MESSAGE,
            ),
            response_kwargs=dict(
                performative=SigningMessage.Performative.SIGNED_MESSAGE,
                signed_message=SignedMessage(
                    ledger_id="ethereum", body="stub_signature"
                ),
            ),
        )

        self.mock_http_request(
            request_kwargs=dict(
                method="GET",
                headers="",
                version="",
                body=b"",
            ),
            response_kwargs=dict(
                version="",
                status_code=200,
                status_text="",
                headers="",
                body=json.dumps({"result": {"hash": ""}}).encode("utf-8"),
            ),
        )
        self.mock_http_request(
            request_kwargs=dict(
                method="GET",
                headers="",
                version="",
                body=b"",
            ),
            response_kwargs=dict(
                version="",
                status_code=200,
                status_text="",
                headers="",
                body=json.dumps({"result": {"tx_result": {"code": OK_CODE}}}).encode(
                    "utf-8"
                ),
            ),
        )

    def end_round(
        self,
    ) -> None:
        """Ends round early to cover `wait_for_end` generator."""
        current_state = cast(
            BaseState, self.liquidity_provision_behaviour.current_state
        )
        if current_state is None:
            return
        current_state = cast(BaseState, current_state)
        if current_state.matching_round is None:
            return
        abci_app = current_state.context.state.period.abci_app
        old_round = abci_app._current_round
        abci_app._last_round = old_round
        abci_app._current_round = abci_app.transition_function[
            current_state.matching_round
        ][Event.DONE](abci_app.state, abci_app.consensus_params)
        abci_app._previous_rounds.append(old_round)
        self.liquidity_provision_behaviour._process_current_round()

    def _test_done_flag_set(self) -> None:
        """Test that, when round ends, the 'done' flag is set."""
        current_state = cast(
            BaseState, self.liquidity_provision_behaviour.current_state
        )
        assert not current_state.is_done()
        with mock.patch.object(
            self.liquidity_provision_behaviour.context.state, "period"
        ) as mock_period:
            mock_period.last_round_id = cast(
                AbstractRound, current_state.matching_round
            ).round_id
            current_state.act_wrapper()
            assert current_state.is_done()

    @classmethod
    def teardown(cls) -> None:
        """Teardown the test class."""
        _MetaPayload.transaction_type_to_payload_cls = cls.old_tx_type_to_payload_cls  # type: ignore


class TestStrategyEvaluationBehaviour(LiquidityProvisionBehaviourBaseCase):
    """Test StrategyEvaluationBehaviour."""

    def test_transaction_hash(
        self,
    ) -> None:
        """Test tx hash behaviour."""

        strategy = get_default_strategy()
        period_state = PeriodState(
            most_voted_tx_hash="0x",
            safe_contract_address="safe_contract_address",
            most_voted_keeper_address="most_voted_keeper_address",
            most_voted_strategy=strategy,
            multisend_contract_address="multisend_contract_address",
            router_contract_address="router_contract_address",
        )
        self.fast_forward_to_state(
            behaviour=self.liquidity_provision_behaviour,
            state_id=StrategyEvaluationBehaviour.state_id,
            period_state=period_state,
        )
        assert (
            cast(
                BaseState,
                cast(BaseState, self.liquidity_provision_behaviour.current_state),
            ).state_id
            == StrategyEvaluationBehaviour.state_id
        )
        self.liquidity_provision_behaviour.act_wrapper()

        self.mock_a2a_transaction()
        self._test_done_flag_set()
        self.end_round()


class TestEnterPoolTransactionHashBehaviour(LiquidityProvisionBehaviourBaseCase):
    """Test EnterPoolTransactionHashBehaviour."""

    def test_transaction_hash(
        self,
    ) -> None:
        """Test tx hash behaviour."""

        strategy = get_default_strategy()
        period_state = PeriodState(
            most_voted_tx_hash="0x",
            safe_contract_address="safe_contract_address",
            most_voted_keeper_address="most_voted_keeper_address",
            most_voted_strategy=strategy,
            multisend_contract_address="multisend_contract_address",
            router_contract_address="router_contract_address",
        )
        self.fast_forward_to_state(
            behaviour=self.liquidity_provision_behaviour,
            state_id=EnterPoolTransactionHashBehaviour.state_id,
            period_state=period_state,
        )
        assert (
            cast(
                BaseState,
                cast(BaseState, self.liquidity_provision_behaviour.current_state),
            ).state_id
            == EnterPoolTransactionHashBehaviour.state_id
        )
        self.liquidity_provision_behaviour.act_wrapper()

        self.mock_contract_api_request(
            contract_id=str(UniswapV2ERC20Contract.contract_id),
            request_kwargs=dict(
                performative=ContractApiMessage.Performative.GET_RAW_TRANSACTION,  # type: ignore
                contract_address=strategy["base"]["address"],
                kwargs=Kwargs(
                    dict(
                        method_name="approve",
                        # sender=period_state.safe_contract_address,  # noqa: E800
                        # gas=TEMP_GAS,  # noqa: E800
                        # gas_price=TEMP_GAS_PRICE,  # noqa: E800
                        spender=period_state.router_contract_address,
                        value=MAX_ALLOWANCE,
                    )
                ),
            ),
            response_kwargs=dict(
                performative=ContractApiMessage.Performative.RAW_TRANSACTION,
                callable="get_method_data",
                raw_transaction=RawTransaction(
                    ledger_id="ethereum",
                    body={"data": b"dummy_tx"},  # type: ignore
                ),
            ),
        )

        method_name = (
            "swap_exact_tokens_for_ETH"
            if strategy["pair"]["token_a"]["is_native"]
            else "swap_exact_tokens_for_tokens"
        )

        self.mock_contract_api_request(
            contract_id=str(UniswapV2Router02Contract.contract_id),
            request_kwargs=dict(
                performative=ContractApiMessage.Performative.GET_RAW_TRANSACTION,  # type: ignore
                contract_address=period_state.router_contract_address,
                kwargs=Kwargs(
                    dict(
                        method_name=method_name,
                        # sender=period_state.safe_contract_address,  # noqa: E800
                        # gas=TEMP_GAS,  # noqa: E800
                        # gas_price=TEMP_GAS_PRICE,  # noqa: E800
                        amount_in=int(strategy["base"]["amount_in_a"]),
                        amount_out_min=int(
                            strategy["pair"]["token_a"]["amount_out_min"]
                        ),
                        path=[
                            strategy["base"]["address"],
                            strategy["pair"]["token_a"]["address"],
                        ],
                        to=period_state.safe_contract_address,
                        deadline=CURRENT_BLOCK_TIMESTAMP + 300,
                    )
                ),
            ),
            response_kwargs=dict(
                performative=ContractApiMessage.Performative.RAW_TRANSACTION,
                callable="get_swap_exact_tokens_for_tokens_data",
                raw_transaction=RawTransaction(
                    ledger_id="ethereum",
                    body={"data": b"dummy_tx"},  # type: ignore  # type: ignore
                ),
            ),
        )

        self.mock_contract_api_request(
            contract_id=str(UniswapV2Router02Contract.contract_id),
            request_kwargs=dict(
                performative=ContractApiMessage.Performative.GET_RAW_TRANSACTION,  # type: ignore
                contract_address=period_state.router_contract_address,
                kwargs=Kwargs(
                    dict(
                        method_name="swap_exact_tokens_for_tokens",
                        # sender=period_state.safe_contract_address,  # noqa: E800
                        # gas=TEMP_GAS,  # noqa: E800
                        # gas_price=TEMP_GAS_PRICE,  # noqa: E800
                        amount_in=int(strategy["base"]["amount_in_b"]),
                        amount_out_min=int(
                            strategy["pair"]["token_b"]["amount_out_min"]
                        ),
                        path=[
                            strategy["base"]["address"],
                            strategy["pair"]["token_b"]["address"],
                        ],
                        to=period_state.safe_contract_address,
                        deadline=CURRENT_BLOCK_TIMESTAMP + 300,  # 5 min into the future
                    )
                ),
            ),
            response_kwargs=dict(
                performative=ContractApiMessage.Performative.RAW_TRANSACTION,
                callable="get_swap_exact_tokens_for_tokens_data",
                raw_transaction=RawTransaction(
                    ledger_id="ethereum",
                    body={"data": b"dummy_tx"},  # type: ignore
                ),
            ),
        )

        self.mock_contract_api_request(
            contract_id=str(UniswapV2ERC20Contract.contract_id),
            request_kwargs=dict(
                performative=ContractApiMessage.Performative.GET_RAW_TRANSACTION,  # type: ignore
                contract_address=strategy["pair"]["token_b"]["address"],
                kwargs=Kwargs(
                    dict(
                        method_name="approve",
                        # sender=period_state.safe_contract_address,  # noqa: E800
                        # gas=TEMP_GAS,  # noqa: E800
                        # gas_price=TEMP_GAS_PRICE,  # noqa: E800
                        spender=period_state.router_contract_address,
                        value=MAX_ALLOWANCE,
                    )
                ),
            ),
            response_kwargs=dict(
                performative=ContractApiMessage.Performative.RAW_TRANSACTION,
                callable="get_method_data",
                raw_transaction=RawTransaction(
                    ledger_id="ethereum",
                    body={"data": b"dummy_tx"},  # type: ignore
                ),
            ),
        )

        # strategy is native
        self.mock_contract_api_request(
            contract_id=str(UniswapV2Router02Contract.contract_id),
            request_kwargs=dict(
                performative=ContractApiMessage.Performative.GET_RAW_TRANSACTION,  # type: ignore
                contract_address=period_state.router_contract_address,
                kwargs=Kwargs(
                    dict(
                        method_name="add_liquidity_ETH",
                        # sender=period_state.safe_contract_address,  # noqa: E800
                        # gas=TEMP_GAS,  # noqa: E800
                        # gas_price=TEMP_GAS_PRICE,  # noqa: E800
                        token=strategy["pair"]["token_b"]["address"],
                        amount_token_desired=int(
                            strategy["pair"]["token_b"]["amount_desired"]
                        ),
                        amount_token_min=int(
                            strategy["pair"]["token_b"]["amount_desired_min"]
                        ),
                        amount_ETH_min=int(
                            strategy["pair"]["token_a"]["amount_desired_min"]
                        ),
                        to=period_state.safe_contract_address,
                        deadline=CURRENT_BLOCK_TIMESTAMP + 300,
                    )
                ),
            ),
            response_kwargs=dict(
                performative=ContractApiMessage.Performative.RAW_TRANSACTION,
                callable="get_method_data",
                raw_transaction=RawTransaction(
                    ledger_id="ethereum",
                    body={"data": b"dummy_tx"},  # type: ignore
                ),
            ),
        )

        self.mock_contract_api_request(
            contract_id=str(MultiSendContract.contract_id),
            request_kwargs=dict(
                performative=ContractApiMessage.Performative.GET_RAW_TRANSACTION,  # type: ignore
                contract_address=period_state.safe_contract_address,
            ),
            response_kwargs=dict(
                performative=ContractApiMessage.Performative.RAW_TRANSACTION,
                callable="get_tx_data",
                raw_transaction=RawTransaction(
                    ledger_id="ethereum",
                    body={"data": b"dummy_tx".hex()},
                ),
            ),
        )

        self.mock_contract_api_request(
            contract_id=str(GnosisSafeContract.contract_id),
            request_kwargs=dict(
                performative=ContractApiMessage.Performative.GET_RAW_TRANSACTION,  # type: ignore
                contract_address=period_state.safe_contract_address,
                kwargs=Kwargs(
                    dict(
                        to_address=period_state.multisend_contract_address,
                        value=ETHER_VALUE,
                        data=b"ummy_tx",  # type: ignore
                        operation=SafeOperation.DELEGATE_CALL.value,
                        safe_tx_gas=4000000,
                        safe_nonce=0,
                    )
                ),
            ),
            response_kwargs=dict(
                performative=ContractApiMessage.Performative.RAW_TRANSACTION,
                callable="get_raw_safe_transaction_hash",
                raw_transaction=RawTransaction(
                    ledger_id="ethereum",
                    body={"tx_hash": b"dummy_tx".hex()},  # type: ignore
                ),
            ),
        )

        self.mock_a2a_transaction()
        self._test_done_flag_set()
        self.end_round()

    def test_transaction_hash_when_strategy_is_not_native(
        self,
    ) -> None:
        """Test tx hash behaviour."""

        strategy = get_default_strategy(is_native=False)
        period_state = PeriodState(
            most_voted_tx_hash="0x",
            safe_contract_address="safe_contract_address",
            most_voted_keeper_address="most_voted_keeper_address",
            most_voted_strategy=strategy,
            multisend_contract_address="multisend_contract_address",
            router_contract_address="router_contract_address",
        )
        self.fast_forward_to_state(
            behaviour=self.liquidity_provision_behaviour,
            state_id=EnterPoolTransactionHashBehaviour.state_id,
            period_state=period_state,
        )
        assert (
            cast(
                BaseState,
                cast(BaseState, self.liquidity_provision_behaviour.current_state),
            ).state_id
            == EnterPoolTransactionHashBehaviour.state_id
        )
        self.liquidity_provision_behaviour.act_wrapper()

        method_name = (
            "swap_exact_tokens_for_ETH"
            if strategy["pair"]["token_a"]["is_native"]
            else "swap_exact_tokens_for_tokens"
        )

        self.mock_contract_api_request(
            contract_id=str(UniswapV2ERC20Contract.contract_id),
            request_kwargs=dict(
                performative=ContractApiMessage.Performative.GET_RAW_TRANSACTION,  # type: ignore
                contract_address=strategy["base"]["address"],
                kwargs=Kwargs(
                    dict(
                        method_name="approve",
                        # sender=period_state.safe_contract_address,  # noqa: E800
                        # gas=TEMP_GAS,  # noqa: E800
                        # gas_price=TEMP_GAS_PRICE,  # noqa: E800
                        spender=period_state.router_contract_address,
                        value=MAX_ALLOWANCE,
                    )
                ),
            ),
            response_kwargs=dict(
                performative=ContractApiMessage.Performative.RAW_TRANSACTION,
                callable="get_method_data",
                raw_transaction=RawTransaction(
                    ledger_id="ethereum",
                    body={"data": b"dummy_tx"},  # type: ignore
                ),
            ),
        )

        self.mock_contract_api_request(
            contract_id=str(UniswapV2Router02Contract.contract_id),
            request_kwargs=dict(
                performative=ContractApiMessage.Performative.GET_RAW_TRANSACTION,  # type: ignore
                contract_address=period_state.router_contract_address,
                kwargs=Kwargs(
                    dict(
                        method_name=method_name,
                        # sender=period_state.safe_contract_address,  # noqa: E800
                        # gas=TEMP_GAS,  # noqa: E800
                        # gas_price=TEMP_GAS_PRICE,  # noqa: E800
                        amount_in=int(strategy["base"]["amount_in_a"]),
                        amount_out_min=int(
                            strategy["pair"]["token_a"]["amount_out_min"]
                        ),
                        path=[
                            strategy["base"]["address"],
                            strategy["pair"]["token_a"]["address"],
                        ],
                        to=period_state.safe_contract_address,
                        deadline=CURRENT_BLOCK_TIMESTAMP + 300,
                    )
                ),
            ),
            response_kwargs=dict(
                performative=ContractApiMessage.Performative.RAW_TRANSACTION,
                callable="get_swap_exact_tokens_for_tokens_data",
                raw_transaction=RawTransaction(
                    ledger_id="ethereum",
                    body={"data": b"dummy_tx"},  # type: ignore
                ),
            ),
        )

        self.mock_contract_api_request(
            contract_id=str(UniswapV2Router02Contract.contract_id),
            request_kwargs=dict(
                performative=ContractApiMessage.Performative.GET_RAW_TRANSACTION,  # type: ignore
                contract_address=period_state.router_contract_address,
                kwargs=Kwargs(
                    dict(
                        method_name="swap_exact_tokens_for_tokens",
                        # sender=period_state.safe_contract_address,  # noqa: E800
                        # gas=TEMP_GAS,  # noqa: E800
                        # gas_price=TEMP_GAS_PRICE,  # noqa: E800
                        amount_in=int(strategy["base"]["amount_in_b"]),
                        amount_out_min=int(
                            strategy["pair"]["token_b"]["amount_out_min"]
                        ),
                        path=[
                            strategy["base"]["address"],
                            strategy["pair"]["token_b"]["address"],
                        ],
                        to=period_state.safe_contract_address,
                        deadline=CURRENT_BLOCK_TIMESTAMP + 300,  # 5 min into the future
                    )
                ),
            ),
            response_kwargs=dict(
                performative=ContractApiMessage.Performative.RAW_TRANSACTION,
                callable="get_swap_exact_tokens_for_tokens_data",
                raw_transaction=RawTransaction(
                    ledger_id="ethereum",
                    body={"data": b"dummy_tx"},  # type: ignore
                ),
            ),
        )

        self.mock_contract_api_request(
            contract_id=str(UniswapV2ERC20Contract.contract_id),
            request_kwargs=dict(
                performative=ContractApiMessage.Performative.GET_RAW_TRANSACTION,  # type: ignore
                contract_address=strategy["pair"]["token_a"]["address"],
                kwargs=Kwargs(
                    dict(
                        method_name="approve",
                        # sender=period_state.safe_contract_address,  # noqa: E800
                        # gas=TEMP_GAS,  # noqa: E800
                        # gas_price=TEMP_GAS_PRICE,  # noqa: E800
                        spender=period_state.router_contract_address,
                        value=MAX_ALLOWANCE,
                    )
                ),
            ),
            response_kwargs=dict(
                performative=ContractApiMessage.Performative.RAW_TRANSACTION,
                callable="get_method_data",
                raw_transaction=RawTransaction(
                    ledger_id="ethereum",
                    body={"data": b"dummy_tx"},  # type: ignore
                ),
            ),
        )

        self.mock_contract_api_request(
            contract_id=str(UniswapV2ERC20Contract.contract_id),
            request_kwargs=dict(
                performative=ContractApiMessage.Performative.GET_RAW_TRANSACTION,  # type: ignore
                contract_address=strategy["pair"]["token_b"]["address"],
                kwargs=Kwargs(
                    dict(
                        method_name="approve",
                        # sender=period_state.safe_contract_address,  # noqa: E800
                        # gas=TEMP_GAS,  # noqa: E800
                        # gas_price=TEMP_GAS_PRICE,  # noqa: E800
                        spender=period_state.router_contract_address,
                        value=MAX_ALLOWANCE,
                    )
                ),
            ),
            response_kwargs=dict(
                performative=ContractApiMessage.Performative.RAW_TRANSACTION,
                callable="get_method_data",
                raw_transaction=RawTransaction(
                    ledger_id="ethereum",
                    body={"data": b"dummy_tx"},  # type: ignore
                ),
            ),
        )

        # strategy is native
        self.mock_contract_api_request(
            contract_id=str(UniswapV2Router02Contract.contract_id),
            request_kwargs=dict(
                performative=ContractApiMessage.Performative.GET_RAW_TRANSACTION,  # type: ignore
                contract_address=period_state.router_contract_address,
                kwargs=Kwargs(
                    dict(
                        method_name="add_liquidity",
                        # sender=period_state.safe_contract_address,  # noqa: E800
                        # gas=TEMP_GAS,  # noqa: E800
                        # gas_price=TEMP_GAS_PRICE,  # noqa: E800
                        token_a=strategy["pair"]["token_a"]["address"],
                        token_b=strategy["pair"]["token_b"]["address"],
                        amount_a_desired=int(
                            strategy["pair"]["token_a"]["amount_desired"]
                        ),
                        amount_b_desired=int(
                            strategy["pair"]["token_b"]["amount_desired"]
                        ),
                        amount_a_min=int(
                            strategy["pair"]["token_a"]["amount_desired_min"]
                        ),
                        amount_b_min=int(
                            strategy["pair"]["token_b"]["amount_desired_min"]
                        ),
                        to=period_state.safe_contract_address,
                        deadline=CURRENT_BLOCK_TIMESTAMP + 300,
                    )
                ),
            ),
            response_kwargs=dict(
                performative=ContractApiMessage.Performative.RAW_TRANSACTION,
                callable="get_method_data",
                raw_transaction=RawTransaction(
                    ledger_id="ethereum",
                    body={"data": b"dummy_tx"},  # type: ignore
                ),
            ),
        )

        self.mock_contract_api_request(
            contract_id=str(MultiSendContract.contract_id),
            request_kwargs=dict(
                performative=ContractApiMessage.Performative.GET_RAW_TRANSACTION,  # type: ignore
                contract_address=period_state.safe_contract_address,
            ),
            response_kwargs=dict(
                performative=ContractApiMessage.Performative.RAW_TRANSACTION,
                callable="get_tx_data",
                raw_transaction=RawTransaction(
                    ledger_id="ethereum",
                    body={"data": b"dummy_tx".hex()},  # type: ignore
                ),
            ),
        )

        self.mock_contract_api_request(
            contract_id=str(GnosisSafeContract.contract_id),
            request_kwargs=dict(
                performative=ContractApiMessage.Performative.GET_RAW_TRANSACTION,  # type: ignore
                contract_address=period_state.safe_contract_address,
                kwargs=Kwargs(
                    dict(
                        to_address=period_state.multisend_contract_address,
                        value=ETHER_VALUE,
                        data=b"ummy_tx",  # type: ignore
                        operation=SafeOperation.DELEGATE_CALL.value,
                        safe_tx_gas=4000000,
                        safe_nonce=0,
                    )
                ),
            ),
            response_kwargs=dict(
                performative=ContractApiMessage.Performative.RAW_TRANSACTION,
                callable="get_raw_safe_transaction_hash",
                raw_transaction=RawTransaction(
                    ledger_id="ethereum",
                    body={"tx_hash": b"dummy_tx".hex()},  # type: ignore
                ),
            ),
        )

        self.mock_a2a_transaction()
        self._test_done_flag_set()
        self.end_round()


class TestEnterPoolTransactionSignatureBehaviour(LiquidityProvisionBehaviourBaseCase):
    """Test EnterPoolTransactionSignatureBehaviour."""

    def test_transaction_hash(
        self,
    ) -> None:
        """Test tx hash behaviour."""

        strategy = get_default_strategy()
        period_state = PeriodState(
            most_voted_tx_hash=binascii.hexlify(b"dummy_tx").decode(),
            safe_contract_address="safe_contract_address",
            most_voted_keeper_address="most_voted_keeper_address",
            most_voted_strategy=strategy,
            multisend_contract_address="multisend_contract_address",
            router_contract_address="router_contract_address",
        )
        self.fast_forward_to_state(
            behaviour=self.liquidity_provision_behaviour,
            state_id=EnterPoolTransactionSignatureBehaviour.state_id,
            period_state=period_state,
        )
        assert (
            cast(
                BaseState,
                cast(BaseState, self.liquidity_provision_behaviour.current_state),
            ).state_id
            == EnterPoolTransactionSignatureBehaviour.state_id
        )
        self.liquidity_provision_behaviour.act_wrapper()

        self.mock_signing_request(
            request_kwargs=dict(
                performative=SigningMessage.Performative.SIGN_MESSAGE,
            ),
            response_kwargs=dict(
                performative=SigningMessage.Performative.SIGNED_MESSAGE,
                signed_message=SignedMessage(
                    ledger_id="ethereum", body="stub_signature"
                ),
            ),
        )
        self.mock_a2a_transaction()
        self._test_done_flag_set()
        self.end_round()


class TestEnterPoolTransactionSendBehaviour(LiquidityProvisionBehaviourBaseCase):
    """Test EnterPoolTransactionSendBehaviour."""

    def test_not_sender_act(
        self,
    ) -> None:
        """Test tx hash behaviour."""

        strategy = get_default_strategy()
        period_state = PeriodState(
            most_voted_tx_hash=binascii.hexlify(b"dummy_tx").decode(),
            safe_contract_address="safe_contract_address",
            most_voted_keeper_address="most_voted_keeper_address",
            most_voted_strategy=strategy,
            multisend_contract_address="multisend_contract_address",
            router_contract_address="router_contract_address",
        )
        self.fast_forward_to_state(
            behaviour=self.liquidity_provision_behaviour,
            state_id=EnterPoolTransactionSendBehaviour.state_id,
            period_state=period_state,
        )
        assert (
            cast(
                BaseState,
                cast(BaseState, self.liquidity_provision_behaviour.current_state),
            ).state_id
            == EnterPoolTransactionSendBehaviour.state_id
        )
        self.liquidity_provision_behaviour.act_wrapper()
        self._test_done_flag_set()
        self.end_round()

    def test_sender_act(
        self,
    ) -> None:
        """Test tx hash behaviour."""

        strategy = get_default_strategy()
        participants = get_participants()
        period_state = PeriodState(
            participants=participants,
            most_voted_tx_hash=b"dummy_tx".hex(),
            most_voted_tx_data=b"some_data".hex(),
            safe_contract_address="safe_contract_address",
            most_voted_keeper_address=self.skill.skill_context.agent_address,
            most_voted_strategy=strategy,
            multisend_contract_address="multisend_contract_address",
            participant_to_signature=get_participant_to_signature(participants),
            router_contract_address="router_contract_address",
        )
        self.fast_forward_to_state(
            behaviour=self.liquidity_provision_behaviour,
            state_id=EnterPoolTransactionSendBehaviour.state_id,
            period_state=period_state,
        )
        assert (
            cast(
                BaseState,
                cast(BaseState, self.liquidity_provision_behaviour.current_state),
            ).state_id
            == EnterPoolTransactionSendBehaviour.state_id
        )
        self.liquidity_provision_behaviour.act_wrapper()

        self.mock_contract_api_request(
            contract_id=str(GnosisSafeContract.contract_id),
            request_kwargs=dict(
                performative=ContractApiMessage.Performative.GET_RAW_TRANSACTION,  # type: ignore
                contract_address=period_state.safe_contract_address,
                kwargs=Kwargs(
                    dict(
                        sender_address=self.skill.skill_context.agent_address,
                        owners=tuple(period_state.participants),  # type: ignore
                        to_address="multisend_contract_address",
                        value=0,
                        data=b"some_data",  # type: ignore
                        operation=SafeOperation.DELEGATE_CALL.value,
                        safe_tx_gas=4000000,
                        signatures_by_owner={
                            key: payload.signature
                            for key, payload in period_state.participant_to_signature.items()
                        },
                        safe_nonce=0,
                    )
                ),
            ),
            response_kwargs=dict(
                performative=ContractApiMessage.Performative.RAW_TRANSACTION,
                callable="get_raw_safe_transaction",
                raw_transaction=RawTransaction(
                    ledger_id="ethereum",
                    body={"data": b"dummy_tx"},  # type: ignore
                ),
            ),
        )

        self.mock_signing_request(
            request_kwargs=dict(
                performative=SigningMessage.Performative.SIGN_TRANSACTION,
            ),
            response_kwargs=dict(
                performative=SigningMessage.Performative.SIGNED_TRANSACTION,
                signed_transaction=SignedTransaction(
                    ledger_id="ethereum", body={"body": "stub_signature"}
                ),
            ),
        )

        self.mock_ledger_api_request(
            request_kwargs=dict(
                performative=LedgerApiMessage.Performative.SEND_SIGNED_TRANSACTION
            ),
            response_kwargs=dict(
                performative=LedgerApiMessage.Performative.TRANSACTION_DIGEST,
                transaction_digest=TransactionDigest(
                    ledger_id="ethereum", body="tx_hash"
                ),
            ),
        )

        self.mock_a2a_transaction()
        self._test_done_flag_set()
        self.end_round()


class TestEnterPoolTransactionValidationBehaviour(LiquidityProvisionBehaviourBaseCase):
    """Test EnterPoolTransactionValidationBehaviour."""

    def test_transaction_hash(
        self,
    ) -> None:
        """Test tx hash behaviour."""

        strategy = get_default_strategy()
        participants = get_participants()
        period_state = PeriodState(
            participants=participants,
            most_voted_tx_hash="0x",
            most_voted_tx_data=b"data".hex(),
            most_voted_strategy=strategy,
            final_tx_hash=binascii.hexlify(b"dummy_tx").decode(),
            multisend_contract_address="multisend_contract_address",
            safe_contract_address="safe_contract_address",
            most_voted_keeper_address="most_voted_keeper_address",
            participant_to_signature=get_participant_to_signature(participants),
            router_contract_address="router_contract_address",
        )
        self.fast_forward_to_state(
            behaviour=self.liquidity_provision_behaviour,
            state_id=EnterPoolTransactionValidationBehaviour.state_id,
            period_state=period_state,
        )
        assert (
            cast(
                BaseState,
                cast(BaseState, self.liquidity_provision_behaviour.current_state),
            ).state_id
            == EnterPoolTransactionValidationBehaviour.state_id
        )

        self.liquidity_provision_behaviour.act_wrapper()
        with mock.patch.object(
            EthereumApi, "is_transaction_settled", return_value=True
        ):
            self.mock_ledger_api_request(
                request_kwargs=dict(
                    performative=LedgerApiMessage.Performative.GET_TRANSACTION_RECEIPT
                ),
                response_kwargs=dict(
                    performative=LedgerApiMessage.Performative.TRANSACTION_RECEIPT,
                    transaction_receipt=TransactionReceipt(
                        ledger_id="ethereum",
                        transaction={"body": "tx_receipt"},
                        receipt={"body": "tx_receipt"},
                    ),
                ),
            )

        self.mock_contract_api_request(
            contract_id=str(GnosisSafeContract.contract_id),
            request_kwargs=dict(
                performative=ContractApiMessage.Performative.GET_STATE,  # type: ignore
                contract_address=period_state.safe_contract_address,
                kwargs=Kwargs(
                    dict(
                        tx_hash=period_state.final_tx_hash,
                        owners=tuple(period_state.participants),  # type: ignore
                        to_address="multisend_contract_address",
                        value=0,
                        data=b"data",  # type: ignore
<<<<<<< HEAD
=======
                        operation=SafeOperation.DELEGATE_CALL.value,
>>>>>>> b328041b
                        safe_tx_gas=4000000,
                        signatures_by_owner={
                            key: payload.signature
                            for key, payload in period_state.participant_to_signature.items()
                        },
                        safe_nonce=0,
                    )
                ),
            ),
            response_kwargs=dict(
                performative=ContractApiMessage.Performative.STATE,
                callable="verify_tx",
                state=State(
                    ledger_id="ethereum",
                    body={"verified": True},
                ),
            ),
        )

        self.mock_a2a_transaction()
        self._test_done_flag_set()
        self.end_round()


class TestExitPoolTransactionHashBehaviour(LiquidityProvisionBehaviourBaseCase):
    """Test ExitPoolTransactionHashBehaviour."""

    def test_transaction_hash(
        self,
    ) -> None:
        """Test tx hash behaviour."""

        strategy = get_default_strategy()
        period_state = PeriodState(
            most_voted_tx_hash="0x",
            safe_contract_address="safe_contract_address",
            most_voted_keeper_address="most_voted_keeper_address",
            most_voted_strategy=strategy,
            multisend_contract_address="multisend_contract_address",
            router_contract_address="router_contract_address",
        )
        self.fast_forward_to_state(
            behaviour=self.liquidity_provision_behaviour,
            state_id=ExitPoolTransactionHashBehaviour.state_id,
            period_state=period_state,
        )
        assert (
            cast(
                BaseState,
                cast(BaseState, self.liquidity_provision_behaviour.current_state),
            ).state_id
            == ExitPoolTransactionHashBehaviour.state_id
        )
        self.liquidity_provision_behaviour.act_wrapper()

        self.mock_contract_api_request(
            contract_id=str(UniswapV2Router02Contract.contract_id),
            request_kwargs=dict(
                performative=ContractApiMessage.Performative.GET_RAW_TRANSACTION,  # type: ignore
                contract_address=period_state.router_contract_address,
                kwargs=Kwargs(
                    dict(
                        method_name="remove_liquidity_ETH",
                        # sender=period_state.safe_contract_address,  # noqa: E800
                        # gas=TEMP_GAS,  # noqa: E800
                        # gas_price=TEMP_GAS_PRICE,  # noqa: E800
                        token=strategy["pair"]["token_b"]["address"],
                        liquidity=strategy["liquidity_to_remove"],
                        amount_token_min=int(
                            strategy["pair"]["token_b"]["amount_desired_min"]
                        ),
                        amount_ETH_min=int(
                            strategy["pair"]["token_a"]["amount_desired_min"]
                        ),
                        to=period_state.safe_contract_address,
                        deadline=CURRENT_BLOCK_TIMESTAMP + 300,
                    )
                ),
            ),
            response_kwargs=dict(
                performative=ContractApiMessage.Performative.RAW_TRANSACTION,
                callable="get_method_data",
                raw_transaction=RawTransaction(
                    ledger_id="ethereum",
                    body={"data": b"dummy_tx"},  # type: ignore
                ),
            ),
        )

        self.mock_contract_api_request(
            contract_id=str(UniswapV2ERC20Contract.contract_id),
            request_kwargs=dict(
                performative=ContractApiMessage.Performative.GET_RAW_TRANSACTION,  # type: ignore
                contract_address=strategy["pair"]["token_b"]["address"],
                kwargs=Kwargs(
                    dict(
                        method_name="approve",
                        # sender=period_state.safe_contract_address,  # noqa: E800
                        # gas=TEMP_GAS,  # noqa: E800
                        # gas_price=TEMP_GAS_PRICE,  # noqa: E800
                        spender=period_state.router_contract_address,
                        value=0,
                    )
                ),
            ),
            response_kwargs=dict(
                performative=ContractApiMessage.Performative.RAW_TRANSACTION,
                callable="get_method_data",
                raw_transaction=RawTransaction(
                    ledger_id="ethereum",
                    body={"data": b"dummy_tx"},  # type: ignore
                ),
            ),
        )

        self.mock_contract_api_request(
            contract_id=str(UniswapV2Router02Contract.contract_id),
            request_kwargs=dict(
                performative=ContractApiMessage.Performative.GET_RAW_TRANSACTION,  # type: ignore
                contract_address=period_state.router_contract_address,
                kwargs=Kwargs(
                    dict(
                        method_name="swap_exact_ETH_for_tokens",
                        # sender=period_state.safe_contract_address,  # noqa: E800
                        # gas=TEMP_GAS,  # noqa: E800
                        # gas_price=TEMP_GAS_PRICE,  # noqa: E800
                        amount_out_min=int(
                            strategy["pair"]["token_a"]["amount_out_min"]
                        ),
                        path=[
                            strategy["pair"]["token_a"]["address"],
                            strategy["base"]["address"],
                        ],
                        to=period_state.safe_contract_address,
                        deadline=CURRENT_BLOCK_TIMESTAMP + 300,
                    )
                ),
            ),
            response_kwargs=dict(
                performative=ContractApiMessage.Performative.RAW_TRANSACTION,
                callable="get_method_data",
                raw_transaction=RawTransaction(
                    ledger_id="ethereum",
                    body={"data": b"dummy_tx"},  # type: ignore
                ),
            ),
        )

        self.mock_contract_api_request(
            contract_id=str(UniswapV2Router02Contract.contract_id),
            request_kwargs=dict(
                performative=ContractApiMessage.Performative.GET_RAW_TRANSACTION,  # type: ignore
                contract_address=period_state.router_contract_address,
                kwargs=Kwargs(
                    dict(
                        method_name="swap_exact_tokens_for_tokens",
                        # sender=period_state.safe_contract_address,  # noqa: E800
                        # gas=TEMP_GAS,  # noqa: E800
                        # gas_price=TEMP_GAS_PRICE,  # noqa: E800
                        amount_in=int(strategy["pair"]["token_b"]["amount_out_min"]),
                        amount_out_min=int(strategy["base"]["amount_in_b"]),
                        path=[
                            strategy["pair"]["token_b"]["address"],
                            strategy["base"]["address"],
                        ],
                        to=period_state.safe_contract_address,
                        deadline=CURRENT_BLOCK_TIMESTAMP + 300,
                    )
                ),
            ),
            response_kwargs=dict(
                performative=ContractApiMessage.Performative.RAW_TRANSACTION,
                callable="get_method_data",
                raw_transaction=RawTransaction(
                    ledger_id="ethereum",
                    body={"data": b"dummy_tx"},  # type: ignore
                ),
            ),
        )

        self.mock_contract_api_request(
            contract_id=str(MultiSendContract.contract_id),
            request_kwargs=dict(
                performative=ContractApiMessage.Performative.GET_RAW_TRANSACTION,  # type: ignore
                contract_address=period_state.safe_contract_address,
            ),
            response_kwargs=dict(
                performative=ContractApiMessage.Performative.RAW_TRANSACTION,
                callable="get_tx_data",
                raw_transaction=RawTransaction(
                    ledger_id="ethereum",
                    body={"data": b"dummy_tx".hex()},  # type: ignore
                ),
            ),
        )

        self.mock_contract_api_request(
            contract_id=str(GnosisSafeContract.contract_id),
            request_kwargs=dict(
                performative=ContractApiMessage.Performative.GET_RAW_TRANSACTION,  # type: ignore
                contract_address=period_state.safe_contract_address,
            ),
            response_kwargs=dict(
                performative=ContractApiMessage.Performative.RAW_TRANSACTION,
                callable="get_raw_safe_transaction_hash",
                raw_transaction=RawTransaction(
                    ledger_id="ethereum",
                    body={"tx_hash": b"dummy_tx".hex()},  # type: ignore
                ),
            ),
        )

        self.mock_a2a_transaction()
        self.end_round()

    def test_transaction_hash_when_strategy_is_not_native(
        self,
    ) -> None:
        """Test tx hash behaviour."""

        strategy = get_default_strategy(is_native=False)
        period_state = PeriodState(
            most_voted_tx_hash="0x",
            safe_contract_address="safe_contract_address",
            most_voted_keeper_address="most_voted_keeper_address",
            most_voted_strategy=strategy,
            multisend_contract_address="multisend_contract_address",
            router_contract_address="router_contract_address",
        )
        self.fast_forward_to_state(
            behaviour=self.liquidity_provision_behaviour,
            state_id=ExitPoolTransactionHashBehaviour.state_id,
            period_state=period_state,
        )
        assert (
            cast(
                BaseState,
                cast(BaseState, self.liquidity_provision_behaviour.current_state),
            ).state_id
            == ExitPoolTransactionHashBehaviour.state_id
        )
        self.liquidity_provision_behaviour.act_wrapper()

        self.mock_contract_api_request(
            contract_id=str(UniswapV2Router02Contract.contract_id),
            request_kwargs=dict(
                performative=ContractApiMessage.Performative.GET_RAW_TRANSACTION,  # type: ignore
                contract_address=period_state.router_contract_address,
                kwargs=Kwargs(
                    dict(
                        method_name="remove_liquidity",
                        # sender=period_state.safe_contract_address,  # noqa: E800
                        # gas=TEMP_GAS,  # noqa: E800
                        # gas_price=TEMP_GAS_PRICE,  # noqa: E800
                        token_a=strategy["pair"]["token_a"]["address"],
                        token_b=strategy["pair"]["token_b"]["address"],
                        liquidity=strategy["liquidity_to_remove"],
                        amount_a_min=int(
                            strategy["pair"]["token_a"]["amount_desired_min"]
                        ),
                        amount_b_min=int(
                            strategy["pair"]["token_b"]["amount_desired_min"]
                        ),
                        to=period_state.safe_contract_address,
                        deadline=CURRENT_BLOCK_TIMESTAMP + 300,
                    )
                ),
            ),
            response_kwargs=dict(
                performative=ContractApiMessage.Performative.RAW_TRANSACTION,
                callable="get_method_data",
                raw_transaction=RawTransaction(
                    ledger_id="ethereum",
                    body={"data": b"dummy_tx"},  # type: ignore
                ),
            ),
        )

        self.mock_contract_api_request(
            contract_id=str(UniswapV2ERC20Contract.contract_id),
            request_kwargs=dict(
                performative=ContractApiMessage.Performative.GET_RAW_TRANSACTION,  # type: ignore
                contract_address=strategy["pair"]["token_a"]["address"],
                kwargs=Kwargs(
                    dict(
                        method_name="approve",
                        # sender=period_state.safe_contract_address,  # noqa: E800
                        # gas=TEMP_GAS,  # noqa: E800
                        # gas_price=TEMP_GAS_PRICE,  # noqa: E800
                        spender=period_state.router_contract_address,
                        value=0,
                    )
                ),
            ),
            response_kwargs=dict(
                performative=ContractApiMessage.Performative.RAW_TRANSACTION,
                callable="get_method_data",
                raw_transaction=RawTransaction(
                    ledger_id="ethereum",
                    body={"data": b"dummy_tx"},  # type: ignore
                ),
            ),
        )

        self.mock_contract_api_request(
            contract_id=str(UniswapV2ERC20Contract.contract_id),
            request_kwargs=dict(
                performative=ContractApiMessage.Performative.GET_RAW_TRANSACTION,  # type: ignore
                contract_address=strategy["pair"]["token_b"]["address"],
                kwargs=Kwargs(
                    dict(
                        method_name="approve",
                        # sender=period_state.safe_contract_address,  # noqa: E800
                        # gas=TEMP_GAS,  # noqa: E800
                        # gas_price=TEMP_GAS_PRICE,  # noqa: E800
                        spender=period_state.router_contract_address,
                        value=0,
                    )
                ),
            ),
            response_kwargs=dict(
                performative=ContractApiMessage.Performative.RAW_TRANSACTION,
                callable="get_method_data",
                raw_transaction=RawTransaction(
                    ledger_id="ethereum",
                    body={"data": b"dummy_tx"},  # type: ignore
                ),
            ),
        )

        self.mock_contract_api_request(
            contract_id=str(UniswapV2Router02Contract.contract_id),
            request_kwargs=dict(
                performative=ContractApiMessage.Performative.GET_RAW_TRANSACTION,  # type: ignore
                contract_address=period_state.router_contract_address,
                kwargs=Kwargs(
                    dict(
                        method_name="swap_exact_tokens_for_tokens",
                        # sender=period_state.safe_contract_address,  # noqa: E800
                        # gas=TEMP_GAS,  # noqa: E800
                        # gas_price=TEMP_GAS_PRICE,  # noqa: E800
                        amount_in=int(strategy["pair"]["token_a"]["amount_out_min"]),
                        amount_out_min=int(strategy["base"]["amount_in_a"]),
                        path=[
                            strategy["pair"]["token_a"]["address"],
                            strategy["base"]["address"],
                        ],
                        to=period_state.safe_contract_address,
                        deadline=CURRENT_BLOCK_TIMESTAMP + 300,
                    )
                ),
            ),
            response_kwargs=dict(
                performative=ContractApiMessage.Performative.RAW_TRANSACTION,
                callable="get_method_data",
                raw_transaction=RawTransaction(
                    ledger_id="ethereum",
                    body={"data": b"dummy_tx"},  # type: ignore
                ),
            ),
        )

        self.mock_contract_api_request(
            contract_id=str(UniswapV2Router02Contract.contract_id),
            request_kwargs=dict(
                performative=ContractApiMessage.Performative.GET_RAW_TRANSACTION,  # type: ignore
                contract_address=period_state.router_contract_address,
                kwargs=Kwargs(
                    dict(
                        method_name="swap_exact_tokens_for_tokens",
                        # sender=period_state.safe_contract_address,  # noqa: E800
                        # gas=TEMP_GAS,  # noqa: E800
                        # gas_price=TEMP_GAS_PRICE,  # noqa: E800
                        amount_in=int(strategy["pair"]["token_b"]["amount_out_min"]),
                        amount_out_min=int(strategy["base"]["amount_in_b"]),
                        path=[
                            strategy["pair"]["token_b"]["address"],
                            strategy["base"]["address"],
                        ],
                        to=period_state.safe_contract_address,
                        deadline=CURRENT_BLOCK_TIMESTAMP + 300,
                    )
                ),
            ),
            response_kwargs=dict(
                performative=ContractApiMessage.Performative.RAW_TRANSACTION,
                callable="get_method_data",
                raw_transaction=RawTransaction(
                    ledger_id="ethereum",
                    body={"data": b"dummy_tx"},  # type: ignore
                ),
            ),
        )

        self.mock_contract_api_request(
            contract_id=str(MultiSendContract.contract_id),
            request_kwargs=dict(
                performative=ContractApiMessage.Performative.GET_RAW_TRANSACTION,  # type: ignore
                contract_address=period_state.safe_contract_address,
            ),
            response_kwargs=dict(
                performative=ContractApiMessage.Performative.RAW_TRANSACTION,
                callable="get_tx_data",
                raw_transaction=RawTransaction(
                    ledger_id="ethereum",
                    body={"data": b"dummy_tx".hex()},  # type: ignore
                ),
            ),
        )

        self.mock_contract_api_request(
            contract_id=str(GnosisSafeContract.contract_id),
            request_kwargs=dict(
                performative=ContractApiMessage.Performative.GET_RAW_TRANSACTION,  # type: ignore
                contract_address=period_state.safe_contract_address,
            ),
            response_kwargs=dict(
                performative=ContractApiMessage.Performative.RAW_TRANSACTION,
                callable="get_raw_safe_transaction_hash",
                raw_transaction=RawTransaction(
                    ledger_id="ethereum",
                    body={"tx_hash": b"dummy_tx".hex()},  # type: ignore
                ),
            ),
        )

        self.mock_a2a_transaction()
        self._test_done_flag_set()
        self.end_round()<|MERGE_RESOLUTION|>--- conflicted
+++ resolved
@@ -1220,10 +1220,7 @@
                         to_address="multisend_contract_address",
                         value=0,
                         data=b"data",  # type: ignore
-<<<<<<< HEAD
-=======
                         operation=SafeOperation.DELEGATE_CALL.value,
->>>>>>> b328041b
                         safe_tx_gas=4000000,
                         signatures_by_owner={
                             key: payload.signature
