# -*- coding: utf-8 -*-
# ------------------------------------------------------------------------------
#
#   Copyright 2021-2022 Valory AG
#
#   Licensed under the Apache License, Version 2.0 (the "License");
#   you may not use this file except in compliance with the License.
#   You may obtain a copy of the License at
#
#       http://www.apache.org/licenses/LICENSE-2.0
#
#   Unless required by applicable law or agreed to in writing, software
#   distributed under the License is distributed on an "AS IS" BASIS,
#   WITHOUT WARRANTIES OR CONDITIONS OF ANY KIND, either express or implied.
#   See the License for the specific language governing permissions and
#   limitations under the License.
#
# ------------------------------------------------------------------------------

"""Tests for valory/registration_abci skill's rounds."""

import logging  # noqa: F401
from types import MappingProxyType
<<<<<<< HEAD
from typing import Dict, FrozenSet, Optional, Type, cast
=======
from typing import Dict, FrozenSet, List, Optional, Type, cast

import pytest
>>>>>>> 01ddd33a

from packages.valory.skills.abstract_round_abci.base import (
    BasePeriodState as PeriodState,
)
from packages.valory.skills.abstract_round_abci.base import (
    CollectSameUntilThresholdRound,
    StateDB,
)
from packages.valory.skills.oracle_deployment_abci.payloads import (
    RandomnessPayload,
    SelectKeeperPayload,
)
from packages.valory.skills.transaction_settlement_abci.payload_tools import (
    VerificationStatus,
)
from packages.valory.skills.transaction_settlement_abci.payloads import (
    CheckTransactionHistoryPayload,
    FinalizationTxPayload,
    ResetPayload,
    SignaturePayload,
    ValidatePayload,
)
from packages.valory.skills.transaction_settlement_abci.rounds import (
    CheckTransactionHistoryRound,
    CollectSignatureRound,
)
from packages.valory.skills.transaction_settlement_abci.rounds import (
    Event as TransactionSettlementEvent,
)
from packages.valory.skills.transaction_settlement_abci.rounds import FinalizationRound
from packages.valory.skills.transaction_settlement_abci.rounds import (
    PeriodState as TransactionSettlementPeriodState,
)
from packages.valory.skills.transaction_settlement_abci.rounds import (
    ResetAndPauseRound,
    ResetRound,
    SelectKeeperTransactionSubmissionRoundA,
    SelectKeeperTransactionSubmissionRoundB,
    ValidateTransactionRound,
)

from tests.test_skills.test_abstract_round_abci.test_base_rounds import (
    BaseCollectDifferentUntilThresholdRoundTest,
    BaseCollectSameUntilThresholdRoundTest,
    BaseOnlyKeeperSendsRoundTest,
)
from tests.test_skills.test_oracle_deployment_abci.test_rounds import (
    BaseSelectKeeperRoundTest,
)


MAX_PARTICIPANTS: int = 4
RANDOMNESS: str = "d1c29dce46f979f9748210d24bce4eae8be91272f5ca1a6aea2832d3dd676f51"


def get_participants() -> FrozenSet[str]:
    """Participants"""
    return frozenset([f"agent_{i}" for i in range(MAX_PARTICIPANTS)])


def get_participant_to_randomness(
    participants: FrozenSet[str], round_id: int
) -> Dict[str, RandomnessPayload]:
    """participant_to_randomness"""
    return {
        participant: RandomnessPayload(
            sender=participant,
            round_id=round_id,
            randomness=RANDOMNESS,
        )
        for participant in participants
    }


def get_most_voted_randomness() -> str:
    """most_voted_randomness"""
    return RANDOMNESS


def get_participant_to_selection(
    participants: FrozenSet[str],
) -> Dict[str, SelectKeeperPayload]:
    """participant_to_selection"""
    return {
        participant: SelectKeeperPayload(sender=participant, keeper="keeper")
        for participant in participants
    }


def get_participant_to_period_count(
    participants: FrozenSet[str], period_count: int
) -> Dict[str, ResetPayload]:
    """participant_to_selection"""
    return {
        participant: ResetPayload(sender=participant, period_count=period_count)
        for participant in participants
    }


def get_most_voted_keeper_address() -> str:
    """most_voted_keeper_address"""
    return "keeper"


def get_safe_contract_address() -> str:
    """safe_contract_address"""
    return "0x6f6ab56aca12"


def get_oracle_contract_address() -> str:
    """oracle_contract_address"""
    return "0x6f6ab56aca12"


def get_participant_to_votes(
    participants: FrozenSet[str], vote: Optional[bool] = True
) -> Dict[str, ValidatePayload]:
    """participant_to_votes"""
    return {
        participant: ValidatePayload(sender=participant, is_settled=vote)
        for participant in participants
    }


def get_most_voted_tx_hash() -> str:
    """most_voted_tx_hash"""
    return "tx_hash"


def get_participant_to_signature(
    participants: FrozenSet[str],
) -> Dict[str, SignaturePayload]:
    """participant_to_signature"""
    return {
        participant: SignaturePayload(sender=participant, signature="signature")
        for participant in participants
    }


def get_participant_to_tx_result(
    participants: FrozenSet[str],
) -> Dict[str, ValidatePayload]:
    """Get participant_to_tx_result"""
    return {
        participant: ValidatePayload(sender=participant, transfers=[])
        for participant in participants
    }


def get_final_tx_hash() -> str:
    """final_tx_hash"""
    return "tx_hash"


def get_participant_to_check(
    participants: FrozenSet[str],
    status: str,
    tx_hash: str,
) -> Dict[str, CheckTransactionHistoryPayload]:
    """Get participants to check"""
    return {
        participant: CheckTransactionHistoryPayload(
            sender=participant,
            verified_res=status + tx_hash,
        )
        for participant in participants
    }


class TestSelectKeeperTransactionSubmissionRoundA(BaseSelectKeeperRoundTest):
    """Test SelectKeeperTransactionSubmissionRoundA"""

    test_class = SelectKeeperTransactionSubmissionRoundA
    test_payload = SelectKeeperPayload
    _event_class = TransactionSettlementEvent


class TestSelectKeeperTransactionSubmissionRoundB(BaseSelectKeeperRoundTest):
    """Test SelectKeeperTransactionSubmissionRoundB."""

    test_class = SelectKeeperTransactionSubmissionRoundB
    test_payload = SelectKeeperPayload
    _event_class = TransactionSettlementEvent


class TestFinalizationRound(BaseOnlyKeeperSendsRoundTest):
    """Test FinalizationRound."""

    _period_state_class = TransactionSettlementPeriodState
    _event_class = TransactionSettlementEvent

    @pytest.mark.parametrize("tx_hashes_history", (None, [get_final_tx_hash()]))
    def test_run_success(self, tx_hashes_history: Optional[List[str]]) -> None:
        """Runs tests."""

        keeper = sorted(list(self.participants))[0]
        self.period_state = cast(
            PeriodState,
            self.period_state.update(most_voted_keeper_address=keeper),
        )

        test_round = FinalizationRound(
            state=self.period_state,
            consensus_params=self.consensus_params,
        )

        self._complete_run(
            self._test_round(
                test_round=test_round,
                keeper_payloads=FinalizationTxPayload(
                    sender=keeper,
                    tx_data={
                        "tx_digest": "hash",
                        "nonce": 0,
                        "max_fee_per_gas": 0,
                        "max_priority_fee_per_gas": 0,
                    },
                ),
                state_update_fn=lambda _period_state, _: _period_state.update(
                    tx_hashes_history=tx_hashes_history
                ),
                state_attr_checks=[lambda state: state.final_tx_hash],
                exit_event=self._event_class.DONE,
            )
        )

    def test_run_failure(
        self,
    ) -> None:
        """Runs tests."""

        keeper = sorted(list(self.participants))[0]
        self.period_state = cast(
            PeriodState,
            self.period_state.update(most_voted_keeper_address=keeper),
        )

        test_round = FinalizationRound(
            state=self.period_state,
            consensus_params=self.consensus_params,
        )

        self._complete_run(
            self._test_round(
                test_round=test_round,
                keeper_payloads=FinalizationTxPayload(
                    sender=keeper,
                    tx_data={
                        "tx_digest": None,
                        "nonce": 0,
                        "max_fee_per_gas": 0,
                        "max_priority_fee_per_gas": 0,
                    },
                ),
                state_update_fn=lambda _period_state, _: _period_state.update(
                    tx_hashes_history=[get_final_tx_hash()]
                ),
                state_attr_checks=[],
                exit_event=self._event_class.FAILED,
            )
        )


class TestCollectSignatureRound(BaseCollectDifferentUntilThresholdRoundTest):
    """Test CollectSignatureRound."""

    _period_state_class = TransactionSettlementPeriodState
    _event_class = TransactionSettlementEvent

    def test_run(
        self,
    ) -> None:
        """Runs tests."""

        test_round = CollectSignatureRound(
            state=self.period_state, consensus_params=self.consensus_params
        )

        self._complete_run(
            self._test_round(
                test_round=test_round,
                round_payloads=get_participant_to_signature(self.participants),
                state_update_fn=lambda _period_state, _: _period_state,
                state_attr_checks=[],
                exit_event=self._event_class.DONE,
            )
        )

    def test_no_majority_event(self) -> None:
        """Test the no-majority event."""
        test_round = CollectSignatureRound(self.period_state, self.consensus_params)
        self._test_no_majority_event(test_round)


class BaseResetRoundTest(BaseCollectSameUntilThresholdRoundTest):
    """Test ResetRound."""

    test_class: Type[CollectSameUntilThresholdRound]
    _period_state_class = TransactionSettlementPeriodState
    _event_class = TransactionSettlementEvent

    def test_runs(
        self,
    ) -> None:
        """Runs tests."""

        period_state = self.period_state.update(
            oracle_contract_address=get_oracle_contract_address(),
            safe_contract_address=get_safe_contract_address(),
        )
        test_round = self.test_class(
            state=period_state, consensus_params=self.consensus_params
        )
        next_period_count = 1
        self._complete_run(
            self._test_round(
                test_round=test_round,
                round_payloads=get_participant_to_period_count(
                    self.participants, next_period_count
                ),
                state_update_fn=lambda _period_state, _: _period_state.update(
                    period_count=next_period_count,
                    participants=self.participants,
                    oracle_contract_address=_period_state.oracle_contract_address,
                    safe_contract_address=_period_state.safe_contract_address,
                ),
                state_attr_checks=[],  # [lambda state: state.participants],
                most_voted_payload=next_period_count,
                exit_event=self._event_class.DONE,
            )
        )


class TestResetRound(BaseResetRoundTest):
    """Test ResetRound."""

    test_class = ResetRound
    _period_state_class = TransactionSettlementPeriodState
    _event_class = TransactionSettlementEvent


class TestResetAndPauseRound(BaseResetRoundTest):
    """Test ResetAndPauseRound."""

    test_class = ResetAndPauseRound
    _period_state_class = TransactionSettlementPeriodState
    _event_class = TransactionSettlementEvent


class TestValidateTransactionRound(BaseCollectSameUntilThresholdRoundTest):
    """Test ValidateRound."""

    test_class = ValidateTransactionRound
    _event_class = TransactionSettlementEvent
    _period_state_class = TransactionSettlementPeriodState

    def test_run(
        self,
    ) -> None:
        """Run tests."""

        test_round = self.test_class(
            state=self.period_state, consensus_params=self.consensus_params
        )

        payloads = get_participant_to_tx_result(self.participants)

        self._complete_run(
            self._test_round(
                test_round=test_round,
                round_payloads=get_participant_to_tx_result(self.participants),
                state_update_fn=lambda _period_state, _test_round: _period_state.update(
                    participant_to_tx_result=MappingProxyType(payloads),
                ),
                state_attr_checks=[lambda state: state.participant_to_tx_result.keys()],
                most_voted_payload=payloads["agent_1"].tx_result,
                exit_event=self._event_class.DONE,
            )
        )


class TestCheckTransactionHistoryRound(BaseCollectSameUntilThresholdRoundTest):
    """Test CheckTransactionHistoryRound"""

    _event_class = TransactionSettlementEvent
    _period_state_class = TransactionSettlementPeriodState

    @pytest.mark.parametrize(
        "expected_status, expected_tx_hash, expected_event",
        (
            (
                "0000000000000000000000000000000000000000000000000000000000000001",
                "b0e6add595e00477cf347d09797b156719dc5233283ac76e4efce2a674fe72d9",
                TransactionSettlementEvent.DONE,
            ),
            (
                "0000000000000000000000000000000000000000000000000000000000000002",
                "b0e6add595e00477cf347d09797b156719dc5233283ac76e4efce2a674fe72d9",
                TransactionSettlementEvent.NEGATIVE,
            ),
            (
                "0000000000000000000000000000000000000000000000000000000000000003",
                "b0e6add595e00477cf347d09797b156719dc5233283ac76e4efce2a674fe72d9",
                TransactionSettlementEvent.NONE,
            ),
        ),
    )
    def test_run(
        self,
        expected_status: str,
        expected_tx_hash: str,
        expected_event: TransactionSettlementEvent,
    ) -> None:
        """Run tests."""
        test_round = CheckTransactionHistoryRound(
            state=self.period_state, consensus_params=self.consensus_params
        )

        self._complete_run(
            self._test_round(
                test_round=test_round,
                round_payloads=get_participant_to_check(
                    self.participants, expected_status, expected_tx_hash
                ),
                state_update_fn=lambda period_state, _: period_state.update(
                    participant_to_check=MappingProxyType(
                        dict(
                            get_participant_to_check(
                                self.participants, expected_status, expected_tx_hash
                            )
                        )
                    ),
                    final_verification_status=VerificationStatus(int(expected_status)),
                    tx_hashes_history=[expected_tx_hash],
                ),
                state_attr_checks=[lambda state: state.final_verification_status],
                most_voted_payload=expected_status + expected_tx_hash,
                exit_event=expected_event,
            )
        )


def test_period_states() -> None:
    """Test PeriodState."""

    participants = get_participants()
    participant_to_randomness = get_participant_to_randomness(participants, 1)
    most_voted_randomness = get_most_voted_randomness()
    participant_to_selection = get_participant_to_selection(participants)
    most_voted_keeper_address = get_most_voted_keeper_address()
    safe_contract_address = get_safe_contract_address()
    oracle_contract_address = get_oracle_contract_address()
    most_voted_tx_hash = get_most_voted_tx_hash()
    participant_to_signature = get_participant_to_signature(participants)
    final_tx_hash = get_final_tx_hash()
    actual_keeper_randomness = float(
        (int(most_voted_randomness, base=16) // 10 ** 0 % 10) / 10
    )

    period_state_____ = TransactionSettlementPeriodState(
        StateDB(
            initial_period=0,
            initial_data=dict(
                participants=participants,
                participant_to_randomness=participant_to_randomness,
                most_voted_randomness=most_voted_randomness,
                participant_to_selection=participant_to_selection,
                most_voted_keeper_address=most_voted_keeper_address,
                safe_contract_address=safe_contract_address,
                oracle_contract_address=oracle_contract_address,
                most_voted_tx_hash=most_voted_tx_hash,
                participant_to_signature=participant_to_signature,
                tx_hashes_history=[final_tx_hash],
            ),
        )
    )
    assert period_state_____.keeper_randomness == actual_keeper_randomness
    assert period_state_____.most_voted_randomness == most_voted_randomness
    assert period_state_____.most_voted_keeper_address == most_voted_keeper_address
    assert period_state_____.safe_contract_address == safe_contract_address
    assert period_state_____.oracle_contract_address == oracle_contract_address
    assert period_state_____.most_voted_tx_hash == most_voted_tx_hash
    assert period_state_____.participant_to_signature == participant_to_signature
    assert period_state_____.final_tx_hash == final_tx_hash<|MERGE_RESOLUTION|>--- conflicted
+++ resolved
@@ -21,13 +21,9 @@
 
 import logging  # noqa: F401
 from types import MappingProxyType
-<<<<<<< HEAD
-from typing import Dict, FrozenSet, Optional, Type, cast
-=======
 from typing import Dict, FrozenSet, List, Optional, Type, cast
 
 import pytest
->>>>>>> 01ddd33a
 
 from packages.valory.skills.abstract_round_abci.base import (
     BasePeriodState as PeriodState,
@@ -388,26 +384,6 @@
         self,
     ) -> None:
         """Run tests."""
-
-        test_round = self.test_class(
-            state=self.period_state, consensus_params=self.consensus_params
-        )
-
-        payloads = get_participant_to_tx_result(self.participants)
-
-        self._complete_run(
-            self._test_round(
-                test_round=test_round,
-                round_payloads=get_participant_to_tx_result(self.participants),
-                state_update_fn=lambda _period_state, _test_round: _period_state.update(
-                    participant_to_tx_result=MappingProxyType(payloads),
-                ),
-                state_attr_checks=[lambda state: state.participant_to_tx_result.keys()],
-                most_voted_payload=payloads["agent_1"].tx_result,
-                exit_event=self._event_class.DONE,
-            )
-        )
-
 
 class TestCheckTransactionHistoryRound(BaseCollectSameUntilThresholdRoundTest):
     """Test CheckTransactionHistoryRound"""
