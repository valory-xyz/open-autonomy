--- conflicted
+++ resolved
@@ -351,11 +351,7 @@
                     initial_data=dict(
                         most_voted_keeper_address="most_voted_keeper_address",
                         participants=participants,
-<<<<<<< HEAD
-                        is_reset_params_set=True,
                         keepers=deque(["other_agent"]),
-=======
->>>>>>> a898131e
                     ),
                 )
             ),
