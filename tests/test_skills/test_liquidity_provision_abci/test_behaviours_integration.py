# -*- coding: utf-8 -*-
# ------------------------------------------------------------------------------
#
#   Copyright 2021-2022 Valory AG
#
#   Licensed under the Apache License, Version 2.0 (the "License");
#   you may not use this file except in compliance with the License.
#   You may obtain a copy of the License at
#
#       http://www.apache.org/licenses/LICENSE-2.0
#
#   Unless required by applicable law or agreed to in writing, software
#   distributed under the License is distributed on an "AS IS" BASIS,
#   WITHOUT WARRANTIES OR CONDITIONS OF ANY KIND, either express or implied.
#   See the License for the specific language governing permissions and
#   limitations under the License.
#
# ------------------------------------------------------------------------------

"""Tests for valory/liquidity_rebalancing_abci skill behaviours with Hardhat."""

import json
from copy import deepcopy
from pathlib import Path
from typing import Any, Dict, List, Optional, cast

from aea.helpers.transaction.base import RawTransaction, State
from aea.skills.base import Handler
from web3 import Web3

from packages.valory.contracts.gnosis_safe.contract import SafeOperation
from packages.valory.protocols.contract_api import ContractApiMessage
from packages.valory.skills.abstract_round_abci.base import AbciAppDB
from packages.valory.skills.liquidity_rebalancing_abci.behaviours import (
    EnterPoolTransactionHashBehaviour,
    ExitPoolTransactionHashBehaviour,
    LiquidityRebalancingConsensusBehaviour,
    SAFE_TX_GAS_ENTER,
    SAFE_TX_GAS_EXIT,
    SAFE_TX_GAS_SWAP_BACK,
    SwapBackTransactionHashBehaviour,
    parse_tx_token_balance,
)
from packages.valory.skills.liquidity_rebalancing_abci.handlers import (
    ContractApiHandler,
    HttpHandler,
    LedgerApiHandler,
    SigningHandler,
)
from packages.valory.skills.liquidity_rebalancing_abci.rounds import (
    SynchronizedData as LiquidityRebalancingSynchronizedSata,
)
from packages.valory.skills.transaction_settlement_abci.payload_tools import (
    hash_payload_to_hex,
)
from packages.valory.skills.transaction_settlement_abci.rounds import (
    SynchronizedData as TransactionSettlementSynchronizedSata,
)

from tests.conftest import ROOT_DIR
from tests.test_skills.base import FSMBehaviourBaseCase
from tests.test_skills.integration import (
    AMMIntegrationBaseCase,
    ExpectedContentType,
    ExpectedTypesType,
)
from tests.test_skills.test_liquidity_rebalancing_abci.test_behaviours import (
    A_WETH_POOL_ADDRESS,
    B_WETH_POOL_ADDRESS,
    DEFAULT_MINTER,
    LP_TOKEN_ADDRESS,
    TOKEN_A_ADDRESS,
    TOKEN_B_ADDRESS,
    WETH_ADDRESS,
    get_default_strategy,
)


class LiquidityRebalancingBehaviourBaseCase(FSMBehaviourBaseCase):
    """Base case for testing LiquidityRebalancing FSMBehaviour."""

    path_to_skill = Path(
        ROOT_DIR, "packages", "valory", "skills", "liquidity_provision_abci"
    )

    behaviour: LiquidityRebalancingConsensusBehaviour
    ledger_handler: LedgerApiHandler
    http_handler: HttpHandler
    contract_handler: ContractApiHandler
    signing_handler: SigningHandler


class LiquidityProvisionIntegrationBaseCase(
    LiquidityRebalancingBehaviourBaseCase, AMMIntegrationBaseCase
):
    """Base case for integration testing `LiquidityProvision` FSM Behaviour."""

    strategy: Dict
    multisend_contract_address: str = "0x2279B7A0a67DB372996a5FaB50D91eAA73d2eBe6"
    router_contract_address: str = "0xA51c1fc2f0D1a1b8494Ed1FE312d7C3a78Ed91C0"
    enter_nonce: int
    exit_nonce: int
    swap_back_nonce: int
    default_synchronized_data_hash: LiquidityRebalancingSynchronizedSata

    @classmethod
    def setup(cls, **kwargs: Any) -> None:
        """Setup."""
        super().setup()

        cls.multisend_data_enter = "8d80ff0a000000000000000000000000000000000000000000000000000000000000002000000000000000000000000000000000000000000000000000000000000005d600dc64a140aa3e981100a9beca4e685f962f0cf6c900000000000000000000000000000000000000000000000000000000000000000000000000000000000000000000000000000000000000000000000000000044095ea7b3000000000000000000000000a51c1fc2f0d1a1b8494ed1fe312d7c3a78ed91c0ffffffffffffffffffffffffffffffffffffffffffffffffffffffffffffffff00a51c1fc2f0d1a1b8494ed1fe312d7c3a78ed91c0000000000000000000000000000000000000000000000000000000000000000000000000000000000000000000000000000000000000000000000000000001048803dbee00000000000000000000000000000000000000000000000000000000000003e8000000000000000000000000000000000000000000000000000000000000271000000000000000000000000000000000000000000000000000000000000000a000000000000000000000000068fcdf52066cce5612827e872c45767e5a1f65510000000000000000000000000000000000000000000000000000000063b0beef0000000000000000000000000000000000000000000000000000000000000002000000000000000000000000dc64a140aa3e981100a9beca4e685f962f0cf6c90000000000000000000000000dcd1bf9a1b36ce34237eeafef220932846bcd8200a51c1fc2f0d1a1b8494ed1fe312d7c3a78ed91c0000000000000000000000000000000000000000000000000000000000000000000000000000000000000000000000000000000000000000000000000000001048803dbee00000000000000000000000000000000000000000000000000000000000003e8000000000000000000000000000000000000000000000000000000000000271000000000000000000000000000000000000000000000000000000000000000a000000000000000000000000068fcdf52066cce5612827e872c45767e5a1f65510000000000000000000000000000000000000000000000000000000063b0beef0000000000000000000000000000000000000000000000000000000000000002000000000000000000000000dc64a140aa3e981100a9beca4e685f962f0cf6c90000000000000000000000009a676e781a523b5d0c0e43731313a708cb607508000dcd1bf9a1b36ce34237eeafef220932846bcd8200000000000000000000000000000000000000000000000000000000000000000000000000000000000000000000000000000000000000000000000000000044095ea7b3000000000000000000000000a51c1fc2f0d1a1b8494ed1fe312d7c3a78ed91c0ffffffffffffffffffffffffffffffffffffffffffffffffffffffffffffffff009a676e781a523b5d0c0e43731313a708cb60750800000000000000000000000000000000000000000000000000000000000000000000000000000000000000000000000000000000000000000000000000000044095ea7b3000000000000000000000000a51c1fc2f0d1a1b8494ed1fe312d7c3a78ed91c0ffffffffffffffffffffffffffffffffffffffffffffffffffffffffffffffff00a51c1fc2f0d1a1b8494ed1fe312d7c3a78ed91c000000000000000000000000000000000000000000000000000000000000000000000000000000000000000000000000000000000000000000000000000000104e8e337000000000000000000000000000dcd1bf9a1b36ce34237eeafef220932846bcd820000000000000000000000009a676e781a523b5d0c0e43731313a708cb60750800000000000000000000000000000000000000000000000000000000000003e800000000000000000000000000000000000000000000000000000000000003e800000000000000000000000000000000000000000000000000000000000001f400000000000000000000000000000000000000000000000000000000000001f400000000000000000000000068fcdf52066cce5612827e872c45767e5a1f65510000000000000000000000000000000000000000000000000000000063b0beef00000000000000000000"
        cls.multisend_data_exit = "8d80ff0a0000000000000000000000000000000000000000000000000000000000000020000000000000000000000000000000000000000000000000000000000000026b0050cd56fb094f8f06063066a619d898475dd3eede00000000000000000000000000000000000000000000000000000000000000000000000000000000000000000000000000000000000000000000000000000044095ea7b3000000000000000000000000a51c1fc2f0d1a1b8494ed1fe312d7c3a78ed91c0ffffffffffffffffffffffffffffffffffffffffffffffffffffffffffffffff00a51c1fc2f0d1a1b8494ed1fe312d7c3a78ed91c0000000000000000000000000000000000000000000000000000000000000000000000000000000000000000000000000000000000000000000000000000000e4baa2abde0000000000000000000000000dcd1bf9a1b36ce34237eeafef220932846bcd820000000000000000000000009a676e781a523b5d0c0e43731313a708cb60750800000000000000000000000000000000000000000000000000000000000003e80000000000000000000000000000000000000000000000000000000000000000000000000000000000000000000000000000000000000000000000000000000000000000000000000000000068fcdf52066cce5612827e872c45767e5a1f65510000000000000000000000000000000000000000000000000000000063b0beef0050cd56fb094f8f06063066a619d898475dd3eede00000000000000000000000000000000000000000000000000000000000000000000000000000000000000000000000000000000000000000000000000000044095ea7b3000000000000000000000000a51c1fc2f0d1a1b8494ed1fe312d7c3a78ed91c00000000000000000000000000000000000000000000000000000000000000000000000000000000000000000000000000000000000"
        cls.multisend_data_swap_back = "8d80ff0a0000000000000000000000000000000000000000000000000000000000000020000000000000000000000000000000000000000000000000000000000000047d00a51c1fc2f0d1a1b8494ed1fe312d7c3a78ed91c00000000000000000000000000000000000000000000000000000000000000000000000000000000000000000000000000000000000000000000000000000010438ed173900000000000000000000000000000000000000000000000000000000000003e8000000000000000000000000000000000000000000000000000000000000006400000000000000000000000000000000000000000000000000000000000000a000000000000000000000000068fcdf52066cce5612827e872c45767e5a1f65510000000000000000000000000000000000000000000000000000000063b0beef00000000000000000000000000000000000000000000000000000000000000020000000000000000000000000dcd1bf9a1b36ce34237eeafef220932846bcd82000000000000000000000000dc64a140aa3e981100a9beca4e685f962f0cf6c900a51c1fc2f0d1a1b8494ed1fe312d7c3a78ed91c00000000000000000000000000000000000000000000000000000000000000000000000000000000000000000000000000000000000000000000000000000010438ed173900000000000000000000000000000000000000000000000000000000000003e8000000000000000000000000000000000000000000000000000000000000006400000000000000000000000000000000000000000000000000000000000000a000000000000000000000000068fcdf52066cce5612827e872c45767e5a1f65510000000000000000000000000000000000000000000000000000000063b0beef00000000000000000000000000000000000000000000000000000000000000020000000000000000000000009a676e781a523b5d0c0e43731313a708cb607508000000000000000000000000dc64a140aa3e981100a9beca4e685f962f0cf6c900dc64a140aa3e981100a9beca4e685f962f0cf6c900000000000000000000000000000000000000000000000000000000000000000000000000000000000000000000000000000000000000000000000000000044095ea7b3000000000000000000000000a51c1fc2f0d1a1b8494ed1fe312d7c3a78ed91c00000000000000000000000000000000000000000000000000000000000000000000dcd1bf9a1b36ce34237eeafef220932846bcd8200000000000000000000000000000000000000000000000000000000000000000000000000000000000000000000000000000000000000000000000000000044095ea7b3000000000000000000000000a51c1fc2f0d1a1b8494ed1fe312d7c3a78ed91c00000000000000000000000000000000000000000000000000000000000000000009a676e781a523b5d0c0e43731313a708cb60750800000000000000000000000000000000000000000000000000000000000000000000000000000000000000000000000000000000000000000000000000000044095ea7b3000000000000000000000000a51c1fc2f0d1a1b8494ed1fe312d7c3a78ed91c00000000000000000000000000000000000000000000000000000000000000000000000"

        cls.most_voted_tx_hash_enter = (
            "b68291e2144f384f927e423d78702463543dd56e8fc8910b2edd20ddf47bbf46"
        )
        cls.most_voted_tx_hash_exit = (
            "70de1e8c13f56ea56f36fdc9d69635b60f1d0dc7fe4fb4a89024e16aa8ad0e12"
        )
        cls.most_voted_tx_hash_swap_back = (
            "7920b96f55935f49f636143d6071aadc5a7b53670a9ad5ddc16ab1c692a55e1f"
        )

        cls.enter_nonce = 8
        cls.exit_nonce = cls.enter_nonce + 1
        cls.swap_back_nonce = cls.enter_nonce + 2

        # setup default objects
        cls.strategy = get_default_strategy(
            is_base_native=False, is_a_native=False, is_b_native=False
        )
        # corresponds to datetime.datetime(2022, 12, 31, 23, 59, 59) using datetime.datetime.fromtimestamp(.)
        cls.strategy["deadline"] = 1672527599

        cls.default_synchronized_data_hash = LiquidityRebalancingSynchronizedSata(
            AbciAppDB(
<<<<<<< HEAD
                initial_data=dict(
                    safe_contract_address=cls.safe_contract_address,
                    most_voted_keeper_address=cls.keeper_address,
                    most_voted_strategy=json.dumps(cls.strategy),
                    multisend_contract_address=cls.multisend_contract_address,
                    router_contract_address=cls.router_contract_address,
                    participants=frozenset(list(cls.safe_owners.keys())),
=======
                initial_data=AbciAppDB.data_to_lists(
                    dict(
                        safe_contract_address=cls.safe_contract_address,
                        most_voted_keeper_address=cls.keeper_address,
                        most_voted_strategy=json.dumps(cls.strategy),
                        multisend_contract_address=cls.multisend_contract_address,
                        router_contract_address=cls.router_contract_address,
                        participants=frozenset(list(cls.safe_owners.keys())),
                    )
>>>>>>> 2052c1a5
                ),
            )
        )

        keeper_retries = 1
        keepers = next(iter(cls.agents.keys()))
        cls.tx_settlement_synchronized_data = TransactionSettlementSynchronizedSata(
            AbciAppDB(
<<<<<<< HEAD
                initial_data=dict(
                    safe_contract_address=cls.safe_contract_address,
                    most_voted_keeper_address=cls.keeper_address,
                    participants=frozenset(list(cls.safe_owners.keys())),
                    keepers=keeper_retries.to_bytes(32, "big").hex() + keepers,
=======
                initial_data=AbciAppDB.data_to_lists(
                    dict(
                        safe_contract_address=cls.safe_contract_address,
                        most_voted_keeper_address=cls.keeper_address,
                        participants=frozenset(list(cls.safe_owners.keys())),
                        keepers=keeper_retries.to_bytes(32, "big").hex() + keepers,
                    )
>>>>>>> 2052c1a5
                ),
            )
        )

    @staticmethod
    def get_decoded_logs(gnosis_instance: Any, receipt: dict) -> List[Dict]:
        """Get decoded logs."""
        # Find ABI events
        decoded_logs = []
        abi_events = [abi for abi in gnosis_instance.abi if abi["type"] == "event"]
        for logs in receipt["logs"]:
            for receipt_event_signature_hex in logs["topics"]:
                for event in abi_events:
                    # Get event signature components
                    name = event["name"]
                    inputs = [param["type"] for param in event["inputs"]]
                    inputs_ = ",".join(inputs)
                    # Hash event signature
                    event_signature_text = f"{name}({inputs_})"
                    event_signature_hex = Web3.toHex(
                        Web3.keccak(text=event_signature_text)
                    )
                    # Find match between log's event signature and ABI's event signature
                    if event_signature_hex == receipt_event_signature_hex:
                        decoded_log = gnosis_instance.events[
                            event["name"]
                        ]().processReceipt(receipt)
                        decoded_logs.append({name: decoded_log})
        return decoded_logs

    def validate_tx(self) -> None:
        """Validate the sent transaction."""
        super().validate_tx()

        # eventually replace with https://pypi.org/project/eth-event/
        receipt = self.ethereum_api.get_transaction_receipt(
            self.tx_settlement_synchronized_data.to_be_validated_tx_hash
        )
        logs = self.get_decoded_logs(self.gnosis_instance, receipt)

        assert all(
            [key != "ExecutionFailure" for dict_ in logs for key in dict_.keys()]
        )

    def send_and_validate(
        self,
    ) -> None:
        """Send and validate a transaction"""
        # Sign the transaction
        self.sign_tx()
        # Send the transaction
        self.send_tx()
        # Validate the transaction
        self.validate_tx()


class TestLiquidityRebalancingHardhat(LiquidityProvisionIntegrationBaseCase):
    """Test liquidity pool behaviours in a Hardhat environment."""

    def test_full_run(self) -> None:
        """Run the test"""
        timestamp = self.ethereum_api.api.eth.get_block("latest")["timestamp"]
        assert self.strategy["deadline"] > timestamp, "Increase timestamp!"
        strategy = deepcopy(self.strategy)

        # ENTER POOL ------------------------------------------------------

        # Prepare the transaction
        strategy["safe_nonce"] = 0

        synchronized_data_enter_hash = cast(
            LiquidityRebalancingSynchronizedSata,
            self.default_synchronized_data_hash.update(),
        )

        cycles_enter = 8
        handlers_enter: List[Optional[Handler]] = [self.contract_handler] * cycles_enter
        expected_content_enter: ExpectedContentType = [
            {
                "performative": ContractApiMessage.Performative.RAW_TRANSACTION  # type: ignore
            }
        ] * cycles_enter
        expected_types_enter: ExpectedTypesType = [
            {
                "raw_transaction": RawTransaction,
            }
        ] * cycles_enter
        _, _, _, _, _, _, msg_a, msg_b = self.process_n_messages(
            cycles_enter,
            synchronized_data_enter_hash,
            EnterPoolTransactionHashBehaviour.behaviour_id,
            handlers_enter,
            expected_content_enter,
            expected_types_enter,
        )
        assert msg_a is not None and isinstance(msg_a, ContractApiMessage)
        tx_data_enter = cast(str, msg_a.raw_transaction.body["data"])[2:]
        assert tx_data_enter == self.multisend_data_enter
        assert msg_b is not None and isinstance(msg_b, ContractApiMessage)
        tx_hash_enter = cast(str, msg_b.raw_transaction.body["tx_hash"])[2:]
        assert tx_hash_enter == self.most_voted_tx_hash_enter

        payload = hash_payload_to_hex(
            tx_hash_enter,
            0,
            SAFE_TX_GAS_ENTER,
            self.multisend_contract_address,
            bytes.fromhex(self.multisend_data_enter),
            SafeOperation.DELEGATE_CALL.value,
        )

        # update period state with safe's tx hash
        self.tx_settlement_synchronized_data.update(
            most_voted_tx_hash=payload,
        )

        # Sign, send, validate
        self.send_and_validate()

        # EXIT POOL ------------------------------------------------------

        # Prepare the transaction
        strategy["safe_nonce"] = 1

        synchronized_data_exit_hash = cast(
            LiquidityRebalancingSynchronizedSata,
            self.default_synchronized_data_hash.update(
                most_voted_strategy=json.dumps(strategy),
                final_tx_hash=self.tx_settlement_synchronized_data.final_tx_hash,
            ),
        )

        cycles_exit = 6
        handlers_exit: List[Optional[Handler]] = [self.contract_handler] * cycles_exit
        expected_content_exit: ExpectedContentType = [
            {"performative": ContractApiMessage.Performative.STATE},  # type: ignore
            {
                "performative": ContractApiMessage.Performative.RAW_TRANSACTION  # type: ignore
            },
            {
                "performative": ContractApiMessage.Performative.RAW_TRANSACTION  # type: ignore
            },
            {
                "performative": ContractApiMessage.Performative.RAW_TRANSACTION  # type: ignore
            },
            {
                "performative": ContractApiMessage.Performative.RAW_TRANSACTION  # type: ignore
            },
            {
                "performative": ContractApiMessage.Performative.RAW_TRANSACTION  # type: ignore
            },
        ]
        expected_types_exit: ExpectedTypesType = [
            {"state": State},
            {"raw_transaction": RawTransaction},
            {"raw_transaction": RawTransaction},
            {"raw_transaction": RawTransaction},
            {"raw_transaction": RawTransaction},
            {"raw_transaction": RawTransaction},
        ]
        transfers_msg_enter, _, _, _, msg_a, msg_b = self.process_n_messages(
            cycles_exit,
            synchronized_data_exit_hash,
            ExitPoolTransactionHashBehaviour.behaviour_id,
            handlers_exit,
            expected_content_exit,
            expected_types_exit,
        )
        assert msg_a is not None and isinstance(msg_a, ContractApiMessage)
        tx_data_exit = cast(str, msg_a.raw_transaction.body["data"])[2:]
        assert tx_data_exit == self.multisend_data_exit
        assert msg_b is not None and isinstance(msg_b, ContractApiMessage)
        tx_hash_exit = cast(str, msg_b.raw_transaction.body["tx_hash"])[2:]
        assert tx_hash_exit == self.most_voted_tx_hash_exit

        transfers_enter = cast(ContractApiMessage, transfers_msg_enter).state.body[
            "logs"
        ]

        amount_weth_sent_a = parse_tx_token_balance(
            cast(list, transfers_enter),
            WETH_ADDRESS,
            self.safe_contract_address,
            A_WETH_POOL_ADDRESS,
        )
        assert (
            amount_weth_sent_a == 1004
        ), f"Token base amount sent is not correct (A): {amount_weth_sent_a} != 1004"

        amount_weth_sent_b = parse_tx_token_balance(
            cast(list, transfers_enter),
            WETH_ADDRESS,
            self.safe_contract_address,
            B_WETH_POOL_ADDRESS,
        )
        assert (
            amount_weth_sent_b == 1004
        ), f"Token base amount sent is not correct (B): {amount_weth_sent_b} != 1004"

        amount_a_received = parse_tx_token_balance(
            cast(list, transfers_enter),
            TOKEN_A_ADDRESS,
            A_WETH_POOL_ADDRESS,
            self.safe_contract_address,
        )
        assert (
            amount_a_received == 1000
        ), f"Token A amount received is not correct: {amount_a_received} != 1000"

        amount_b_received = parse_tx_token_balance(
            cast(list, transfers_enter),
            TOKEN_B_ADDRESS,
            B_WETH_POOL_ADDRESS,
            self.safe_contract_address,
        )
        assert (
            amount_b_received == 1000
        ), f"Token B amount received is not correct: {amount_b_received} != 1000"

        amount_a_sent = parse_tx_token_balance(
            cast(list, transfers_enter),
            TOKEN_A_ADDRESS,
            self.safe_contract_address,
            LP_TOKEN_ADDRESS,
        )
        assert (
            amount_a_sent == 1000
        ), f"Token A amount sent is not correct: {amount_a_sent} != 1000"

        amount_b_sent = parse_tx_token_balance(
            cast(list, transfers_enter),
            TOKEN_B_ADDRESS,
            self.safe_contract_address,
            LP_TOKEN_ADDRESS,
        )
        assert (
            amount_b_sent == 1000
        ), f"Token B amount sent is not correct: {amount_b_sent} != 1000"

        amount_lp_received = parse_tx_token_balance(
            cast(list, transfers_enter),
            LP_TOKEN_ADDRESS,
            DEFAULT_MINTER,
            self.safe_contract_address,
        )
        assert (
            amount_lp_received == 1000
        ), f"LP amount received is not correct: {amount_lp_received} != 1000"

        payload = hash_payload_to_hex(
            tx_hash_exit,
            0,
            SAFE_TX_GAS_EXIT,
            self.multisend_contract_address,
            bytes.fromhex(self.multisend_data_exit),
            SafeOperation.DELEGATE_CALL.value,
        )

        # update period state with safe's tx hash
        self.tx_settlement_synchronized_data.update(
            most_voted_tx_hash=payload,
        )

        # Sign, send, validate
        self.send_and_validate()

        # SWAP BACK ------------------------------------------------------

        # Prepare the transaction
        strategy["safe_nonce"] = 2

        synchronized_data_swap_back_hash = cast(
            LiquidityRebalancingSynchronizedSata,
            self.default_synchronized_data_hash.update(
                most_voted_strategy=json.dumps(strategy),
                final_tx_hash=self.tx_settlement_synchronized_data.final_tx_hash,
            ),
        )

        cycles_swap_back = 8
        handlers_swap_back: List[Optional[Handler]] = [
            self.contract_handler
        ] * cycles_swap_back
        expected_content_swap_back: ExpectedContentType = [
            {"performative": ContractApiMessage.Performative.STATE},  # type: ignore
            {
                "performative": ContractApiMessage.Performative.RAW_TRANSACTION  # type: ignore
            },
            {
                "performative": ContractApiMessage.Performative.RAW_TRANSACTION  # type: ignore
            },
            {
                "performative": ContractApiMessage.Performative.RAW_TRANSACTION  # type: ignore
            },
            {
                "performative": ContractApiMessage.Performative.RAW_TRANSACTION  # type: ignore
            },
            {
                "performative": ContractApiMessage.Performative.RAW_TRANSACTION  # type: ignore
            },
            {
                "performative": ContractApiMessage.Performative.RAW_TRANSACTION  # type: ignore
            },
            {
                "performative": ContractApiMessage.Performative.RAW_TRANSACTION  # type: ignore
            },
        ]
        expected_types_swap_back: ExpectedTypesType = [
            {"state": State},
            {"raw_transaction": RawTransaction},
            {"raw_transaction": RawTransaction},
            {"raw_transaction": RawTransaction},
            {"raw_transaction": RawTransaction},
            {"raw_transaction": RawTransaction},
            {"raw_transaction": RawTransaction},
            {"raw_transaction": RawTransaction},
        ]
        transfers_msg_exit, _, _, _, _, _, msg_a, msg_b = self.process_n_messages(
            cycles_swap_back,
            synchronized_data_swap_back_hash,
            SwapBackTransactionHashBehaviour.behaviour_id,
            handlers_swap_back,
            expected_content_swap_back,
            expected_types_swap_back,
        )
        assert msg_a is not None and isinstance(msg_a, ContractApiMessage)
        tx_data_swap_back = cast(str, msg_a.raw_transaction.body["data"])[2:]
        assert tx_data_swap_back == self.multisend_data_swap_back
        assert msg_b is not None and isinstance(msg_b, ContractApiMessage)
        tx_hash_swap_back = cast(str, msg_b.raw_transaction.body["tx_hash"])[2:]
        assert tx_hash_swap_back == self.most_voted_tx_hash_swap_back

        transfers_exit = cast(ContractApiMessage, transfers_msg_exit).state.body["logs"]

        amount_lp_sent = parse_tx_token_balance(
            cast(list, transfers_exit),
            LP_TOKEN_ADDRESS,
            self.safe_contract_address,
            LP_TOKEN_ADDRESS,
        )
        assert (
            amount_lp_sent == 1000
        ), f"Token LP amount sent is not correct: {amount_lp_sent} != 1000"

        amount_a_received = parse_tx_token_balance(
            cast(list, transfers_exit),
            TOKEN_A_ADDRESS,
            LP_TOKEN_ADDRESS,
            self.safe_contract_address,
        )
        assert (
            amount_a_received == 1000
        ), f"Token A amount received is not correct: {amount_a_received} != 1000"

        amount_b_received = parse_tx_token_balance(
            cast(list, transfers_exit),
            TOKEN_B_ADDRESS,
            LP_TOKEN_ADDRESS,
            self.safe_contract_address,
        )
        assert (
            amount_b_received == 1000
        ), f"Token B amount received is not correct: {amount_b_received} != 1000"

        payload = hash_payload_to_hex(
            tx_hash_swap_back,
            0,
            SAFE_TX_GAS_SWAP_BACK,
            self.multisend_contract_address,
            bytes.fromhex(self.multisend_data_swap_back),
            SafeOperation.DELEGATE_CALL.value,
        )

        # update period state with safe's tx hash
        self.tx_settlement_synchronized_data.update(
            most_voted_tx_hash=payload,
        )

        # Sign, send, validate
        self.send_and_validate()<|MERGE_RESOLUTION|>--- conflicted
+++ resolved
@@ -135,15 +135,6 @@
 
         cls.default_synchronized_data_hash = LiquidityRebalancingSynchronizedSata(
             AbciAppDB(
-<<<<<<< HEAD
-                initial_data=dict(
-                    safe_contract_address=cls.safe_contract_address,
-                    most_voted_keeper_address=cls.keeper_address,
-                    most_voted_strategy=json.dumps(cls.strategy),
-                    multisend_contract_address=cls.multisend_contract_address,
-                    router_contract_address=cls.router_contract_address,
-                    participants=frozenset(list(cls.safe_owners.keys())),
-=======
                 initial_data=AbciAppDB.data_to_lists(
                     dict(
                         safe_contract_address=cls.safe_contract_address,
@@ -153,7 +144,6 @@
                         router_contract_address=cls.router_contract_address,
                         participants=frozenset(list(cls.safe_owners.keys())),
                     )
->>>>>>> 2052c1a5
                 ),
             )
         )
@@ -162,13 +152,6 @@
         keepers = next(iter(cls.agents.keys()))
         cls.tx_settlement_synchronized_data = TransactionSettlementSynchronizedSata(
             AbciAppDB(
-<<<<<<< HEAD
-                initial_data=dict(
-                    safe_contract_address=cls.safe_contract_address,
-                    most_voted_keeper_address=cls.keeper_address,
-                    participants=frozenset(list(cls.safe_owners.keys())),
-                    keepers=keeper_retries.to_bytes(32, "big").hex() + keepers,
-=======
                 initial_data=AbciAppDB.data_to_lists(
                     dict(
                         safe_contract_address=cls.safe_contract_address,
@@ -176,7 +159,6 @@
                         participants=frozenset(list(cls.safe_owners.keys())),
                         keepers=keeper_retries.to_bytes(32, "big").hex() + keepers,
                     )
->>>>>>> 2052c1a5
                 ),
             )
         )
