# -*- coding: utf-8 -*-
# ------------------------------------------------------------------------------
#
#   Copyright 2021-2022 Valory AG
#
#   Licensed under the Apache License, Version 2.0 (the "License");
#   you may not use this file except in compliance with the License.
#   You may obtain a copy of the License at
#
#       http://www.apache.org/licenses/LICENSE-2.0
#
#   Unless required by applicable law or agreed to in writing, software
#   distributed under the License is distributed on an "AS IS" BASIS,
#   WITHOUT WARRANTIES OR CONDITIONS OF ANY KIND, either express or implied.
#   See the License for the specific language governing permissions and
#   limitations under the License.
#
# ------------------------------------------------------------------------------

"""Tendermint manager."""
import json
import logging
import os
import signal
import subprocess  # nosec:
from logging import Logger
from pathlib import Path
from threading import Event, Thread
from typing import Any, List, Optional


DEFAULT_LOG_FILE = "tendermint.log"


class StoppableThread(Thread):
    """Thread class with a stop() method."""

    def __init__(self, *args: Any, **kwargs: Any) -> None:
        """Initialise the thread."""
        super(StoppableThread, self).__init__(*args, **kwargs)
        self._stop_event = Event()

    def stop(self) -> None:
        """Set the stop event."""
        self._stop_event.set()

    def stopped(self) -> bool:
        """Check if the thread is stopped."""
        return self._stop_event.is_set()


class TendermintParams:  # pylint: disable=too-few-public-methods
    """Tendermint node parameters."""

    def __init__(  # pylint: disable=too-many-arguments
        self,
        proxy_app: str,
        consensus_create_empty_blocks: bool,
        p2p_laddr: str = "tcp://0.0.0.0:26656",
        rpc_laddr: str = "tcp://0.0.0.0:26657",
        home: Optional[str] = None,
    ):
        """
        Initialize the parameters to the Tendermint node.

        :param proxy_app: ABCI address.
        :param rpc_laddr: RPC address.
        :param p2p_laddr: P2P address.
        :param consensus_create_empty_blocks: if true, Tendermint node creates empty blocks.
        :param home: Tendermint's home directory.
        """
        self.proxy_app = proxy_app
        self.p2p_laddr = p2p_laddr
        self.rpc_laddr = rpc_laddr
        self.consensus_create_empty_blocks = consensus_create_empty_blocks
        self.home = home


class TendermintNode:
    """A class to manage a Tendermint node."""

    def __init__(self, params: TendermintParams, logger: Optional[Logger] = None):
        """
        Initialize a Tendermint node.

        :param params: the parameters.
        :param logger: the logger.
        """
        self.log_file = os.environ.get("LOG_FILE", DEFAULT_LOG_FILE)
        self.params = params
        self.logger = logger or logging.getLogger()

        self._process: Optional[subprocess.Popen] = None
        self._monitoring: Optional[StoppableThread] = None

    def _build_init_command(self) -> List[str]:
        """Build the 'init' command."""
        cmd = [
            "tendermint",
            "init",
        ]
        if self.params.home is not None:  # pragma: nocover
            cmd += ["--home", self.params.home]
        return cmd

    def _build_node_command(self) -> List[str]:
        """Build the 'node' command."""
        cmd = [
            "tendermint",
            "node",
            f"--proxy_app={self.params.proxy_app}",
            f"--rpc.laddr={self.params.rpc_laddr}",
            f"--p2p.laddr={self.params.p2p_laddr}",
            f"--consensus.create_empty_blocks={str(self.params.consensus_create_empty_blocks).lower()}",
        ]
        if self.params.home is not None:  # pragma: nocover
            cmd += ["--home", self.params.home]
        return cmd

    def init(self) -> None:
        """Initialize Tendermint node."""
        cmd = self._build_init_command()
        subprocess.call(cmd)  # nosec

    def _start_tm_process(self) -> None:
        """Start a Tendermint node process."""
        if self._process is not None:  # pragma: nocover
            return
        cmd = self._build_node_command()

        self._process = (
            subprocess.Popen(  # nosec # pylint: disable=consider-using-with,W1509
                cmd,
                preexec_fn=os.setsid,  # stdout=file
                stdout=subprocess.PIPE,
                stderr=subprocess.STDOUT,
                bufsize=1,
                universal_newlines=True,
            )
        )
        self.write_line("Tendermint process started\n")

    def _start_monitoring_thread(self) -> None:
        """Start a monitoring thread."""
        self._monitoring = StoppableThread(target=self.check_server_status)
        self._monitoring.start()

    def start(self) -> None:
        """Start a Tendermint node process."""
        self._start_tm_process()
        self._start_monitoring_thread()

    def _stop_tm_process(self) -> None:
        """Stop a Tendermint node process."""
        if self._process is None:
            return
        os.killpg(os.getpgid(self._process.pid), signal.SIGTERM)
        self._process = None
        self.write_line("Tendermint process stopped\n")

    def _stop_monitoring_thread(self) -> None:
        """Stop a monitoring process."""
        if self._monitoring is not None:
            self._monitoring.stop()  # set stop event
            self._monitoring.join()

    def stop(self) -> None:
        """Stop a Tendermint node process."""
        self._stop_monitoring_thread()
        self._stop_tm_process()

    def prune_blocks(self) -> None:
        """Prune blocks from the Tendermint state"""
        subprocess.call(  # nosec:
            ["tendermint", "--home", str(self.params.home), "unsafe-reset-all"]
        )

<<<<<<< HEAD
    def write_line(self, line: str) -> None:
        """Open and write a line to the log file."""
        with open(self.log_file, "a") as file:
            file.write(line)

    def check_server_status(
        self,
    ) -> None:
        """Check server status."""
        self.write_line("Monitoring thread started\n")
        while True:
            try:
                if self._monitoring.stopped():  # type: ignore
                    break  # break from the loop immediately.
                line = self._process.stdout.readline()  # type: ignore
                self.write_line(line)
                for trigger in [
                    "RPC HTTP server stopped",  # this occurs when we lose connection from the tm side
                    "Stopping abci.socketClient for error: read message: EOF module=abci-client connection=",  # this occurs when we lose connection from the AEA side.
                ]:
                    if line.find(trigger) >= 0:
                        self._stop_tm_process()
                        self._start_tm_process()
                        self.write_line(
                            f"Restarted the HTTP RPC server, as a connection was dropped with message:\n\t\t {line}\n"
                        )
            except Exception as e:
                self.write_line(f"Error!: {str(e)}")
        self.write_line("Monitoring thread terminated\n")

    def reset_genesis_file(self, genesis_time: str, app_hash: str) -> None:
=======
    def reset_genesis_file(self, genesis_time: str, initial_height: str) -> None:
>>>>>>> 4a3904f5
        """Reset genesis file."""

        genesis_file = Path(str(self.params.home), "config", "genesis.json")
        genesis_config = json.loads(genesis_file.read_text())
        genesis_config["genesis_time"] = genesis_time
<<<<<<< HEAD
        genesis_config["app_hash"] = app_hash
=======
        genesis_config["initial_height"] = initial_height
>>>>>>> 4a3904f5
        genesis_file.write_text(json.dumps(genesis_config, indent=2))<|MERGE_RESOLUTION|>--- conflicted
+++ resolved
@@ -175,7 +175,6 @@
             ["tendermint", "--home", str(self.params.home), "unsafe-reset-all"]
         )
 
-<<<<<<< HEAD
     def write_line(self, line: str) -> None:
         """Open and write a line to the log file."""
         with open(self.log_file, "a") as file:
@@ -206,18 +205,14 @@
                 self.write_line(f"Error!: {str(e)}")
         self.write_line("Monitoring thread terminated\n")
 
-    def reset_genesis_file(self, genesis_time: str, app_hash: str) -> None:
-=======
-    def reset_genesis_file(self, genesis_time: str, initial_height: str) -> None:
->>>>>>> 4a3904f5
+    def reset_genesis_file(
+        self, genesis_time: str, app_hash: str, initial_height: str
+    ) -> None:
         """Reset genesis file."""
 
         genesis_file = Path(str(self.params.home), "config", "genesis.json")
         genesis_config = json.loads(genesis_file.read_text())
         genesis_config["genesis_time"] = genesis_time
-<<<<<<< HEAD
         genesis_config["app_hash"] = app_hash
-=======
         genesis_config["initial_height"] = initial_height
->>>>>>> 4a3904f5
         genesis_file.write_text(json.dumps(genesis_config, indent=2))