--- conflicted
+++ resolved
@@ -12,17 +12,9 @@
 aea fetch $AEA_AGENT --alias agent || exit 1
 cd agent
 
-<<<<<<< HEAD
-echo "Installing the necessary dependencies!"
-aea -v debug install $DEPENDENCIES || exit 1
-
-echo "Building the deployment"
-aea -v debug build || exit 1
-=======
 echo "Building the deployments host dependencies."
 aea build || exit 1
 echo "Successfully built the host dependencies."
->>>>>>> 7962a4df
 
 echo "Installing the necessary python dependencies!"
 aea install || exit 1
