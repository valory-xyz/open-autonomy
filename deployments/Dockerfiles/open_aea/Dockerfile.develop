ARG AEA_VERSION=latest
FROM valory/open-aea-user:${AEA_VERSION}

MAINTAINER Valory AG

WORKDIR /home/ubuntu
ENV PATH=$PATH:/home/ubuntu/.local/bin

RUN sudo apt-get update && sudo apt-get upgrade -y
RUN sudo apt-get install python3.10 python3.10-dev git -y
RUN cd /usr/bin && sudo rm python3 && sudo ln -s python3.10 python3 && sudo ln -s python3.10 python
RUN sudo apt-get install wait-for-it net-tools -y
RUN sudo apt remove --purge python3-virtualenv

RUN python -m pip install --upgrade pip
RUN python -m pip install --force-reinstall pipenv virtualenv --user

WORKDIR /home/ubuntu
COPY Pipfile.dev /home/ubuntu/Pipfile

COPY start_dev.sh /home/ubuntu/start_dev.sh
COPY start.sh /home/ubuntu/start.sh
COPY watcher.py /home/ubuntu/watcher.py

CMD ["./start_dev.sh"]

<<<<<<< HEAD
HEALTHCHECK --interval=3s --timeout=600s --retries=600 CMD netstat -ltn | grep -c 26658 > /dev/null; if [ 0 != $? ]; then exit 1; fi;
=======
RUN mkdir .venv
RUN mkdir .venv/bin
RUN mkdir .venv/local
WORKDIR .venv/local
RUN ln -s ../bin

WORKDIR /home/ubuntu

HEALTHCHECK --interval=3s --timeout=600s --retries=600 CMD netstat -ltn | grep -c 26658 > /dev/null; if [ 0 != $? ]; then exit 1; fi;
>>>>>>> 0e68a19d
<|MERGE_RESOLUTION|>--- conflicted
+++ resolved
@@ -24,9 +24,6 @@
 
 CMD ["./start_dev.sh"]
 
-<<<<<<< HEAD
-HEALTHCHECK --interval=3s --timeout=600s --retries=600 CMD netstat -ltn | grep -c 26658 > /dev/null; if [ 0 != $? ]; then exit 1; fi;
-=======
 RUN mkdir .venv
 RUN mkdir .venv/bin
 RUN mkdir .venv/local
@@ -36,4 +33,3 @@
 WORKDIR /home/ubuntu
 
 HEALTHCHECK --interval=3s --timeout=600s --retries=600 CMD netstat -ltn | grep -c 26658 > /dev/null; if [ 0 != $? ]; then exit 1; fi;
->>>>>>> 0e68a19d
