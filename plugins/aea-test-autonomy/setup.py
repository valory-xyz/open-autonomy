--- conflicted
+++ resolved
@@ -24,26 +24,15 @@
 
 
 base_deps = [
-<<<<<<< HEAD
-    "open-aea[all]>=1.51.0,<2.0.0",
+    "open-aea[all]>=1.53.0,<2.0.0",
     "pytest>=7.2.1,<8",
-    "open-aea-ledger-ethereum>=1.51.0,<2.0.0",
+    "open-aea-ledger-ethereum>=1.53.0,<2.0.0",
     "docker>=6.1.2",
-=======
-    "open-aea[all]>=1.53.0,<2.0.0",
-    "pytest==7.2.1",
-    "open-aea-ledger-ethereum>=1.53.0,<2.0.0",
-    "docker==6.1.2",
->>>>>>> 2db5c40e
 ]
 
 setup(
     name="open-aea-test-autonomy",
-<<<<<<< HEAD
-    version="0.14.12.post1",
-=======
     version="0.14.13",
->>>>>>> 2db5c40e
     author="Valory AG",
     license="Apache-2.0",
     description="Plugin containing test tools for open-autonomy packages.",
