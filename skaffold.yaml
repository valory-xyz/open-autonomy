--- conflicted
+++ resolved
@@ -1,6 +1,6 @@
 # Top level variables
 .aea_version: &aea_version
-  AEA_VERSION: "1.16.0"
+  AEA_VERSION: "1.17.0"
 .docker_args: &docker_args
   dockerfile: Dockerfile
 .release_docker_args: &release_docker_args
@@ -24,7 +24,6 @@
   tagPolicy: 
     envTemplate:
       template: "{{.VERSION}}"
-<<<<<<< HEAD
   artifacts: 
   - image: valory/open-autonomy-open-aea
     context: autonomy/data/Dockerfiles/agent/
@@ -37,7 +36,7 @@
   - name: release
     build:
       artifacts:
-      - image: valory/open-autonomy-open-aea
+      - image: valory/open-autonomy
         context: autonomy/data/Dockerfiles/agent/
         docker:
           <<: *release_docker_args
@@ -77,7 +76,7 @@
   - name: release-latest
     build:
       artifacts:
-      - image: valory/open-autonomy-open-aea
+      - image: valory/open-autonomy
         context: autonomy/data/Dockerfiles/agent/
         docker:
           <<: *docker_args
@@ -112,49 +111,4 @@
         docker:
           <<: *docker_args
           buildArgs:
-            <<: *apy_estimation
-
-
-
-=======
-  artifacts:
-  - image: valory/open-autonomy
-    context: deployments/Dockerfiles/autonomy
-    docker:
-      dockerfile: Dockerfile
-      buildArgs:
-        AEA_VERSION: "1.17.0"
-
-
-profiles:
-  - name: release
-    build:
-        tagPolicy:
-          envTemplate:
-            template: "{{.VERSION}}"
-        artifacts:
-
-        - image: valory/open-autonomy
-          context: deployments/Dockerfiles/autonomy
-          docker:
-            noCache: true
-            dockerfile: Dockerfile
-            buildArgs:
-              AEA_VERSION: "1.17.0"
-
-        - image: valory/open-autonomy-tendermint
-          context: deployments/Dockerfiles/tendermint/
-          docker:
-            noCache: true
-            dockerfile: Dockerfile
-
-        - image: valory/open-autonomy-hardhat
-          context: deployments/Dockerfiles/hardhat
-          docker:
-            noCache: true
-
-        - image: valory/open-autonomy-docs
-          docker:
-            noCache: true
-            dockerfile: deployments/Dockerfiles/documentation/Dockerfile
->>>>>>> 5c32acfa
+            <<: *apy_estimation