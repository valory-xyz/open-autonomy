--- conflicted
+++ resolved
@@ -244,7 +244,6 @@
 		exit 1
 	fi
 	rsync -avu packages/ deployments/Dockerfiles/open_aea/packages
-<<<<<<< HEAD
 	if [ "${VERSION}" = "dev" ];\
 	then\
 		echo "building dev images!";\
@@ -290,9 +289,6 @@
 run-deploy:
 	cd deployments/build/ && \
 	docker-compose up --force-recreate -t 600
-=======
-	skaffold build --build-concurrency=0 --push=false
-
+	
 protolint_install:
-	GO111MODULE=on GOPATH=~/go go get -u -v github.com/yoheimuta/protolint/cmd/protolint@v0.27.0
->>>>>>> 7de2d388
+	GO111MODULE=on GOPATH=~/go go get -u -v github.com/yoheimuta/protolint/cmd/protolint@v0.27.0