OPEN_AEA_REPO_PATH := "${OPEN_AEA_REPO_PATH}"
<<<<<<< HEAD
DEPLOYMENT_TYPE := "${DEPLOYMENT_TYPE}"
DEPLOYMENT_SPEC := "${DEPLOYMENT_SPEC}"

=======
>>>>>>> da77242b

.PHONY: clean
clean: clean-build clean-pyc clean-test clean-docs

.PHONY: clean-build
clean-build:
	rm -fr build/
	rm -fr dist/
	rm -fr .eggs/
	rm -fr deployments/build/
	rm -fr deployments/Dockerfiles/open_aea/packages
	rm -fr pip-wheel-metadata
	find . -name '*.egg-info' -exec rm -fr {} +
	find . -name '*.egg' -exec rm -fr {} +
	rm -fr Pipfile.lock

.PHONY: clean-docs
clean-docs:
	rm -fr site/

.PHONY: clean-pyc
clean-pyc:
	find . -name '*.pyc' -exec rm -f {} +
	find . -name '*.pyo' -exec rm -f {} +
	find . -name '*~' -exec rm -f {} +
	find . -name '__pycache__' -exec rm -fr {} +
	find . -name '.DS_Store' -exec rm -fr {} +

.PHONY: clean-test
clean-test:
	rm -fr .tox/
	rm -f .coverage
	find . -name ".coverage*" -not -name ".coveragerc" -exec rm -fr "{}" \;
	rm -fr coverage.xml
	rm -fr htmlcov/
	rm -fr .hypothesis
	rm -fr .pytest_cache
	rm -fr .mypy_cache/
	find . -name 'log.txt' -exec rm -fr {} +
	find . -name 'log.*.txt' -exec rm -fr {} +

# isort: fix import orders
# black: format files according to the pep standards
.PHONY: formatters
formatters:
	tox -e isort
	tox -e black

# black-check: check code style
# isort-check: check for import order
# flake8: wrapper around various code checks, https://flake8.pycqa.org/en/latest/user/error-codes.html
# mypy: static type checker
# pylint: code analysis for code smells and refactoring suggestions
# vulture: finds dead code
# darglint: docstring linter
.PHONY: code-checks
code-checks:
	tox -p -e black-check -e isort-check -e flake8 -e mypy -e pylint -e vulture -e darglint

# safety: checks dependencies for known security vulnerabilities
# bandit: security linter
.PHONY: security
security:
	tox -p -e safety -e bandit

# generate latest hashes for updated packages
# generate docs for updated packages
# update copyright headers
.PHONY: generators
generators:
	python scripts/generate_ipfs_hashes.py --vendor valory
	python scripts/generate_api_documentation.py
	python scripts/check_copyright.py

.PHONY: abci-docstrings
abci-docstrings:
	python scripts/generate_abci_docstrings.py

.PHONY: common-checks-1
common-checks-1:
	tox -p -e check-copyright -e check-hash -e check-packages

.PHONY: common-checks-2
common-checks-2:
	tox -e check-api-docs
	tox -e check-abci-docstrings

.PHONY: copyright
copyright:
	python scripts/check_copyright.py

.PHONY: check-copyright
check-copyright:
	tox -e check-copyright

.PHONY: lint
lint:
	black aea_consensus_algorithms packages/valory scripts tests deployments
	isort aea_consensus_algorithms packages/valory scripts tests deployments
	flake8 aea_consensus_algorithms packages/valory scripts tests deployments
	vulture aea_consensus_algorithms scripts/whitelist.py
	darglint aea_consensus_algorithms scripts packages/valory/* tests deployments

.PHONY: pylint
pylint:
	pylint -j4 aea_consensus_algorithms packages/valory scripts deployments


.PHONY: static
static:
	mypy aea_consensus_algorithms packages/valory scripts deployments --disallow-untyped-defs
	mypy tests --disallow-untyped-defs

.PHONY: package_checks
package_checks:
	python scripts/generate_ipfs_hashes.py --check --vendor valory
	python scripts/check_packages.py --vendor valory

.PHONY: hashes
hashes:
	python scripts/generate_ipfs_hashes.py --vendor valory

.PHONY: api-docs
api-docs:
	python scripts/generate_api_documentation.py

.PHONY: docs
docs:
	mkdocs build --clean

.PHONY: common_checks
common_checks: security misc_checks lint static docs

.PHONY: test
test:
	pytest -rfE --doctest-modules aea_consensus_algorithms tests/ --cov=aea_consensus_algorithms --cov-report=html --cov=packages/valory --cov-report=xml --cov-report=term --cov-report=term-missing --cov-config=.coveragerc
	find . -name ".coverage*" -not -name ".coveragerc" -exec rm -fr "{}" \;


.PHONY: checks
checks:
	make clean \
	&& python scripts/generate_abci_docstrings.py \
	&& make static \
	&& make lint \
	&& make pylint \
	&& make copyright \
	&& make docs \
	&& tox -e check-api-docs \
	&& make hashes \
	&& make security \

.PHONY: test-skill
test-skill:
	make test-sub-p tdir=skills/test_$(skill)/ dir=skills.$(skill)

# how to use:
#
#     make test-sub-p tdir=$TDIR dir=$DIR
#
# where:
# - TDIR is the path to the test module/directory (but without the leading "test_")
# - DIR is the *dotted* path to the module/subpackage whose code coverage needs to be reported.
#
# For example, to run the ABCI connection tests (in tests/test_connections/test_abci.py)
# and check the code coverage of the package packages.valory.connections.abci:
#
#     make test-sub-p tdir=connections/test_abci.py dir=connections.abci
#
# Or, to run tests in tests/test_skills/test_counter/ directory and check the code coverage
# of the skill packages.valory.skills.counter:
#
#     make test-sub-p tdir=skills/test_counter/ dir=skills.counter
#
.PHONY: test-sub-p
test-sub-p:
	pytest -rfE tests/test_$(tdir) --cov=packages.valory.$(dir) --cov-report=html --cov-report=xml --cov-report=term-missing --cov-report=term  --cov-config=.coveragerc
	find . -name ".coverage*" -not -name ".coveragerc" -exec rm -fr "{}" \;


.PHONY: test-all
test-all:
	tox

.PHONY: install
install: clean
	python3 setup.py install

.PHONY: dist
dist: clean
	python setup.py sdist
	WIN_BUILD_WHEEL=1 python setup.py bdist_wheel --plat-name=win_amd64
	WIN_BUILD_WHEEL=1 python setup.py bdist_wheel --plat-name=win32
	python setup.py bdist_wheel --plat-name=manylinux1_x86_64
	python setup.py bdist_wheel --plat-name=manylinux2014_aarch64
	python setup.py bdist_wheel --plat-name=macosx_10_9_x86_64

h := $(shell git rev-parse --abbrev-ref HEAD)

.PHONY: release_check
release:
	if [ "$h" = "main" ];\
	then\
		echo "Please ensure everything is merged into main & tagged there";\
		pip install twine;\
		twine upload dist/*;\
	else\
		echo "Please change to main branch for release.";\
	fi

v := $(shell pip -V | grep virtualenvs)

.PHONY: new_env
new_env: clean
	if [ ! -z "$(which svn)" ];\
	then\
		echo "The development setup requires SVN, exit";\
		exit 1;\
	fi;\

	if [ -z "$v" ];\
	then\
		pipenv --rm;\
		pipenv --python 3.8;\
		pipenv install --dev --skip-lock;\
		pipenv run pip install -e .[all];\
		echo "Enter virtual environment with all development dependencies now: 'pipenv shell'.";\
	else\
		echo "In a virtual environment! Exit first: 'exit'.";\
	fi

.PHONY: install-hooks
install-hooks:
	@echo "Installing pre-push"
	cp scripts/pre-push .git/hooks/pre-push

.ONESHELL: build-images
build-images:
	sudo make clean
	if [ "${VERSION}" = "" ];\
	then\
		echo "Ensure you have exported a version to build!";\
		exit 1
	fi
	rsync -avu packages/ deployments/Dockerfiles/open_aea/packages
	if [ "${VERSION}" = "dev" ];\
	then\
		echo "building dev images!";\
		skaffold build --build-concurrency=0 --push=false -p dev && exit 0
		exit 1
	fi
	skaffold build --build-concurrency=0 --push=false -p prod && exit 0
	exit 1

.PHONY: run-hardhat
run-hardhat:
	docker run -p 8545:8545 -it valory/consensus-algorithms-hardhat:0.1.0

# if you get following error
# PermissionError: [Errno 13] Permission denied: '/open-aea/build/bdist.linux-x86_64/wheel'
# or similar to PermissionError: [Errno 13] Permission denied: /**/build
# remove build directory from the folder that you got error for
# for example here it should be /path/to/open-aea/repo/build
.PHONY: run-oracle-dev
run-oracle-dev:
	if [ "${OPEN_AEA_REPO_DIR}" = "" ];\
	then\
		echo "Please ensure you have set the environment variable 'OPEN_AEA_REPO_DIR'"
		exit 1
	fi
	if [ "$(shell ls ${OPEN_AEA_REPO_DIR}/build)" != "" ];\
	then \
		echo "Please remove ${OPEN_AEA_REPO_DIR}/build manually."
		exit 1
	fi
	export VERSION=dev
	make build-images && \
     	python deployments/click_create.py build-deployment --valory-app oracle_hardhat --deployment-type docker-compose --configure-tendermint && \
     	make run-deploy

.PHONY: run-oracle
run-oracle:
	export VERSION=0.1.0
	make build-images && \
	    python deployments/click_create.py build-deployment --valory-app oracle_hardhat --deployment-type docker-compose --configure-tendermint && \
    	make run-deploy
<<<<<<< HEAD

.PHONY: run-deployment
run-deployment:
	if [ "${DEPLOYMENT_TYPE}" = "docker-compose" ];\
	then\
		cd deployments/build/ && \
		docker-compose up --force-recreate -t 600
		exit 0
	fi
	if [ "${DEPLOYMENT_TYPE}" = "kubernetes" ];\
	then\
		cd deployments/build/ && \
		kubectl apply -f build.yaml && exit 0
	fi
	echo "Please ensure you have set the environment variable 'DEPLOYMENT_TYPE'"
	exit 1

protolint_install:
	GO111MODULE=on GOPATH=~/go go get -u -v github.com/yoheimuta/protolint/cmd/protolint@v0.27.0



.PHONY: build-deploy
build-deploy:
	if [ "${DEPLOYMENT_TYPE}" = "" ];\
	then\
		echo "Please ensure you have set the environment variable 'DEPLOYMENT_TYPE'"
		exit 1
	fi
	if [ "${DEPLOYMENT_SPEC}" = "" ];\
	then\
		echo "Please ensure you have set the environment variable 'DEPLOYMENT_SPEC'"
		exit 1
	fi
	if [ "${DEPLOYMENT_KEYS}" = "" ];\
	then\
		echo "Please ensure you have set the environment variable 'DEPLOYMENT_KEYS'"
		exit 1
	fi
	echo "Building deployment for ${DEPLOYMENT_TYPE} ${DEPLOYMENT_KEYS} ${DEPLOYMENT_SPEC}"
	python deployments/click_create.py build-deployment \
	  --deployment-type ${DEPLOYMENT_TYPE} \
	  --keys-file-path ${DEPLOYMENT_KEYS} \
	  --deployment-file-path ${DEPLOYMENT_SPEC} \
	  --configure-tendermint
=======
>>>>>>> da77242b

.PHONY: run-deploy
run-deploy:
	cd deployments/build/ && \
	docker-compose up --force-recreate -t 600
	
protolint_install:
	GO111MODULE=on GOPATH=~/go go get -u -v github.com/yoheimuta/protolint/cmd/protolint@v0.27.0<|MERGE_RESOLUTION|>--- conflicted
+++ resolved
@@ -1,10 +1,6 @@
 OPEN_AEA_REPO_PATH := "${OPEN_AEA_REPO_PATH}"
-<<<<<<< HEAD
 DEPLOYMENT_TYPE := "${DEPLOYMENT_TYPE}"
 DEPLOYMENT_SPEC := "${DEPLOYMENT_SPEC}"
-
-=======
->>>>>>> da77242b
 
 .PHONY: clean
 clean: clean-build clean-pyc clean-test clean-docs
@@ -291,7 +287,12 @@
 	make build-images && \
 	    python deployments/click_create.py build-deployment --valory-app oracle_hardhat --deployment-type docker-compose --configure-tendermint && \
     	make run-deploy
-<<<<<<< HEAD
+
+.PHONY: run-deploy
+run-deploy:
+	cd deployments/build/ && \
+	docker-compose up --force-recreate -t 600
+	
 
 .PHONY: run-deployment
 run-deployment:
@@ -308,10 +309,6 @@
 	fi
 	echo "Please ensure you have set the environment variable 'DEPLOYMENT_TYPE'"
 	exit 1
-
-protolint_install:
-	GO111MODULE=on GOPATH=~/go go get -u -v github.com/yoheimuta/protolint/cmd/protolint@v0.27.0
-
 
 
 .PHONY: build-deploy
@@ -337,13 +334,6 @@
 	  --keys-file-path ${DEPLOYMENT_KEYS} \
 	  --deployment-file-path ${DEPLOYMENT_SPEC} \
 	  --configure-tendermint
-=======
->>>>>>> da77242b
-
-.PHONY: run-deploy
-run-deploy:
-	cd deployments/build/ && \
-	docker-compose up --force-recreate -t 600
-	
+
 protolint_install:
 	GO111MODULE=on GOPATH=~/go go get -u -v github.com/yoheimuta/protolint/cmd/protolint@v0.27.0