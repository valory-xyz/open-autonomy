# -*- coding: utf-8 -*-
# ------------------------------------------------------------------------------
#
#   Copyright 2021-2022 Valory AG
#
#   Licensed under the Apache License, Version 2.0 (the "License");
#   you may not use this file except in compliance with the License.
#   You may obtain a copy of the License at
#
#       http://www.apache.org/licenses/LICENSE-2.0
#
#   Unless required by applicable law or agreed to in writing, software
#   distributed under the License is distributed on an "AS IS" BASIS,
#   WITHOUT WARRANTIES OR CONDITIONS OF ANY KIND, either express or implied.
#   See the License for the specific language governing permissions and
#   limitations under the License.
#
# ------------------------------------------------------------------------------

"""Base deployments module."""
import abc
import json
from pathlib import Path
from typing import Any, Dict, List, Optional, cast

import yaml
from aea.cli.utils.package_utils import try_get_item_source_path
from aea.configurations.base import (
    ConnectionConfig,
    ContractConfig,
    ProtocolConfig,
    SkillConfig,
)
from aea.configurations.constants import AGENTS, DEFAULT_AEA_CONFIG_FILE

<<<<<<< HEAD
from aea_swarm.configurations.base import Files
from aea_swarm.constants import (
    DEFAULT_ENCODING,
    KEY_SCHEMA_ADDRESS,
    KEY_SCHEMA_ENCRYPTED_KEY,
    KEY_SCHEMA_UNENCRYPTED_KEY,
)
=======
from aea_swarm.configurations.base import Service
from aea_swarm.configurations.loader import load_service_config
from aea_swarm.constants import TENDERMINT_IMAGE_VERSION
>>>>>>> 01878f93
from aea_swarm.deploy.constants import NETWORKS


ABCI_HOST = "abci{}"
TENDERMINT_NODE = "http://node{}:26657"
TENDERMINT_COM = "http://node{}:8080"
COMPONENT_CONFIGS: Dict = {
    component.package_type.value: component  # type: ignore
    for component in [
        ContractConfig,
        SkillConfig,
        ProtocolConfig,
        ConnectionConfig,
    ]
}


<<<<<<< HEAD
        with cd(path):  # required to handle protected variable _SCHEMEAS_DIR
            cv = validation.ConfigValidator("definitions.json")
            try:
                cv.validate_component_configuration(component_id, configuration)
                overrides = self.try_to_process_singular_override(
                    component_id, config_class, configuration
                )
            except ValueError as e:
                logger.debug(
                    f"Failed to parse as a singular input with {e}\nAttempting with nested fields."
                )

                overrides = self.try_to_process_nested_fields(
                    component_id, component_index, config_class, configuration
                )
        return component_id, overrides

    @staticmethod
    def try_to_process_singular_override(
        component_id: ComponentId,
        config_class: ComponentConfiguration,
        component_configuration_json: Dict,
    ) -> Dict:
        """Try to process component with a singular component overrides."""
        overrides = {}
        for field in config_class.FIELDS_ALLOWED_TO_UPDATE:
            env_var_base = "_".join(
                [component_id.package_type.value, component_id.name, field]
            )

            field_override = component_configuration_json.get(field, {})
            if field_override == {}:
                continue
            for nested_override, nested_value in field_override.items():
                for (
                    nested_override_key,
                    nested_override_value,
                ) in nested_value.items():
                    env_var_name = "_".join(
                        [env_var_base, nested_override, nested_override_key]
                    )
                    overrides.update(
                        _parse_nested_override(env_var_name, nested_override_value)
                    )
        return overrides

    def try_to_process_nested_fields(  # pylint: disable=too-many-locals
        self,
        component_id: ComponentId,
        component_index: int,
        config_class: ComponentConfiguration,
        component_configuration_json: Dict,
    ) -> Dict:
        """Try to process component with nested overrides."""
        overrides = {}
        for field in config_class.FIELDS_WITH_NESTED_FIELDS:  # type: ignore
            field_override = component_configuration_json.get(field, {})
            if field_override == {}:
                continue
            if not all(isinstance(item, int) for item in field_override.keys()):
                raise ValueError(
                    "All keys of list like override should be of type int."
                )
            nums = set(field_override.keys())

            if len(nums) != len(field_override.keys()):
                raise ValueError("Non-unique item in override")

            if len(nums) != self.deployment_spec["number_of_agents"]:
                raise ValueError("Not enough items in override")

            if nums != set(range(0, self.deployment_spec["number_of_agents"])):
                raise ValueError("Overrides incorrectly indexed")

            n_fields = len(field_override)
            for override in field_override[component_index % n_fields]:
                for nested_override, nested_value in override.items():
                    for (
                        nested_override_key,
                        nested_override_value,
                    ) in nested_value.items():
                        if (
                            nested_override_key
                            not in config_class.NESTED_FIELDS_ALLOWED_TO_UPDATE  # type: ignore
                        ):
                            raise ValueError("Trying to override non-nested field.")

                        env_var_name = "_".join(
                            [
                                component_id.package_type.value,
                                component_id.name,
                                field,
                                nested_override,
                                nested_override_key,
                            ]
                        )
                        overrides.update(
                            _parse_nested_override(env_var_name, nested_override_value)
                        )

        return overrides


class DeploymentSpec:  # pylint: disable=R0902
    """Class to assist with generating deployments."""

    agent: str
    network: str
    number_of_agents: int
    private_keys: list
    private_keys_password: Optional[str]
    package_dir: Path

    def __init__(
        self,
        path_to_deployment_spec: str,
        private_keys_file_path: Path,
        package_dir: Path,
        private_keys_password: Optional[str] = None,
        number_of_agents: Optional[int] = None,
    ) -> None:
        """Initialize the Base Deployment."""
        self.private_keys_password = private_keys_password
        self.package_dir = package_dir
        self.validator = DeploymentConfigValidator(
            schema_filename=str(Files.deployment_schema)
        )

        with open(path_to_deployment_spec, "r", encoding=DEFAULT_ENCODING) as file:
            self.deployment_spec, *self.overrides = yaml.load_all(
                file, Loader=yaml.SafeLoader
            )
        if self.overrides == [None]:
            self.overrides = []

        self.validator.validate_deployment(self.deployment_spec, self.overrides)

        self.__dict__.update(self.deployment_spec)
=======
class ServiceSpecification:
    """Class to assist with generating deployments."""

    service: Service
    overrides: List
    packages_dir: Path

    def __init__(
        self,
        service_path: Path,
        keys: Path,
        packages_dir: Path,
        number_of_agents: Optional[int] = None,
    ) -> None:
        """Initialize the Base Deployment."""
        self.packages_dir = packages_dir
        self.service = load_service_config(service_path)
>>>>>>> 01878f93
        if number_of_agents is not None:
            self.service.number_of_agents = number_of_agents

        self.agent_spec = self.load_agent()
<<<<<<< HEAD

        self.read_keys(private_keys_file_path)
=======
        self.read_keys(keys)
>>>>>>> 01878f93

        if self.service.number_of_agents > len(self.private_keys):
            raise ValueError("Number of agents cannot be greater than available keys.")

    def read_keys(self, file_path: Path) -> None:
        """Read in keys from a file on disk."""
        self.private_keys = []

<<<<<<< HEAD
        keys = json.loads(file_path.read_text(encoding=DEFAULT_ENCODING))
        self.private_keys = []

        key_schema = (
            KEY_SCHEMA_UNENCRYPTED_KEY
            if self.private_keys_password is None
            else KEY_SCHEMA_ENCRYPTED_KEY
        )
=======
        keys = json.loads(file_path.read_text(encoding="utf-8"))
>>>>>>> 01878f93
        for key in keys:
            for required_key in [KEY_SCHEMA_ADDRESS, key_schema]:
                if required_key not in key.keys():
                    raise ValueError("Key file incorrectly formatted.")
            self.private_keys.append(key[key_schema])

    def process_model_args_overrides(self, agent_n: int) -> Dict:
        """Generates env vars based on model overrides."""
        final_overrides = {}
        for component_configuration_json in self.service.overrides:
            _, overrides = self.service.process_component_section(
                agent_n, component_configuration_json
            )
            final_overrides.update(overrides)
        return final_overrides

    def generate_agents(self) -> List:
        """Generate multiple agent."""
        return [self.generate_agent(i) for i in range(self.service.number_of_agents)]

    def generate_common_vars(self, agent_n: int) -> Dict:
        """Retrieve vars common for valory apps."""
<<<<<<< HEAD
        agent_vars = {
            "VALORY_APPLICATION": self.agent,
            "ABCI_HOST": f"abci{agent_n}",
            "MAX_PARTICIPANTS": self.number_of_agents,  # I believe that this is correct
            "TENDERMINT_URL": f"http://node{agent_n}:26657",
            "TENDERMINT_COM_URL": f"http://node{agent_n}:8080",
=======
        return {
>>>>>>> 01878f93
            "ID": agent_n,
            "AEA_KEY": self.private_keys[agent_n],
            "VALORY_APPLICATION": self.service.agent,
            "MAX_PARTICIPANTS": self.service.number_of_agents,
            "ABCI_HOST": ABCI_HOST.format(agent_n),
            "TENDERMINT_URL": TENDERMINT_NODE.format(agent_n),
            "TENDERMINT_COM_URL": TENDERMINT_COM.format(agent_n),
        }

        if self.private_keys_password is not None:
            agent_vars["AEA_PASSWORD"] = self.private_keys_password
        return agent_vars

    def generate_agent(self, agent_n: int) -> Dict[Any, Any]:
        """Generate next agent."""
        agent_vars = self.generate_common_vars(agent_n)
        if len(self.service.overrides) == 0:
            return agent_vars
        overrides = self.process_model_args_overrides(agent_n)
        agent_vars.update(overrides)
        return agent_vars

    def load_agent(self) -> List[Dict[str, str]]:
        """Using specified valory app, try to load the aea."""
        aea_project_path = self.locate_agent_from_packages_directory()
        with open(aea_project_path, "r", encoding="utf8") as file:
            aea_json = list(yaml.safe_load_all(file))
        return aea_json

    def locate_agent_from_packages_directory(self, local_registry: bool = True) -> str:
        """Using the deployment id, locate the registry and retrieve the path."""
        if local_registry is False:
            raise ValueError("Remote registry not yet supported, use local!")

        source_path = try_get_item_source_path(
            str(self.packages_dir),
            self.service.agent.author,
            AGENTS,
            self.service.agent.name,
        )
        return str(Path(source_path) / DEFAULT_AEA_CONFIG_FILE)


class BaseDeploymentGenerator:
    """Base Deployment Class."""

    service_spec: ServiceSpecification
    output_name: str
    deployment_type: str
    build_dir: Path
    output: str
    tendermint_job_config: Optional[str]

    def __init__(self, service_spec: ServiceSpecification, build_dir: Path):
        """Initialise with only kwargs."""
        self.network_config = NETWORKS[self.deployment_type][
            cast(str, service_spec.service.network)
        ]
        self.service_spec = service_spec
        self.build_dir = Path(build_dir)
        self.tendermint_job_config: Optional[str] = None

    @abc.abstractmethod
    def generate(
        self,
        image_versions: Dict[str, str],
        dev_mode: bool = False,
    ) -> "BaseDeploymentGenerator":
        """Generate the deployment configuration."""

    @abc.abstractmethod
    def generate_config_tendermint(
        self, image_version: str = TENDERMINT_IMAGE_VERSION
    ) -> "BaseDeploymentGenerator":
        """Generate the deployment configuration."""

    @abc.abstractmethod
    def populate_private_keys(
        self,
    ) -> "BaseDeploymentGenerator":
        """Populate the private keys to the deployment."""

    def get_deployment_network_configuration(
        self, agent_vars: List[Dict[str, Any]]
    ) -> List:
        """Retrieve the appropriate network configuration based on deployment & network."""
        for agent in agent_vars:
            agent.update(self.network_config)
        return agent_vars

    def write_config(self) -> "BaseDeploymentGenerator":
        """Write output to build dir"""

        with open(self.build_dir / self.output_name, "w", encoding="utf8") as f:
            f.write(self.output)
        return self<|MERGE_RESOLUTION|>--- conflicted
+++ resolved
@@ -33,19 +33,17 @@
 )
 from aea.configurations.constants import AGENTS, DEFAULT_AEA_CONFIG_FILE
 
-<<<<<<< HEAD
 from aea_swarm.configurations.base import Files
 from aea_swarm.constants import (
     DEFAULT_ENCODING,
     KEY_SCHEMA_ADDRESS,
     KEY_SCHEMA_ENCRYPTED_KEY,
     KEY_SCHEMA_UNENCRYPTED_KEY,
+    TENDERMINT_IMAGE_VERSION
 )
-=======
 from aea_swarm.configurations.base import Service
 from aea_swarm.configurations.loader import load_service_config
 from aea_swarm.constants import TENDERMINT_IMAGE_VERSION
->>>>>>> 01878f93
 from aea_swarm.deploy.constants import NETWORKS
 
 
@@ -63,146 +61,6 @@
 }
 
 
-<<<<<<< HEAD
-        with cd(path):  # required to handle protected variable _SCHEMEAS_DIR
-            cv = validation.ConfigValidator("definitions.json")
-            try:
-                cv.validate_component_configuration(component_id, configuration)
-                overrides = self.try_to_process_singular_override(
-                    component_id, config_class, configuration
-                )
-            except ValueError as e:
-                logger.debug(
-                    f"Failed to parse as a singular input with {e}\nAttempting with nested fields."
-                )
-
-                overrides = self.try_to_process_nested_fields(
-                    component_id, component_index, config_class, configuration
-                )
-        return component_id, overrides
-
-    @staticmethod
-    def try_to_process_singular_override(
-        component_id: ComponentId,
-        config_class: ComponentConfiguration,
-        component_configuration_json: Dict,
-    ) -> Dict:
-        """Try to process component with a singular component overrides."""
-        overrides = {}
-        for field in config_class.FIELDS_ALLOWED_TO_UPDATE:
-            env_var_base = "_".join(
-                [component_id.package_type.value, component_id.name, field]
-            )
-
-            field_override = component_configuration_json.get(field, {})
-            if field_override == {}:
-                continue
-            for nested_override, nested_value in field_override.items():
-                for (
-                    nested_override_key,
-                    nested_override_value,
-                ) in nested_value.items():
-                    env_var_name = "_".join(
-                        [env_var_base, nested_override, nested_override_key]
-                    )
-                    overrides.update(
-                        _parse_nested_override(env_var_name, nested_override_value)
-                    )
-        return overrides
-
-    def try_to_process_nested_fields(  # pylint: disable=too-many-locals
-        self,
-        component_id: ComponentId,
-        component_index: int,
-        config_class: ComponentConfiguration,
-        component_configuration_json: Dict,
-    ) -> Dict:
-        """Try to process component with nested overrides."""
-        overrides = {}
-        for field in config_class.FIELDS_WITH_NESTED_FIELDS:  # type: ignore
-            field_override = component_configuration_json.get(field, {})
-            if field_override == {}:
-                continue
-            if not all(isinstance(item, int) for item in field_override.keys()):
-                raise ValueError(
-                    "All keys of list like override should be of type int."
-                )
-            nums = set(field_override.keys())
-
-            if len(nums) != len(field_override.keys()):
-                raise ValueError("Non-unique item in override")
-
-            if len(nums) != self.deployment_spec["number_of_agents"]:
-                raise ValueError("Not enough items in override")
-
-            if nums != set(range(0, self.deployment_spec["number_of_agents"])):
-                raise ValueError("Overrides incorrectly indexed")
-
-            n_fields = len(field_override)
-            for override in field_override[component_index % n_fields]:
-                for nested_override, nested_value in override.items():
-                    for (
-                        nested_override_key,
-                        nested_override_value,
-                    ) in nested_value.items():
-                        if (
-                            nested_override_key
-                            not in config_class.NESTED_FIELDS_ALLOWED_TO_UPDATE  # type: ignore
-                        ):
-                            raise ValueError("Trying to override non-nested field.")
-
-                        env_var_name = "_".join(
-                            [
-                                component_id.package_type.value,
-                                component_id.name,
-                                field,
-                                nested_override,
-                                nested_override_key,
-                            ]
-                        )
-                        overrides.update(
-                            _parse_nested_override(env_var_name, nested_override_value)
-                        )
-
-        return overrides
-
-
-class DeploymentSpec:  # pylint: disable=R0902
-    """Class to assist with generating deployments."""
-
-    agent: str
-    network: str
-    number_of_agents: int
-    private_keys: list
-    private_keys_password: Optional[str]
-    package_dir: Path
-
-    def __init__(
-        self,
-        path_to_deployment_spec: str,
-        private_keys_file_path: Path,
-        package_dir: Path,
-        private_keys_password: Optional[str] = None,
-        number_of_agents: Optional[int] = None,
-    ) -> None:
-        """Initialize the Base Deployment."""
-        self.private_keys_password = private_keys_password
-        self.package_dir = package_dir
-        self.validator = DeploymentConfigValidator(
-            schema_filename=str(Files.deployment_schema)
-        )
-
-        with open(path_to_deployment_spec, "r", encoding=DEFAULT_ENCODING) as file:
-            self.deployment_spec, *self.overrides = yaml.load_all(
-                file, Loader=yaml.SafeLoader
-            )
-        if self.overrides == [None]:
-            self.overrides = []
-
-        self.validator.validate_deployment(self.deployment_spec, self.overrides)
-
-        self.__dict__.update(self.deployment_spec)
-=======
 class ServiceSpecification:
     """Class to assist with generating deployments."""
 
@@ -220,17 +78,11 @@
         """Initialize the Base Deployment."""
         self.packages_dir = packages_dir
         self.service = load_service_config(service_path)
->>>>>>> 01878f93
         if number_of_agents is not None:
             self.service.number_of_agents = number_of_agents
 
         self.agent_spec = self.load_agent()
-<<<<<<< HEAD
-
-        self.read_keys(private_keys_file_path)
-=======
         self.read_keys(keys)
->>>>>>> 01878f93
 
         if self.service.number_of_agents > len(self.private_keys):
             raise ValueError("Number of agents cannot be greater than available keys.")
@@ -239,7 +91,6 @@
         """Read in keys from a file on disk."""
         self.private_keys = []
 
-<<<<<<< HEAD
         keys = json.loads(file_path.read_text(encoding=DEFAULT_ENCODING))
         self.private_keys = []
 
@@ -248,9 +99,6 @@
             if self.private_keys_password is None
             else KEY_SCHEMA_ENCRYPTED_KEY
         )
-=======
-        keys = json.loads(file_path.read_text(encoding="utf-8"))
->>>>>>> 01878f93
         for key in keys:
             for required_key in [KEY_SCHEMA_ADDRESS, key_schema]:
                 if required_key not in key.keys():
@@ -273,16 +121,13 @@
 
     def generate_common_vars(self, agent_n: int) -> Dict:
         """Retrieve vars common for valory apps."""
-<<<<<<< HEAD
         agent_vars = {
             "VALORY_APPLICATION": self.agent,
             "ABCI_HOST": f"abci{agent_n}",
             "MAX_PARTICIPANTS": self.number_of_agents,  # I believe that this is correct
             "TENDERMINT_URL": f"http://node{agent_n}:26657",
             "TENDERMINT_COM_URL": f"http://node{agent_n}:8080",
-=======
         return {
->>>>>>> 01878f93
             "ID": agent_n,
             "AEA_KEY": self.private_keys[agent_n],
             "VALORY_APPLICATION": self.service.agent,
