--- conflicted
+++ resolved
@@ -28,14 +28,9 @@
 
 Ensure your machine satisfies the following requirements:
 
-<<<<<<< HEAD
-- Python `>= 3.7`
-- [Tendermint](https://docs.tendermint.com/master/introduction/install.html) `==0.35.7`
-=======
 - Python `>= 3.7` (recommended `>= 3.10`)
 - [Pip](https://pip.pypa.io/en/stable/installation/)
 - [Tendermint](https://docs.tendermint.com/master/introduction/install.html) `==0.34.19`
->>>>>>> af283cfc
 - [Pipenv](https://pipenv.pypa.io/en/latest/install/) `>=2021.x.xx`
 - [Kubectl](https://kubernetes.io/docs/tasks/tools/)
 - [Docker Engine](https://docs.docker.com/engine/install/)
@@ -61,19 +56,7 @@
 pip install open-autonomy
 ```
 
-<<<<<<< HEAD
-3. Get, build and install your agent
-```bash
-aea init --reset --author default_author --ipfs --remote
-aea fetch valory/hello_world:0.1.0:QmSXQvx2Xa5w2YRFM5HQ2sHsosX63bat4GonWVFYomMwqJ --remote
-cd hello_world
-aea install
-aea generate-key ethereum
-aea add-key ethereum
-```
-=======
 ## Deploy a Local Agent Service
->>>>>>> af283cfc
 
 Follow the steps indicated below to download a demonstration agent service from the Service Registry, and deploy it locally using Docker Compose.
 In this case, we consider the [Hello World agent service](./hello_world_agent_service.md).
