# Quick Start

The purpose of this quick start is to get you up and running with the {{open_autonomy}} framework for agent service development as quickly as possible.
The overall pipeline with the framework is summarized in the figure below:

<figure markdown>
![](./images/pipeline.svg)
<figcaption>Overall pipeline to deploy an agent service with the Open Autonomy framework</figcaption>
</figure>

The steps defined in the figure above are materialized as follows:

1. **Component provision:** The developer ensures that the agent components are available, either by programming them from scratch using the {{open_aea}} framework, or fetching them from the Component Registry. Each agent service needs one or more underlying {{fsm_app}}(s) that define the service business logic. The {{open_autonomy}} framework contains packages with base classes that help define {{fsm_app}}s.

2. **Agent definition:** The developer ensures that the agents that make up the service are available, either by defining them  using the {{open_aea}} framework, or by fetching them from the Agent Registry.

3. **Service definition:** The developer produces a service definition based on the corresponding agents, or it fetches a service from the Service Registry. Agent operators register agent instances against the service.

4. **Service deployment:** Once the service is defined, the developer can use the {{open_autonomy}} CLI to deploy the service.

The dashed arrows in the figure denote the "entry points" for a developer in the pipeline. For example, if the developer is satisfied with some agent available in the agent registry, then they can skip the first step about defining agent components, and fetch that agent directly. We will give more detail about the pipeline below.

The goal of this quick start guide is to showcase steps 3-4 from the pipeline. That is, how to execute a (local) deployment of a demonstration service. We will cover the particularities of the components that make up agents in an agent service in other sections of the documentation.



## Requirements

Ensure your machine satisfies the following requirements:

- Python `>= 3.7` (recommended `>= 3.10`)
- [Pip](https://pip.pypa.io/en/stable/installation/)
- [Tendermint](https://docs.tendermint.com/master/introduction/install.html) `==0.34.19`
- [Pipenv](https://pipenv.pypa.io/en/latest/install/) `>=2021.x.xx`
- [Kubectl](https://kubernetes.io/docs/tasks/tools/)
- [Docker Engine](https://docs.docker.com/engine/install/)
- [Docker Compose](https://docs.docker.com/compose/install/)
- [Skaffold](https://skaffold.dev/docs/install/#standalone-binary)

## Setup

1. Create a workspace folder, e.g.,
```bash
mkdir my_service
cd my_service
```

2. Setup the environment. Remember to use the Python version you installed, here we use 3.10 as reference.
```bash
export OPEN_AEA_IPFS_ADDR="/dns/registry.autonolas.tech/tcp/443/https"
touch Pipfile && pipenv --python 3.10 && pipenv shell
```

3. Install {{open_autonomy}}
```bash
pip install open-autonomy
```

## Deploy a Local Agent Service

Follow the steps indicated below to download a demonstration agent service from the Service Registry, and deploy it locally using Docker Compose.
In this case, we consider the [Hello World agent service](./hello_world_agent_service.md).

1. Prepare a JSON file `keys.json` containing the addresses and keys of the four agents that make up the [Hello World agent service](./hello_world_agent_service.md). Below you have some sample keys for testing:
    ```json
    [
      {
          "address": "0x15d34AAf54267DB7D7c367839AAf71A00a2C6A65",
          "private_key": "0x47e179ec197488593b187f80a00eb0da91f1b9d0b13f8733639f19c30a34926a"
      },
      {
          "address": "0x9965507D1a55bcC2695C58ba16FB37d819B0A4dc",
          "private_key": "0x8b3a350cf5c34c9194ca85829a2df0ec3153be0318b5e2d3348e872092edffba"
      },
      {
          "address": "0x976EA74026E726554dB657fA54763abd0C3a0aa9",
          "private_key": "0x92db14e403b83dfe3df233f83dfa3a0d7096f21ca9b0d6d6b8d88b2b4ec1564e"
      },
      {
          "address": "0x14dC79964da2C08b23698B3D3cc7Ca32193d9955",
          "private_key": "0x4bbbf85ce3377467afe5d46f804f221813b2bb87f24d81f60f1fcdbf7cbf4356"
      }
    ]
    ```


<<<<<<< HEAD
2. Use the CLI to download and build the images to deploy the [Hello World agent service](./service_example.md):
=======
2. Use the CLI to townload and build the images to deploy the [Hello World agent service](./hello_world_agent_service.md):
>>>>>>> 32b62c0a
    ```bash
    autonomy deploy build deployment valory/hello_world:0.1.0:bafybeih45ahmldpobejx5gaddupd5dz7k4tjf3bmkibcjfrauipr4ffp4a keys.json --remote
    ```
    The command above generates the required images to run the agent service using the keys provided in the `keys.json` file. In this case, we are accessing the service definition located in the Service Registry.

    !!!note
        It is also possible to generate a deployment using a local service definition. See the [CLI section](./autonomy.md) for the complete details.

3. The build configuration will be located in `./abci_build`. Execute `docker-compose` as indicated below. This will deploy a local [Hello World agent service](./hello_world_agent_service.md) with four agents connected to four Tendermint nodes.
    ```bash
    cd abci_build
    docker-compose up --force-recreate
    ```

4. The logs of a single agent or node can then be inspected with, e.g.,
    ```bash
    docker logs {container_id} --follow
    ```
    where `{container_id}` refers to the Docker container ID for either an agent
    (`abci0`, `abci1`, `abci2` and `abci3`) or a Tendermint node (`node0`, `node1`, `node2` and `node3`).<|MERGE_RESOLUTION|>--- conflicted
+++ resolved
@@ -84,11 +84,7 @@
     ```
 
 
-<<<<<<< HEAD
-2. Use the CLI to download and build the images to deploy the [Hello World agent service](./service_example.md):
-=======
-2. Use the CLI to townload and build the images to deploy the [Hello World agent service](./hello_world_agent_service.md):
->>>>>>> 32b62c0a
+2. Use the CLI to download and build the images to deploy the [Hello World agent service](./hello_world_agent_service.md):
     ```bash
     autonomy deploy build deployment valory/hello_world:0.1.0:bafybeih45ahmldpobejx5gaddupd5dz7k4tjf3bmkibcjfrauipr4ffp4a keys.json --remote
     ```
