# Quick Start

The purpose of this quick start is to get you up and running with the {{open_autonomy}} framework for agent service development as quickly as possible.
The overall pipeline with the framework is summarized in the figure below:

<figure markdown>
![](./images/pipeline.svg)
<figcaption>Overall pipeline to deploy an agent service with the Open Autonomy framework</figcaption>
</figure>

The steps defined in the figure above are materialized as follows:

1. **Component provision:** The developer ensures that the agent components are available, either by programming them from scratch using the {{open_aea}} framework, or fetching them from the Component Registry. Each agent service needs one or more underlying {{fsm_app}}(s) that define the service business logic. The {{open_autonomy}} framework contains packages with base classes that help define {{fsm_app}}s.

2. **Agent definition:** The developer ensures that the agents that make up the service are available, either by defining them  using the {{open_aea}} framework, or by fetching them from the Agent Registry.

3. **Service definition:** The developer produces a service definition based on the corresponding agents, or it fetches a service from the Service Registry. Agent operators register agent instances against the service.

4. **Service deployment:** Once the service is defined, the developer can use the {{open_autonomy}} CLI to deploy the service.

The dashed arrows in the figure denote the "entry points" for a developer in the pipeline. For example, if the developer is satisfied with some agent available in the agent registry, then they can skip the first step about defining agent components, and fetch that agent directly. We will give more detail about the pipeline below.

The goal of this quick start guide is to showcase steps 3-4 from the pipeline. That is, how to execute a (local) deployment of a demonstration service. We will cover the particularities of the components that make up agents in an agent service in other sections of the documentation.



## Requirements

Ensure your machine satisfies the following requirements:

- Python `>= 3.7` (recommended `>= 3.10`)
- [Pip](https://pip.pypa.io/en/stable/installation/)
- [Tendermint](https://docs.tendermint.com/master/introduction/install.html) `==0.34.19`
- [Pipenv](https://pipenv.pypa.io/en/latest/install/) `>=2021.x.xx`
- [Kubectl](https://kubernetes.io/docs/tasks/tools/)
- [Docker Engine](https://docs.docker.com/engine/install/)
- [Docker Compose](https://docs.docker.com/compose/install/)
- [Skaffold](https://skaffold.dev/docs/install/#standalone-binary) `>= 1.39.1`

## Setup

1. Create a workspace folder, e.g.,
```bash
mkdir my_service
cd my_service
```

2. Setup the environment. Remember to use the Python version you installed, here we use 3.10 as reference.
```bash
export OPEN_AEA_IPFS_ADDR="/dns/registry.autonolas.tech/tcp/443/https"
touch Pipfile && pipenv --python 3.10 && pipenv shell
```

3. Install {{open_autonomy}}.
```bash
pip install open-autonomy
```

4. Initialize the remote IPFS registry.
```bash
autonomy init --remote
```

## Deploy a Local Agent Service

!!! note
    On **MacOS** and **Windows**, running Docker containers requires having Docker Desktop running as well. If you're using one of those systems, remember to start Docker Desktop
    before you run agent services.


Follow the steps indicated below to download a demonstration agent service from the Service Registry, and deploy it locally using Docker Compose.
In this case, we consider the [Hello World agent service](./hello_world_agent_service.md).

1. Prepare a JSON file `keys.json` containing the addresses and keys of the four agents that make up the [Hello World agent service](./hello_world_agent_service.md). Below you have some sample keys for testing:
    ```json
    [
      {
          "address": "0x15d34AAf54267DB7D7c367839AAf71A00a2C6A65",
          "private_key": "0x47e179ec197488593b187f80a00eb0da91f1b9d0b13f8733639f19c30a34926a"
      },
      {
          "address": "0x9965507D1a55bcC2695C58ba16FB37d819B0A4dc",
          "private_key": "0x8b3a350cf5c34c9194ca85829a2df0ec3153be0318b5e2d3348e872092edffba"
      },
      {
          "address": "0x976EA74026E726554dB657fA54763abd0C3a0aa9",
          "private_key": "0x92db14e403b83dfe3df233f83dfa3a0d7096f21ca9b0d6d6b8d88b2b4ec1564e"
      },
      {
          "address": "0x14dC79964da2C08b23698B3D3cc7Ca32193d9955",
          "private_key": "0x4bbbf85ce3377467afe5d46f804f221813b2bb87f24d81f60f1fcdbf7cbf4356"
      }
    ]
    ```


2. Use the CLI to download and build the images to deploy the [Hello World agent service](./hello_world_agent_service.md):
    ```bash
<<<<<<< HEAD
    autonomy deploy build deployment valory/hello_world:0.1.0:bafybeihimwdwhlvqshervfjhzzsd5s37gnmcwxc6rjwvebipwyyk5vj4r4 keys.json
=======
    autonomy deploy build deployment valory/hello_world:0.1.0:bafybeibky2hr7ykopkqpedccttlhca7nhf7nyj6vmihhqcn7cyv2jlggpi keys.json --remote
>>>>>>> 15528bf6
    ```
    The command above generates the required images to run the agent service using the keys provided in the `keys.json` file. In this case, we are accessing the service definition located in the Service Registry.

    !!!note
        It is also possible to generate a deployment using a local service definition. See the [CLI section](./autonomy.md) for the complete details.

3. The build configuration will be located in `./abci_build`. Execute `docker-compose` as indicated below. This will deploy a local [Hello World agent service](./hello_world_agent_service.md) with four agents connected to four Tendermint nodes.
    ```bash
    cd abci_build
    docker-compose up --force-recreate
    ```

4. The logs of a single agent or node can then be inspected with, e.g.,
    ```bash
    docker logs {container_id} --follow
    ```
    where `{container_id}` refers to the Docker container ID for either an agent
    (`abci0`, `abci1`, `abci2` and `abci3`) or a Tendermint node (`node0`, `node1`, `node2` and `node3`).<|MERGE_RESOLUTION|>--- conflicted
+++ resolved
@@ -96,11 +96,7 @@
 
 2. Use the CLI to download and build the images to deploy the [Hello World agent service](./hello_world_agent_service.md):
     ```bash
-<<<<<<< HEAD
-    autonomy deploy build deployment valory/hello_world:0.1.0:bafybeihimwdwhlvqshervfjhzzsd5s37gnmcwxc6rjwvebipwyyk5vj4r4 keys.json
-=======
     autonomy deploy build deployment valory/hello_world:0.1.0:bafybeibky2hr7ykopkqpedccttlhca7nhf7nyj6vmihhqcn7cyv2jlggpi keys.json --remote
->>>>>>> 15528bf6
     ```
     The command above generates the required images to run the agent service using the keys provided in the `keys.json` file. In this case, we are accessing the service definition located in the Service Registry.
 
