

# Quick Start

The purpose of this quick start is to get you up and running with the {{open_autonomy}} framework for agent service development as quickly as possible.
The overall pipeline with the framework is summarized in the figure below:

<figure markdown>
![](./images/pipeline.svg)
<figcaption>Overall pipeline to deploy an agent service with the Open Autonomy framework</figcaption>
</figure>

The steps defined in the figure above are materialized as follows:

1. **Component provision:** The developer ensures that the agent components are available, either by programming them from scratch using the {{open_aea}} framework, or fetching them from the Component Registry. Each agent service needs one or more underlying {{fsm_app}}(s) that define the service business logic. The {{open_autonomy}} framework contains packages with base classes that help define {{fsm_app}}s.

2. **Agent definition:** The developer ensures that the agents that make up the service are available, either by defining them  using the {{open_aea}} framework, or by fetching them from the Agent Registry.

3. **Service definition:** The developer produces a service definition based on the corresponding agents, or it fetches a service from the Service Registry. Agent operators register agent instances against the service.

4. **Service deployment:** Once the service is defined, the developer can use the {{open_autonomy}} CLI to deploy the service.

The dashed arrows in the figure denote the "entry points" for a developer in the pipeline. For example, if the developer is satisfied with some agent available in the agent registry, then they can skip the first step about defining agent components, and fetch that agent directly. We will give more detail about the pipeline below.

The goal of this quick start guide is to showcase steps 3-4 from the pipeline. That is, how to execute a (local) deployment of a demonstration service. We will cover the particularities of the components that make up agents in an agent service in other sections of the documentation.


## Requirements

Ensure that your machine satisfies the following requirements:

- [Python](https://www.python.org/) `>= 3.7` (recommended `>= 3.10`)
- [Pip](https://pip.pypa.io/en/stable/installation/)
- [Tendermint](https://docs.tendermint.com/v0.34/introduction/install.html) `==0.34.19`
- [Pipenv](https://pipenv.pypa.io/en/latest/install/) `>=2021.x.xx`
- [Kubectl](https://kubernetes.io/docs/tasks/tools/)
- [Docker Engine](https://docs.docker.com/engine/install/)
- [Docker Compose](https://docs.docker.com/compose/install/)
- [Skaffold](https://skaffold.dev/docs/install/#standalone-binary) `>=1.39.1`


## Setup

1. Create a workspace folder, e.g.,
```bash
mkdir my_service
cd my_service
```

2. Setup the environment. Remember to use the Python version you installed, here we use 3.10 as reference:
```bash
export OPEN_AEA_IPFS_ADDR="/dns/registry.autonolas.tech/tcp/443/https"
touch Pipfile && pipenv --python 3.10 && pipenv shell
```

3. Install {{open_autonomy}}:
```bash
pip install open-autonomy
```

4. Initialize the framework to work with the remote IPFS registry.
```bash
autonomy init --remote
```

## Deploy a Local Agent Service

!!! note
    On **MacOS** and **Windows**, running Docker containers requires having Docker Desktop running as well. If you're using one of those systems, remember to start Docker Desktop
    before you run agent services.


Follow the steps indicated below to download a demonstration agent service from the Service Registry, and deploy it locally using Docker Compose.
In this case, we consider the [Hello World agent service](./hello_world_agent_service.md).

1. Prepare a JSON file `keys.json` containing the addresses and keys of the four agents that make up the [Hello World agent service](./hello_world_agent_service.md). Below you have some sample keys for testing:

    !!! warning "Important"
        Use these keys for testing purposes only. **Never use these keys in a production environment or for personal use.**

        ```json
        [
          {
              "address": "0x15d34AAf54267DB7D7c367839AAf71A00a2C6A65",
              "private_key": "0x47e179ec197488593b187f80a00eb0da91f1b9d0b13f8733639f19c30a34926a"
          },
          {
              "address": "0x9965507D1a55bcC2695C58ba16FB37d819B0A4dc",
              "private_key": "0x8b3a350cf5c34c9194ca85829a2df0ec3153be0318b5e2d3348e872092edffba"
          },
          {
              "address": "0x976EA74026E726554dB657fA54763abd0C3a0aa9",
              "private_key": "0x92db14e403b83dfe3df233f83dfa3a0d7096f21ca9b0d6d6b8d88b2b4ec1564e"
          },
          {
              "address": "0x14dC79964da2C08b23698B3D3cc7Ca32193d9955",
              "private_key": "0x4bbbf85ce3377467afe5d46f804f221813b2bb87f24d81f60f1fcdbf7cbf4356"
          }
        ]
        ```

2. Use the CLI to download and build the images to deploy the [Hello World agent service](./hello_world_agent_service.md):
    ```bash
<<<<<<< HEAD
    autonomy deploy build deployment valory/hello_world:0.1.0:bafybeibvfpmn7ggjr5bnqg6h7h32v7kkhcgxw3kfvbdvkjqs37qm7k37ge keys.json --remote
=======
    autonomy deploy build deployment valory/hello_world:0.1.0:bafybeidmxwqqdirgru4tce47s4mv4jtnefl6kognaw7qv5qkjq4mawgtvq keys.json --remote
>>>>>>> 3f21a80d
    ```
    The command above generates the required images to run the agent service using the keys provided in the `keys.json` file. In this case, we are accessing the service definition located in the Service Registry.

    !!!note
        It is also possible to generate a deployment using a local service definition. See the [CLI section](./autonomy.md) for the complete details.

3. The build configuration will be located in `./abci_build`. Execute `docker-compose` as indicated below. This will deploy a local [Hello World agent service](./hello_world_agent_service.md) with four agents connected to four Tendermint nodes.
    ```bash
    cd abci_build
    docker-compose up --force-recreate
    ```

4. The logs of a single agent or node can then be inspected with, e.g.,
    ```bash
    docker logs {container_id} --follow
    ```
    where `{container_id}` refers to the Docker container ID for either an agent
    (`abci0`, `abci1`, `abci2` and `abci3`) or a Tendermint node (`node0`, `node1`, `node2` and `node3`).<|MERGE_RESOLUTION|>--- conflicted
+++ resolved
@@ -101,11 +101,7 @@
 
 2. Use the CLI to download and build the images to deploy the [Hello World agent service](./hello_world_agent_service.md):
     ```bash
-<<<<<<< HEAD
-    autonomy deploy build deployment valory/hello_world:0.1.0:bafybeibvfpmn7ggjr5bnqg6h7h32v7kkhcgxw3kfvbdvkjqs37qm7k37ge keys.json --remote
-=======
     autonomy deploy build deployment valory/hello_world:0.1.0:bafybeidmxwqqdirgru4tce47s4mv4jtnefl6kognaw7qv5qkjq4mawgtvq keys.json --remote
->>>>>>> 3f21a80d
     ```
     The command above generates the required images to run the agent service using the keys provided in the `keys.json` file. In this case, we are accessing the service definition located in the Service Registry.
 
