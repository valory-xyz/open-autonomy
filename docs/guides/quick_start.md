--- conflicted
+++ resolved
@@ -17,11 +17,7 @@
 
 1. Use the CLI to fetch the [Hello World agent service](../demos/hello_world_demo.md). This will connect to the remote registry and download the files that make up the service to the `hello_world` folder:
     ```bash
-<<<<<<< HEAD
-    autonomy fetch valory/hello_world:0.1.0:bafybeihoag5dk7aubskyue655fcsuuxpoyc6blcgwaa3acmu7dorch5zpm --service
-=======
     autonomy fetch valory/hello_world:0.1.0:bafybeiblytd4rsokrai4xearmd2v4zuc7sthojexum5nr4jrxdxpxnuefi --service
->>>>>>> 3d63bf33
     cd hello_world
     ```
 
