--- conflicted
+++ resolved
@@ -17,11 +17,7 @@
 
 1. Use the CLI to fetch the [Hello World agent service](../demos/hello_world_demo.md). This will connect to the remote registry and download the service specification to the `hello_world` folder:
     ```bash
-<<<<<<< HEAD
-    autonomy fetch valory/hello_world:0.1.0:bafybeidrkafx2rcjdlwj3llvj54odkcf3yjaynbqggqp6cmkrlkfr7bd5u --service
-=======
     autonomy fetch valory/hello_world:0.1.0:bafybeih5zu5aybn4l3kfa4j527cuahkdh3jzplpeybv6uvnfkhdkfyjg2q --service
->>>>>>> dc737a1e
     cd hello_world
     ```
 
