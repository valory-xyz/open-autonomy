--- conflicted
+++ resolved
@@ -17,11 +17,7 @@
 
 1. Use the CLI to fetch the [Hello World agent service](../demos/hello_world_demo.md). This will connect to the remote registry and download the files that make up the service to the `hello_world` folder:
     ```bash
-<<<<<<< HEAD
-    autonomy fetch valory/hello_world:0.1.0:bafybeigkwuaizld25enqgqrazojvaw4acydqrfqdgxqmypkzzjcev4sft4 --service
-=======
-    autonomy fetch valory/hello_world:0.1.0:bafybeihuerkeeurzlk4j5y5ef4rj6gvnlz4dxeklcor2tezhd23t2waqxa --service
->>>>>>> ba3f27d2
+    autonomy fetch valory/hello_world:0.1.0:bafybeicnrubswkthglsrk7tvw26v7pw26m2xzfxmek2pbeiucxbprvbjm4 --service
     cd hello_world
     ```
 
