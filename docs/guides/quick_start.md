--- conflicted
+++ resolved
@@ -17,11 +17,7 @@
 
 1. Use the CLI to fetch the [Hello World agent service](../demos/hello_world_demo.md). This will connect to the remote registry and download the service specification to the `hello_world` folder:
     ```bash
-<<<<<<< HEAD
-    autonomy fetch valory/hello_world:0.1.0:bafybeibckq4mv2ams5qlo5gz3c72lt25mb2qi5ftbrs2spo4muadsimhx4 --service
-=======
-    autonomy fetch valory/hello_world:0.1.0:bafybeie7sbi2d5anjcgoyetuvhh3xdgt433a3prrgpqkjddxam37iyyqum --service
->>>>>>> 6de8a47d
+    autonomy fetch valory/hello_world:0.1.0:bafybeihrqw2a2nokcmxsz2szpj5iuqmxo6ay4uk5xcfsussrhua4mjwedy --service
     cd hello_world
     ```
 
