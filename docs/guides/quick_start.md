The purpose of this guide is to provide a step-by-step instructions to gain familiarity with the {{open_autonomy}} framework, and use a number of CLI commands to run a [Hello World agent service](../demos/hello_world_demo.md) as a local deployment. More concretely, in this guide, you will end up running:

  - 4 Docker containers implementing the 4 agents of the service, and
  - 4 Docker containers implementing one Tendermint node for each agent.

Having completed this guide, you can take a look at the [overview of the development process](./overview_of_the_development_process.md) with the {{open_autonomy}} framework, and continue with the rest of the guides in this section.

Before starting this guide, ensure that your machine satisfies the framework requirements and that you have followed the [set up guide](./set_up.md). As a result you should have a Pipenv workspace folder.

## Step-by-step instructions

!!! note
    On **MacOS** and **Windows**, running Docker containers requires having Docker Desktop running as well. If you're using one of those operating systems, remember to start Docker Desktop
    before you run agent services.

Now that you have set up your machine to work with {{open_autonomy}}, we are in position to use the CLI to fetch the agent service from the remote registry and deploy it locally.

1. Use the CLI to fetch the [Hello World agent service](../demos/hello_world_demo.md). This will connect to the remote registry and download the files that make up the service to the `hello_world` folder:
    ```bash
<<<<<<< HEAD
    autonomy fetch valory/hello_world:0.1.0:bafybeiahqwjbeubw6a5jxu2puve5pbnywcdukykvljgzrsbxwm3u5pvg4m --service
=======
    autonomy fetch valory/hello_world:0.1.0:bafybeig7osvjr2qwm7i42bmmt5j7jiibzscie5kxaxe2xoapxlu2jdfwxm --service
>>>>>>> 934962f2
    cd hello_world
    ```

2. Build the Docker image of the service agents:
    ```bash
    autonomy build-image
    ```
    After the command finishes building the image, you can see that it has created the image by executing:
    ```bash
    docker image ls | grep hello_world
    ```

3. Prepare a JSON file `keys.json` containing the addresses and keys of the four agents that make up the agent service. Below you have some sample keys for testing:

    !!! warning "Important"
        Use these keys for testing purposes only. **Never use these keys in a production environment or for personal use.**

        ```json
        [
          {
              "address": "0x15d34AAf54267DB7D7c367839AAf71A00a2C6A65",
              "private_key": "0x47e179ec197488593b187f80a00eb0da91f1b9d0b13f8733639f19c30a34926a"
          },
          {
              "address": "0x9965507D1a55bcC2695C58ba16FB37d819B0A4dc",
              "private_key": "0x8b3a350cf5c34c9194ca85829a2df0ec3153be0318b5e2d3348e872092edffba"
          },
          {
              "address": "0x976EA74026E726554dB657fA54763abd0C3a0aa9",
              "private_key": "0x92db14e403b83dfe3df233f83dfa3a0d7096f21ca9b0d6d6b8d88b2b4ec1564e"
          },
          {
              "address": "0x14dC79964da2C08b23698B3D3cc7Ca32193d9955",
              "private_key": "0x4bbbf85ce3377467afe5d46f804f221813b2bb87f24d81f60f1fcdbf7cbf4356"
          }
        ]
        ```

4. Build the deployment setup for the service:
    ```bash
    autonomy deploy build keys.json --aev
    ```

5. Navigate to the deployment environment folder (`./abci_build`) and run the deployment locally using
    ```bash
    cd abci_build
    autonomy deploy run
    ```

    This will deploy the [Hello World agent service](../demos/hello_world_demo.md) locally with four agents connected to four Tendermint nodes.

    At this point you should see a (verbose) output of the agent logs, which should look something like this:
    ```bash
    (...)

    abci0    | [2022-01-01 00:00:00,000] [INFO] [agent] arrived block with timestamp: 2022-00-00 00:00:00.000000
    abci0    | [2022-01-01 00:00:00,000] [INFO] [agent] current AbciApp time: 2022-00-00 00:00:00.000000
    abci0    | [2022-01-01 00:00:00,000] [INFO] Created a new local deadline for the next `begin_block` request from the Tendermint node: 2022-00-00 00:00:00.000000
    abci2    | [2022-01-01 00:00:00,000] [INFO] [agent] 'select_keeper' round is done with event: Event.DONE
    abci2    | [2022-01-01 00:00:00,000] [INFO] [agent] scheduling timeout of 30.0 seconds for event Event.ROUND_TIMEOUT with deadline 2022-00-00 00:00:00.000000
    abci2    | [2022-01-01 00:00:00,000] [INFO] [agent] Entered in the 'print_message' round for period 2
    abci2    | [2022-01-01 00:00:00,000] [INFO] [agent] Entered in the 'print_message' behaviour
    abci2    | Agent agent (address 0x976EA74026E726554dB657fA54763abd0C3a0aa9) in period 2 says: HELLO_WORLD!
    abci2    | [2022-01-01 00:00:00,000] [INFO] [agent] printed_message=Agent agent (address 0x976EA74026E726554dB657fA54763abd0C3a0aa9) in period 2 says: HELLO_WORLD!

    (...)
    ```

6. The logs of a single agent or [Tendermint](https://tendermint.com/) node can be inspected in another terminal with, e.g.,
    ```bash
    docker logs <container_id> --follow
    ```
    where `<container_id>` refers to the Docker container ID for either an agent
    (`abci0`, `abci1`, `abci2` and `abci3`) or a [Tendermint](https://tendermint.com/) node (`node0`, `node1`, `node2` and `node3`).

    Try to inspect the service agent logs yourself and identify when they say "HELLO_WORLD!"<|MERGE_RESOLUTION|>--- conflicted
+++ resolved
@@ -17,11 +17,7 @@
 
 1. Use the CLI to fetch the [Hello World agent service](../demos/hello_world_demo.md). This will connect to the remote registry and download the files that make up the service to the `hello_world` folder:
     ```bash
-<<<<<<< HEAD
-    autonomy fetch valory/hello_world:0.1.0:bafybeiahqwjbeubw6a5jxu2puve5pbnywcdukykvljgzrsbxwm3u5pvg4m --service
-=======
     autonomy fetch valory/hello_world:0.1.0:bafybeig7osvjr2qwm7i42bmmt5j7jiibzscie5kxaxe2xoapxlu2jdfwxm --service
->>>>>>> 934962f2
     cd hello_world
     ```
 
