--- conflicted
+++ resolved
@@ -58,11 +58,7 @@
 
 4. Build the deployment setup for the service:
     ```bash
-<<<<<<< HEAD
-    autonomy deploy build keys.json
-=======
-    autonomy deploy build keys.json --aev -ltm
->>>>>>> 496d7185
+    autonomy deploy build keys.json -ltm
     ```
 
 5. Navigate to the deployment environment folder (`./abci_build`) and run the deployment locally using
