The purpose of this guide is to provide step-by-step instructions to gain familiarity with the [overall development process](./overview_of_the_development_process.md) of the {{open_autonomy}} framework.

We will show how to use the CLI to run a local deployment of the [Hello World service](https://docs.autonolas.network/demos/hello-world/), which comprises:

- 4 Docker containers implementing the 4 agents of the service, and
- 4 Docker containers implementing a Tendermint node for each agent.

<figure markdown>
  ![Hello World service](../images/hello_world_demo_architecture.svg){align=center}
</figure>

Before starting this guide, ensure that your machine satisfies the framework requirements and that you have followed the [set up guide](./set_up.md). As a result you should have a Pipenv workspace folder.

## Step-by-step instructions

!!! note
    On **MacOS** and **Windows**, running Docker containers requires having Docker Desktop running as well. If you're using one of those operating systems, remember to start Docker Desktop
    before you run agent services.

1. Fetch the [Hello World service](https://docs.autonolas.network/demos/hello-world/) from the remote registry. Within the workspace folder (not the remote registry) run:

    ```bash
<<<<<<< HEAD
    autonomy fetch valory/hello_world:0.1.0:bafybeic2rfvwm3jnselxo4cnkyfch3nz5azd7szwugmxow6rql6ubvhywm --service
=======
    autonomy fetch valory/hello_world:0.1.0:bafybeicdcrhpekqbwzeam2fi7npnl6qfwejgo73ftwoy4tofwbrsl5ene4 --service
>>>>>>> 3e9b1fe4
    ```

2. Build the Docker image of the service agents:

    ```bash
    cd hello_world
    autonomy build-image
    ```

    After the command finishes, check that the image has been created:

    ```bash
    docker image ls | grep hello_world
    ```

3. Prepare and build the service deployment:

    1. Prepare a `keys.json` file containing wallet address and the private key for each of the agents.

        ??? example "Example of a `keys.json` file"

            <span style="color:red">**WARNING: Use this file for testing purposes only. Never use the keys or addresses provided in this example in a production environment or for personal use.**</span>

            ```json title="keys.json"
            [
            {
                "address": "0x15d34AAf54267DB7D7c367839AAf71A00a2C6A65",
                "private_key": "0x47e179ec197488593b187f80a00eb0da91f1b9d0b13f8733639f19c30a34926a"
            },
            {
                "address": "0x9965507D1a55bcC2695C58ba16FB37d819B0A4dc",
                "private_key": "0x8b3a350cf5c34c9194ca85829a2df0ec3153be0318b5e2d3348e872092edffba"
            },
            {
                "address": "0x976EA74026E726554dB657fA54763abd0C3a0aa9",
                "private_key": "0x92db14e403b83dfe3df233f83dfa3a0d7096f21ca9b0d6d6b8d88b2b4ec1564e"
            },
            {
                "address": "0x14dC79964da2C08b23698B3D3cc7Ca32193d9955",
                "private_key": "0x4bbbf85ce3377467afe5d46f804f221813b2bb87f24d81f60f1fcdbf7cbf4356"
            }
            ]
            ```

    2. Export the environment variable `ALL_PARTICIPANTS` with all the agents' addresses:
        ```bash
        export ALL_PARTICIPANTS='[
            "0x15d34AAf54267DB7D7c367839AAf71A00a2C6A65",
            "0x9965507D1a55bcC2695C58ba16FB37d819B0A4dc",
            "0x976EA74026E726554dB657fA54763abd0C3a0aa9",
            "0x14dC79964da2C08b23698B3D3cc7Ca32193d9955"
        ]'
        ```

    3. (Optional) Export environment variables to customize the service configuration.

        ??? example "Example of exported environment variables"

            ```bash
            export HELLO_WORLD_STRING_0="Your HELLO WORLD message for Agent 0"
            export HELLO_WORLD_STRING_1="Your HELLO WORLD message for Agent 1"
            export HELLO_WORLD_STRING_2="Your HELLO WORLD message for Agent 2"
            export HELLO_WORLD_STRING_3="Your HELLO WORLD message for Agent 3"
            ```

    4. Build the service deployment:

        ```bash
        autonomy deploy build keys.json -ltm
        ```

4. Run the service:

    ```bash
    cd abci_build
    autonomy deploy run
    ```

    This will deploy the [Hello World service](https://docs.autonolas.network/demos/hello-world/) locally with four agents connected to four Tendermint nodes.

    You can cancel the local execution at any time by pressing ++ctrl+c++.

At this point you should see a (verbose) output of the agent logs, which should look something like this:

```bash
(...)

abci0    | [2022-01-01 00:00:00,000] [INFO] [agent] arrived block with timestamp: 2022-00-00 00:00:00.000000
abci0    | [2022-01-01 00:00:00,000] [INFO] [agent] current AbciApp time: 2022-00-00 00:00:00.000000
abci0    | [2022-01-01 00:00:00,000] [INFO] Created a new local deadline for the next `begin_block` request from the Tendermint node: 2022-00-00 00:00:00.000000
abci2    | [2022-01-01 00:00:00,000] [INFO] [agent] 'select_keeper' round is done with event: Event.DONE
abci2    | [2022-01-01 00:00:00,000] [INFO] [agent] scheduling timeout of 30.0 seconds for event Event.ROUND_TIMEOUT with deadline 2022-00-00 00:00:00.000000
abci2    | [2022-01-01 00:00:00,000] [INFO] [agent] Entered in the 'print_message' round for period 2
abci2    | [2022-01-01 00:00:00,000] [INFO] [agent] Entered in the 'print_message' behaviour
abci2    | Agent agent (address 0x976EA74026E726554dB657fA54763abd0C3a0aa9) in period 2 says: HELLO_WORLD!
abci2    | [2022-01-01 00:00:00,000] [INFO] [agent] printed_message=Agent agent (address 0x976EA74026E726554dB657fA54763abd0C3a0aa9) in period 2 says: HELLO_WORLD!

(...)
```

The logs of a single agent or [Tendermint](https://tendermint.com/) node can be inspected in another terminal with, e.g.,

```bash
docker logs <container_id> --follow
```

where `<container_id>` refers to the Docker container ID for an agent
(`abci0`, `abci1`, `abci2` and `abci3`) or a [Tendermint](https://tendermint.com/) node (`node0`, `node1`, `node2` and `node3`).

Try to inspect the service agent logs yourself and identify when they say the default "HELLO_WORLD!" message or your custom message.<|MERGE_RESOLUTION|>--- conflicted
+++ resolved
@@ -20,11 +20,7 @@
 1. Fetch the [Hello World service](https://docs.autonolas.network/demos/hello-world/) from the remote registry. Within the workspace folder (not the remote registry) run:
 
     ```bash
-<<<<<<< HEAD
-    autonomy fetch valory/hello_world:0.1.0:bafybeic2rfvwm3jnselxo4cnkyfch3nz5azd7szwugmxow6rql6ubvhywm --service
-=======
     autonomy fetch valory/hello_world:0.1.0:bafybeicdcrhpekqbwzeam2fi7npnl6qfwejgo73ftwoy4tofwbrsl5ene4 --service
->>>>>>> 3e9b1fe4
     ```
 
 2. Build the Docker image of the service agents:
