The purpose of this guide is to provide a step-by-step instructions to gain familiarity with the {{open_autonomy}} framework, and use a number of CLI commands to run a [Hello World agent service](../demos/hello_world_demo.md) as a local deployment. More concretely, in this guide, you will end up running:

  - 4 Docker containers implementing the 4 agents of the service, and
  - 4 Docker containers implementing one Tendermint node for each agent.

Having completed this guide, you can take a look at the [overview of the development process](./overview_of_the_development_process.md) with the {{open_autonomy}} framework, and continue with the rest of the guides in this section.

Before starting this guide, ensure that your machine satisfies the framework requirements and that you have followed the [set up guide](./set_up.md). As a result you should have a Pipenv workspace folder.

## Step-by-step instructions

!!! note
    On **MacOS** and **Windows**, running Docker containers requires having Docker Desktop running as well. If you're using one of those operating systems, remember to start Docker Desktop
    before you run agent services.

Now that you have set up your machine to work with {{open_autonomy}}, we are in position to use the CLI to fetch the agent service from the remote registry and deploy it locally.

1. Use the CLI to fetch the [Hello World agent service](../demos/hello_world_demo.md). This will connect to the remote registry and download the files that make up the service to the `hello_world` folder:
    ```bash
<<<<<<< HEAD
    autonomy fetch valory/hello_world:0.1.0:bafybeif3vxxn6lx45wkv3qo3l6g45h7cexnntdtdxs6hiwmvcxjk3aykca --service
=======
    autonomy fetch valory/hello_world:0.1.0:bafybeiangkjd6y5jjpubeog25lggrmq3y64b2cqurhmxs26i4tddksbhiq --service
>>>>>>> 496d7185
    cd hello_world
    ```

2. Build the Docker image of the service agents:
    ```bash
    autonomy build-image
    ```
    After the command finishes building the image, you can see that it has created the image by executing:
    ```bash
    docker image ls | grep hello_world
    ```

3. Prepare a JSON file `keys.json` containing the addresses and keys of the four agents that make up the agent service. Below you have some sample keys for testing:

    !!! warning "Important"
        Use these keys for testing purposes only. **Never use these keys in a production environment or for personal use.**

        ```json
        [
          {
              "address": "0x15d34AAf54267DB7D7c367839AAf71A00a2C6A65",
              "private_key": "0x47e179ec197488593b187f80a00eb0da91f1b9d0b13f8733639f19c30a34926a"
          },
          {
              "address": "0x9965507D1a55bcC2695C58ba16FB37d819B0A4dc",
              "private_key": "0x8b3a350cf5c34c9194ca85829a2df0ec3153be0318b5e2d3348e872092edffba"
          },
          {
              "address": "0x976EA74026E726554dB657fA54763abd0C3a0aa9",
              "private_key": "0x92db14e403b83dfe3df233f83dfa3a0d7096f21ca9b0d6d6b8d88b2b4ec1564e"
          },
          {
              "address": "0x14dC79964da2C08b23698B3D3cc7Ca32193d9955",
              "private_key": "0x4bbbf85ce3377467afe5d46f804f221813b2bb87f24d81f60f1fcdbf7cbf4356"
          }
        ]
        ```

4. Build the deployment setup for the service:
    ```bash
    autonomy deploy build keys.json --aev -ltm
    ```

5. Navigate to the deployment environment folder (`./abci_build`) and run the deployment locally using
    ```bash
    cd abci_build
    autonomy deploy run
    ```

    This will deploy the [Hello World agent service](../demos/hello_world_demo.md) locally with four agents connected to four Tendermint nodes.

    At this point you should see a (verbose) output of the agent logs, which should look something like this:
    ```bash
    (...)

    abci0    | [2022-01-01 00:00:00,000] [INFO] [agent] arrived block with timestamp: 2022-00-00 00:00:00.000000
    abci0    | [2022-01-01 00:00:00,000] [INFO] [agent] current AbciApp time: 2022-00-00 00:00:00.000000
    abci0    | [2022-01-01 00:00:00,000] [INFO] Created a new local deadline for the next `begin_block` request from the Tendermint node: 2022-00-00 00:00:00.000000
    abci2    | [2022-01-01 00:00:00,000] [INFO] [agent] 'select_keeper' round is done with event: Event.DONE
    abci2    | [2022-01-01 00:00:00,000] [INFO] [agent] scheduling timeout of 30.0 seconds for event Event.ROUND_TIMEOUT with deadline 2022-00-00 00:00:00.000000
    abci2    | [2022-01-01 00:00:00,000] [INFO] [agent] Entered in the 'print_message' round for period 2
    abci2    | [2022-01-01 00:00:00,000] [INFO] [agent] Entered in the 'print_message' behaviour
    abci2    | Agent agent (address 0x976EA74026E726554dB657fA54763abd0C3a0aa9) in period 2 says: HELLO_WORLD!
    abci2    | [2022-01-01 00:00:00,000] [INFO] [agent] printed_message=Agent agent (address 0x976EA74026E726554dB657fA54763abd0C3a0aa9) in period 2 says: HELLO_WORLD!

    (...)
    ```

    You can cancel the servie run at any time by pressing Ctrl-C.

6. The logs of a single agent or [Tendermint](https://tendermint.com/) node can be inspected in another terminal with, e.g.,
    ```bash
    docker logs <container_id> --follow
    ```
    where `<container_id>` refers to the Docker container ID for either an agent
    (`abci0`, `abci1`, `abci2` and `abci3`) or a [Tendermint](https://tendermint.com/) node (`node0`, `node1`, `node2` and `node3`).

    Try to inspect the service agent logs yourself and identify when they say "HELLO_WORLD!"<|MERGE_RESOLUTION|>--- conflicted
+++ resolved
@@ -17,11 +17,7 @@
 
 1. Use the CLI to fetch the [Hello World agent service](../demos/hello_world_demo.md). This will connect to the remote registry and download the files that make up the service to the `hello_world` folder:
     ```bash
-<<<<<<< HEAD
-    autonomy fetch valory/hello_world:0.1.0:bafybeif3vxxn6lx45wkv3qo3l6g45h7cexnntdtdxs6hiwmvcxjk3aykca --service
-=======
-    autonomy fetch valory/hello_world:0.1.0:bafybeiangkjd6y5jjpubeog25lggrmq3y64b2cqurhmxs26i4tddksbhiq --service
->>>>>>> 496d7185
+    autonomy fetch valory/hello_world:0.1.0:bafybeiakqt3rg72ynk6zvkng7pnhm4cbfwustw6ky53fbkmexek7kq3xae --service
     cd hello_world
     ```
 
