The purpose of this guide is to provide a step-by-step instructions to gain familiarity with the {{open_autonomy}} framework, and use a number of CLI commands to run a [Hello World agent service](../demos/hello_world_demo.md) as a local deployment. More concretely, in this guide, you will end up running:

  - 4 Docker containers implementing the 4 agents of the service, and
  - 4 Docker containers implementing one Tendermint node for each agent.

Having completed this guide, you can take a look at the [overview of the development process](./overview_of_the_development_process.md) with the {{open_autonomy}} framework, and continue with the rest of the guides in this section.

Before starting this guide, ensure that your machine satisfies the framework requirements and that you have followed the [set up guide](./set_up.md). As a result you should have a Pipenv workspace folder.

## Step-by-step instructions

!!! note
    On **MacOS** and **Windows**, running Docker containers requires having Docker Desktop running as well. If you're using one of those operating systems, remember to start Docker Desktop
    before you run agent services.

Now that you have set up your machine to work with {{open_autonomy}}, we are in position to use the CLI to fetch the agent service from the remote registry and deploy it locally.

1. Use the CLI to fetch the [Hello World agent service](../demos/hello_world_demo.md). This will connect to the remote registry and download the service specification to the `hello_world` folder:
    ```bash
<<<<<<< HEAD
    autonomy fetch valory/hello_world:0.1.0:bafybeiaygs4ubxe4otacdaaygx7snqnhwx6efctxqcmervxjnb5id57zma --service
=======
    autonomy fetch valory/hello_world:0.1.0:bafybeig53cf23r6yrazed7bfdasamzyytrfzumxi7eiifcrtvha2znifti --service
>>>>>>> 52eec2c2
    cd hello_world
    ```

2. Build the Docker image of the service agents:
    ```bash
    autonomy build-image
    ```
    After the command finishes building the image, you can see that it has created the image by executing:
    ```bash
    docker image ls | grep hello_world
    ```

3. Prepare a JSON file `keys.json` containing the wallet address and the private key for each of the agents that make up the service.

    ??? example "Example of a `keys.json` file"

        Find below an example of the structure of a `keys.json` file.

        <span style="color:red">**WARNING: Use this file for testing purposes only. Never use the keys or addresses provided in this example in a production environment or for personal use.**</span>

        ```json
        [
          {
              "address": "0x15d34AAf54267DB7D7c367839AAf71A00a2C6A65",
              "private_key": "0x47e179ec197488593b187f80a00eb0da91f1b9d0b13f8733639f19c30a34926a"
          },
          {
              "address": "0x9965507D1a55bcC2695C58ba16FB37d819B0A4dc",
              "private_key": "0x8b3a350cf5c34c9194ca85829a2df0ec3153be0318b5e2d3348e872092edffba"
          },
          {
              "address": "0x976EA74026E726554dB657fA54763abd0C3a0aa9",
              "private_key": "0x92db14e403b83dfe3df233f83dfa3a0d7096f21ca9b0d6d6b8d88b2b4ec1564e"
          },
          {
              "address": "0x14dC79964da2C08b23698B3D3cc7Ca32193d9955",
              "private_key": "0x4bbbf85ce3377467afe5d46f804f221813b2bb87f24d81f60f1fcdbf7cbf4356"
          }
        ]
        ```


4. Build the deployment setup for the service:
    ```bash
    autonomy deploy build keys.json --aev
    ```

5. Navigate to the deployment environment folder (`./abci_build`) and run the deployment locally using
    ```bash
    cd abci_build
    autonomy deploy run
    ```

    This will deploy the [Hello World agent service](../demos/hello_world_demo.md) locally with four agents connected to four Tendermint nodes.

    At this point you should see a (verbose) output of the agent logs, which should look something like this:
    ```bash
    (...)

    abci0    | [2022-01-01 00:00:00,000] [INFO] [agent] arrived block with timestamp: 2022-00-00 00:00:00.000000
    abci0    | [2022-01-01 00:00:00,000] [INFO] [agent] current AbciApp time: 2022-00-00 00:00:00.000000
    abci0    | [2022-01-01 00:00:00,000] [INFO] Created a new local deadline for the next `begin_block` request from the Tendermint node: 2022-00-00 00:00:00.000000
    abci2    | [2022-01-01 00:00:00,000] [INFO] [agent] 'select_keeper' round is done with event: Event.DONE
    abci2    | [2022-01-01 00:00:00,000] [INFO] [agent] scheduling timeout of 30.0 seconds for event Event.ROUND_TIMEOUT with deadline 2022-00-00 00:00:00.000000
    abci2    | [2022-01-01 00:00:00,000] [INFO] [agent] Entered in the 'print_message' round for period 2
    abci2    | [2022-01-01 00:00:00,000] [INFO] [agent] Entered in the 'print_message' behaviour
    abci2    | Agent agent (address 0x976EA74026E726554dB657fA54763abd0C3a0aa9) in period 2 says: HELLO_WORLD!
    abci2    | [2022-01-01 00:00:00,000] [INFO] [agent] printed_message=Agent agent (address 0x976EA74026E726554dB657fA54763abd0C3a0aa9) in period 2 says: HELLO_WORLD!

    (...)
    ```

6. The logs of a single agent or [Tendermint](https://tendermint.com/) node can be inspected in another terminal with, e.g.,
    ```bash
    docker logs <container_id> --follow
    ```
    where `<container_id>` refers to the Docker container ID for either an agent
    (`abci0`, `abci1`, `abci2` and `abci3`) or a [Tendermint](https://tendermint.com/) node (`node0`, `node1`, `node2` and `node3`).

    Try to inspect the service agent logs yourself and identify when they say "HELLO_WORLD!"<|MERGE_RESOLUTION|>--- conflicted
+++ resolved
@@ -17,11 +17,7 @@
 
 1. Use the CLI to fetch the [Hello World agent service](../demos/hello_world_demo.md). This will connect to the remote registry and download the service specification to the `hello_world` folder:
     ```bash
-<<<<<<< HEAD
-    autonomy fetch valory/hello_world:0.1.0:bafybeiaygs4ubxe4otacdaaygx7snqnhwx6efctxqcmervxjnb5id57zma --service
-=======
     autonomy fetch valory/hello_world:0.1.0:bafybeig53cf23r6yrazed7bfdasamzyytrfzumxi7eiifcrtvha2znifti --service
->>>>>>> 52eec2c2
     cd hello_world
     ```
 
@@ -34,13 +30,10 @@
     docker image ls | grep hello_world
     ```
 
-3. Prepare a JSON file `keys.json` containing the wallet address and the private key for each of the agents that make up the service.
+3. Prepare a JSON file `keys.json` containing the addresses and keys of the four agents that make up the agent service. Below you have some sample keys for testing:
 
-    ??? example "Example of a `keys.json` file"
-
-        Find below an example of the structure of a `keys.json` file.
-
-        <span style="color:red">**WARNING: Use this file for testing purposes only. Never use the keys or addresses provided in this example in a production environment or for personal use.**</span>
+    !!! warning "Important"
+        Use these keys for testing purposes only. **Never use these keys in a production environment or for personal use.**
 
         ```json
         [
@@ -62,7 +55,6 @@
           }
         ]
         ```
-
 
 4. Build the deployment setup for the service:
     ```bash
