The purpose of this guide is to provide a step-by-step instructions on how to install the {{open_autonomy}} framework and use a number of CLI commands to run a [Hello World agent service](../hello_world_agent_service.md) as a local deployment. More concretely, in this guide, you will end up running:

  - 4 Docker containers implementing the 4 agents of the service, and
  - 4 Docker containers implementing one Tendermint node for each agent.

Having completed this guide, you can take a look at the [overview of the development process](./overview_of_the_development_process.md) with the {{open_autonomy}} framework, and continue with the rest of the guides in this section.


## Requirements

Ensure that your machine satisfies the following requirements:

- [Python](https://www.python.org/) `>= 3.7` (recommended `>= 3.10`)
- [Pip](https://pip.pypa.io/en/stable/installation/)
- [Pipenv](https://pipenv.pypa.io/en/latest/install/) `>=2021.x.xx`
- [Docker Engine](https://docs.docker.com/engine/install/)
- [Docker Compose](https://docs.docker.com/compose/install/)


## Setup
1. Create a workspace folder:
```bash
mkdir my_workspace
cd my_workspace
```

2. Setup the environment. Remember to use the Python version you have installed. Here we are using 3.10 as reference:
```bash
touch Pipfile && pipenv --python 3.10 && pipenv shell
```

3. Install the {{open_autonomy}} framework:
```bash
pip install open-autonomy
```

4. Initialize the framework to work with the remote [IPFS](https://ipfs.io) registry. This means that when the framework will be fetching a component, it will do so from the [IPFS](https://ipfs.io):
    ```bash
    autonomy init --remote --ipfs
    ```

    !!!info
        The InterPlanetary File System ([IPFS](https://ipfs.io)) is a protocol, hypermedia and file sharing peer-to-peer network for storing and sharing data in a global, distributed file system. {{open_autonomy}} can use components stored in the [IPFS](https://ipfs.io), or stored locally.

## Deploy a local agent service

!!! note
    On **MacOS** and **Windows**, running Docker containers requires having Docker Desktop running as well. If you're using one of those operating systems, remember to start Docker Desktop
    before you run agent services.


Now, we are in position to use the {{open_autonomy}} CLI to fetch the agent service from the remote registry, and deploy it locally.

1. Use the CLI to fetch the [Hello World agent service](../hello_world_agent_service.md). This will connect to the remote registry and download the service specification to the `hello_world` folder:
    ```bash
<<<<<<< HEAD
    autonomy fetch valory/hello_world:0.1.0:bafybeidv3oebmptwmjajg6eglaagazxwedu6gfouzfnnuznem7llgyl3ia --service
=======
    autonomy fetch valory/hello_world:0.1.0:bafybeiesj7s23ie5iwo5f2sgldik2lqdqo7bugxgsrnm2v6ajsjwn7oxfi --service
>>>>>>> 74cb2178
    cd hello_world
    ```


2. Prepare a JSON file `keys.json` containing the addresses and keys of the four agents that make up the agent service. Below you have some sample keys for testing:

    !!! warning "Important"
        Use these keys for testing purposes only. **Never use these keys in a production environment or for personal use.**

        ```json
        [
          {
              "address": "0x15d34AAf54267DB7D7c367839AAf71A00a2C6A65",
              "private_key": "0x47e179ec197488593b187f80a00eb0da91f1b9d0b13f8733639f19c30a34926a"
          },
          {
              "address": "0x9965507D1a55bcC2695C58ba16FB37d819B0A4dc",
              "private_key": "0x8b3a350cf5c34c9194ca85829a2df0ec3153be0318b5e2d3348e872092edffba"
          },
          {
              "address": "0x976EA74026E726554dB657fA54763abd0C3a0aa9",
              "private_key": "0x92db14e403b83dfe3df233f83dfa3a0d7096f21ca9b0d6d6b8d88b2b4ec1564e"
          },
          {
              "address": "0x14dC79964da2C08b23698B3D3cc7Ca32193d9955",
              "private_key": "0x4bbbf85ce3377467afe5d46f804f221813b2bb87f24d81f60f1fcdbf7cbf4356"
          }
        ]
        ```


3. Build the Docker image of the service agents:
    ```bash
    autonomy build-image
    ```
    After the command finishes building it, you can see that it has created the image by executing:
    ```bash
    docker image ls | grep hello_world
    ```

4. Build the deployment setup for the service:
    ```bash
    autonomy deploy build keys.json
    ```

5. The build configuration will be located in `./abci_build`. Run the deployment using
    ```bash
    cd abci_build
    autonomy deploy run
    ```

    This will deploy the [Hello World agent service](../hello_world_agent_service.md) locally with four agents connected to four Tendermint nodes.

    At this point you should see a (verbose) output of the agent logs, which should look something like this:
    ```bash
    (...)

    abci0    | [2022-01-01 00:00:00,000] [INFO] [agent] arrived block with timestamp: 2022-00-00 00:00:00.000000
    abci0    | [2022-01-01 00:00:00,000] [INFO] [agent] current AbciApp time: 2022-00-00 00:00:00.000000
    abci0    | [2022-01-01 00:00:00,000] [INFO] Created a new local deadline for the next `begin_block` request from the Tendermint node: 2022-00-00 00:00:00.000000
    abci2    | [2022-01-01 00:00:00,000] [INFO] [agent] 'select_keeper' round is done with event: Event.DONE
    abci2    | [2022-01-01 00:00:00,000] [INFO] [agent] scheduling timeout of 30.0 seconds for event Event.ROUND_TIMEOUT with deadline 2022-00-00 00:00:00.000000
    abci2    | [2022-01-01 00:00:00,000] [INFO] [agent] Entered in the 'print_message' round for period 2
    abci2    | [2022-01-01 00:00:00,000] [INFO] [agent] Entered in the 'print_message' behaviour
    abci2    | Agent agent (address 0x976EA74026E726554dB657fA54763abd0C3a0aa9) in period 2 says: HELLO WORLD!
    abci2    | [2022-01-01 00:00:00,000] [INFO] [agent] printed_message=Agent agent (address 0x976EA74026E726554dB657fA54763abd0C3a0aa9) in period 2 says: HELLO WORLD!

    (...)
    ```


6. The logs of a single agent or node can then be inspected with, e.g.,
    ```bash
    docker logs {container_id} --follow
    ```
    where `{container_id}` refers to the Docker container ID for either an agent
    (`abci0`, `abci1`, `abci2` and `abci3`) or a Tendermint node (`node0`, `node1`, `node2` and `node3`).

    Try to inspect the service agent logs yourself and identify when they say "HELLO WORLD!"<|MERGE_RESOLUTION|>--- conflicted
+++ resolved
@@ -53,11 +53,7 @@
 
 1. Use the CLI to fetch the [Hello World agent service](../hello_world_agent_service.md). This will connect to the remote registry and download the service specification to the `hello_world` folder:
     ```bash
-<<<<<<< HEAD
-    autonomy fetch valory/hello_world:0.1.0:bafybeidv3oebmptwmjajg6eglaagazxwedu6gfouzfnnuznem7llgyl3ia --service
-=======
-    autonomy fetch valory/hello_world:0.1.0:bafybeiesj7s23ie5iwo5f2sgldik2lqdqo7bugxgsrnm2v6ajsjwn7oxfi --service
->>>>>>> 74cb2178
+    autonomy fetch valory/hello_world:0.1.0:bafybeicuipr3cbx3jf2mxixmn6nxrt44o2hq6xnvn7tpn2vcqtt65d6jqm --service
     cd hello_world
     ```
 
