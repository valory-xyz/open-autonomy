The purpose of this guide is to provide a step-by-step instructions to gain familiarity with the {{open_autonomy}} framework, and use a number of CLI commands to run a [Hello World agent service](../demos/hello_world_demo.md) as a local deployment. More concretely, in this guide, you will end up running:

  - 4 Docker containers implementing the 4 agents of the service, and
  - 4 Docker containers implementing one Tendermint node for each agent.

Having completed this guide, you can take a look at the [overview of the development process](./overview_of_the_development_process.md) with the {{open_autonomy}} framework, and continue with the rest of the guides in this section.

Before starting this guide, ensure that your machine satisfies the framework requirements and that you have followed the [set up guide](./set_up.md). As a result you should have a Pipenv workspace folder.

## Step-by-step instructions

!!! note
    On **MacOS** and **Windows**, running Docker containers requires having Docker Desktop running as well. If you're using one of those operating systems, remember to start Docker Desktop
    before you run agent services.

Now that you have set up your machine to work with {{open_autonomy}}, we are in position to use the CLI to fetch the agent service from the remote registry and deploy it locally.

1. Use the CLI to fetch the [Hello World agent service](../demos/hello_world_demo.md). This will connect to the remote registry and download the files that make up the service to the `hello_world` folder:
    ```bash
<<<<<<< HEAD
    autonomy fetch valory/hello_world:0.1.0:bafybeih5ad4wjjc4mueq32bjxpyi6ylzdq7opwziwegsp7mdj4j4p4zywq --service
=======
    autonomy fetch valory/hello_world:0.1.0:bafybeiekj2mr63jzji4vq26gqqreewaqm5t4xqzbelgqorvdubpbosoana --service
>>>>>>> 06c81c21
    cd hello_world
    ```

2. Build the Docker image of the service agents:
    ```bash
    autonomy build-image
    ```
    After the command finishes building the image, you can see that it has created the image by executing:
    ```bash
    docker image ls | grep hello_world
    ```

3. Prepare a JSON file `keys.json` containing the addresses and keys of the four agents that make up the agent service. Below you have some sample keys for testing:

    !!! warning "Important"
        Use these keys for testing purposes only. **Never use these keys in a production environment or for personal use.**

        ```json
        [
          {
              "address": "0x15d34AAf54267DB7D7c367839AAf71A00a2C6A65",
              "private_key": "0x47e179ec197488593b187f80a00eb0da91f1b9d0b13f8733639f19c30a34926a"
          },
          {
              "address": "0x9965507D1a55bcC2695C58ba16FB37d819B0A4dc",
              "private_key": "0x8b3a350cf5c34c9194ca85829a2df0ec3153be0318b5e2d3348e872092edffba"
          },
          {
              "address": "0x976EA74026E726554dB657fA54763abd0C3a0aa9",
              "private_key": "0x92db14e403b83dfe3df233f83dfa3a0d7096f21ca9b0d6d6b8d88b2b4ec1564e"
          },
          {
              "address": "0x14dC79964da2C08b23698B3D3cc7Ca32193d9955",
              "private_key": "0x4bbbf85ce3377467afe5d46f804f221813b2bb87f24d81f60f1fcdbf7cbf4356"
          }
        ]
        ```

4. Build the deployment setup for the service:
    ```bash
    autonomy deploy build keys.json --aev
    ```

5. Navigate to the deployment environment folder (`./abci_build`) and run the deployment locally using
    ```bash
    cd abci_build
    autonomy deploy run
    ```

    This will deploy the [Hello World agent service](../demos/hello_world_demo.md) locally with four agents connected to four Tendermint nodes.

    At this point you should see a (verbose) output of the agent logs, which should look something like this:
    ```bash
    (...)

    abci0    | [2022-01-01 00:00:00,000] [INFO] [agent] arrived block with timestamp: 2022-00-00 00:00:00.000000
    abci0    | [2022-01-01 00:00:00,000] [INFO] [agent] current AbciApp time: 2022-00-00 00:00:00.000000
    abci0    | [2022-01-01 00:00:00,000] [INFO] Created a new local deadline for the next `begin_block` request from the Tendermint node: 2022-00-00 00:00:00.000000
    abci2    | [2022-01-01 00:00:00,000] [INFO] [agent] 'select_keeper' round is done with event: Event.DONE
    abci2    | [2022-01-01 00:00:00,000] [INFO] [agent] scheduling timeout of 30.0 seconds for event Event.ROUND_TIMEOUT with deadline 2022-00-00 00:00:00.000000
    abci2    | [2022-01-01 00:00:00,000] [INFO] [agent] Entered in the 'print_message' round for period 2
    abci2    | [2022-01-01 00:00:00,000] [INFO] [agent] Entered in the 'print_message' behaviour
    abci2    | Agent agent (address 0x976EA74026E726554dB657fA54763abd0C3a0aa9) in period 2 says: HELLO_WORLD!
    abci2    | [2022-01-01 00:00:00,000] [INFO] [agent] printed_message=Agent agent (address 0x976EA74026E726554dB657fA54763abd0C3a0aa9) in period 2 says: HELLO_WORLD!

    (...)
    ```

6. The logs of a single agent or [Tendermint](https://tendermint.com/) node can be inspected in another terminal with, e.g.,
    ```bash
    docker logs <container_id> --follow
    ```
    where `<container_id>` refers to the Docker container ID for either an agent
    (`abci0`, `abci1`, `abci2` and `abci3`) or a [Tendermint](https://tendermint.com/) node (`node0`, `node1`, `node2` and `node3`).

    Try to inspect the service agent logs yourself and identify when they say "HELLO_WORLD!"<|MERGE_RESOLUTION|>--- conflicted
+++ resolved
@@ -17,11 +17,7 @@
 
 1. Use the CLI to fetch the [Hello World agent service](../demos/hello_world_demo.md). This will connect to the remote registry and download the files that make up the service to the `hello_world` folder:
     ```bash
-<<<<<<< HEAD
-    autonomy fetch valory/hello_world:0.1.0:bafybeih5ad4wjjc4mueq32bjxpyi6ylzdq7opwziwegsp7mdj4j4p4zywq --service
-=======
     autonomy fetch valory/hello_world:0.1.0:bafybeiekj2mr63jzji4vq26gqqreewaqm5t4xqzbelgqorvdubpbosoana --service
->>>>>>> 06c81c21
     cd hello_world
     ```
 
