--- conflicted
+++ resolved
@@ -17,11 +17,7 @@
 
 1. Use the CLI to fetch the [Hello World agent service](../demos/hello_world_demo.md). This will connect to the remote registry and download the files that make up the service to the `hello_world` folder:
     ```bash
-<<<<<<< HEAD
-    autonomy fetch valory/hello_world:0.1.0:bafybeic3dbhrw3ff7ornmfjagvih76eufd4kx3xv3o72p37hkvsemenluy --service
-=======
-    autonomy fetch valory/hello_world:0.1.0:bafybeiangkjd6y5jjpubeog25lggrmq3y64b2cqurhmxs26i4tddksbhiq --service
->>>>>>> 50af3c93
+    autonomy fetch valory/hello_world:0.1.0:bafybeiad325xuibzopw26njm7dqjrgh4ac5utq5miqmuav2ftyqvrs5nou --service
     cd hello_world
     ```
 
