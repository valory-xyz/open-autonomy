--- conflicted
+++ resolved
@@ -17,11 +17,7 @@
 
 1. Use the CLI to fetch the [Hello World agent service](../demos/hello_world_demo.md). This will connect to the remote registry and download the files that make up the service to the `hello_world` folder:
     ```bash
-<<<<<<< HEAD
-    autonomy fetch valory/hello_world:0.1.0:bafybeidz7jxjv7kc7k7our5zn6f77a3rgujspuhos3ubiqt4txz3uy2y6y --service
-=======
     autonomy fetch valory/hello_world:0.1.0:bafybeib5q2rgtbdt6wrembvwe6xi6okajin23ziyteho2xn73psdrbp574 --service
->>>>>>> 19cf2bb4
     cd hello_world
     ```
 
