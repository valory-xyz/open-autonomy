--- conflicted
+++ resolved
@@ -20,11 +20,7 @@
 1. Fetch the [Hello World service](../demos/hello_world_demo.md) from the remote registry. Within the workspace folder (not the remote registry) run:
 
     ```bash
-<<<<<<< HEAD
-    autonomy fetch valory/hello_world:0.1.0:bafybeig76ihplo4b5cmrnleblqnqqcvex75ovs2fyl4xqwzswyw3nhaywy --service
-=======
-    autonomy fetch valory/hello_world:0.1.0:bafybeicfi3pxkpuo5qgwwqsmxxsm3mmnuhhgaj5ay7wap2jrnuauvf7icy --service
->>>>>>> b1b77ed9
+    autonomy fetch valory/hello_world:0.1.0:bafybeifrgmhuvokkwga2g6zmq7bcxmier3weltmyxrrxim3rf34dccbzea --service
     ```
 
 2. Build the Docker image of the service agents:
