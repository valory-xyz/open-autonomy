The purpose of this guide is to provide a step-by-step instructions to gain familiarity with the {{open_autonomy}} framework, and use a number of CLI commands to run a [Hello World agent service](../demos/hello_world_demo.md) as a local deployment. More concretely, in this guide, you will end up running:

  - 4 Docker containers implementing the 4 agents of the service, and
  - 4 Docker containers implementing one Tendermint node for each agent.

Having completed this guide, you can take a look at the [overview of the development process](./overview_of_the_development_process.md) with the {{open_autonomy}} framework, and continue with the rest of the guides in this section.

Before starting this guide, ensure that your machine satisfies the framework requirements and that you have followed the [set up guide](./set_up.md). As a result you should have a Pipenv workspace folder.

## Step-by-step instructions

!!! note
    On **MacOS** and **Windows**, running Docker containers requires having Docker Desktop running as well. If you're using one of those operating systems, remember to start Docker Desktop
    before you run agent services.

Now that you have set up your machine to work with {{open_autonomy}}, we are in position to use the CLI to fetch the agent service from the remote registry and deploy it locally.

1. Use the CLI to fetch the [Hello World agent service](../demos/hello_world_demo.md). This will connect to the remote registry and download the files that make up the service to the `hello_world` folder:
    ```bash
<<<<<<< HEAD
    autonomy fetch valory/hello_world:0.1.0:bafybeief32gcd6hnzoaxxum25j2yalzwg35tt4bn3e5nzghwfwrqfwehba --service
=======
    autonomy fetch valory/hello_world:0.1.0:bafybeih3ra7ii3wy5cjnrgivu5ma2pt24ynrc6yer3ew2mmv2uzx4fxudq --service
>>>>>>> 6acbca36
    cd hello_world
    ```

2. Build the Docker image of the service agents:
    ```bash
    autonomy build-image
    ```
    After the command finishes building the image, you can see that it has created the image by executing:
    ```bash
    docker image ls | grep hello_world
    ```

3. Prepare a JSON file `keys.json` containing the addresses and keys of the four agents that make up the agent service. Below you have some sample keys for testing:

    !!! warning "Important"
        Use these keys for testing purposes only. **Never use these keys in a production environment or for personal use.**

        ```json
        [
          {
              "address": "0x15d34AAf54267DB7D7c367839AAf71A00a2C6A65",
              "private_key": "0x47e179ec197488593b187f80a00eb0da91f1b9d0b13f8733639f19c30a34926a"
          },
          {
              "address": "0x9965507D1a55bcC2695C58ba16FB37d819B0A4dc",
              "private_key": "0x8b3a350cf5c34c9194ca85829a2df0ec3153be0318b5e2d3348e872092edffba"
          },
          {
              "address": "0x976EA74026E726554dB657fA54763abd0C3a0aa9",
              "private_key": "0x92db14e403b83dfe3df233f83dfa3a0d7096f21ca9b0d6d6b8d88b2b4ec1564e"
          },
          {
              "address": "0x14dC79964da2C08b23698B3D3cc7Ca32193d9955",
              "private_key": "0x4bbbf85ce3377467afe5d46f804f221813b2bb87f24d81f60f1fcdbf7cbf4356"
          }
        ]
        ```

4. Build the deployment setup for the service:
    ```bash
    autonomy deploy build keys.json --aev
    ```

5. Navigate to the deployment environment folder (`./abci_build`) and run the deployment locally using
    ```bash
    cd abci_build
    autonomy deploy run
    ```

    This will deploy the [Hello World agent service](../demos/hello_world_demo.md) locally with four agents connected to four Tendermint nodes.

    At this point you should see a (verbose) output of the agent logs, which should look something like this:
    ```bash
    (...)

    abci0    | [2022-01-01 00:00:00,000] [INFO] [agent] arrived block with timestamp: 2022-00-00 00:00:00.000000
    abci0    | [2022-01-01 00:00:00,000] [INFO] [agent] current AbciApp time: 2022-00-00 00:00:00.000000
    abci0    | [2022-01-01 00:00:00,000] [INFO] Created a new local deadline for the next `begin_block` request from the Tendermint node: 2022-00-00 00:00:00.000000
    abci2    | [2022-01-01 00:00:00,000] [INFO] [agent] 'select_keeper' round is done with event: Event.DONE
    abci2    | [2022-01-01 00:00:00,000] [INFO] [agent] scheduling timeout of 30.0 seconds for event Event.ROUND_TIMEOUT with deadline 2022-00-00 00:00:00.000000
    abci2    | [2022-01-01 00:00:00,000] [INFO] [agent] Entered in the 'print_message' round for period 2
    abci2    | [2022-01-01 00:00:00,000] [INFO] [agent] Entered in the 'print_message' behaviour
    abci2    | Agent agent (address 0x976EA74026E726554dB657fA54763abd0C3a0aa9) in period 2 says: HELLO_WORLD!
    abci2    | [2022-01-01 00:00:00,000] [INFO] [agent] printed_message=Agent agent (address 0x976EA74026E726554dB657fA54763abd0C3a0aa9) in period 2 says: HELLO_WORLD!

    (...)
    ```

6. The logs of a single agent or [Tendermint](https://tendermint.com/) node can be inspected in another terminal with, e.g.,
    ```bash
    docker logs <container_id> --follow
    ```
    where `<container_id>` refers to the Docker container ID for either an agent
    (`abci0`, `abci1`, `abci2` and `abci3`) or a [Tendermint](https://tendermint.com/) node (`node0`, `node1`, `node2` and `node3`).

    Try to inspect the service agent logs yourself and identify when they say "HELLO_WORLD!"<|MERGE_RESOLUTION|>--- conflicted
+++ resolved
@@ -17,11 +17,7 @@
 
 1. Use the CLI to fetch the [Hello World agent service](../demos/hello_world_demo.md). This will connect to the remote registry and download the files that make up the service to the `hello_world` folder:
     ```bash
-<<<<<<< HEAD
-    autonomy fetch valory/hello_world:0.1.0:bafybeief32gcd6hnzoaxxum25j2yalzwg35tt4bn3e5nzghwfwrqfwehba --service
-=======
     autonomy fetch valory/hello_world:0.1.0:bafybeih3ra7ii3wy5cjnrgivu5ma2pt24ynrc6yer3ew2mmv2uzx4fxudq --service
->>>>>>> 6acbca36
     cd hello_world
     ```
 
