The purpose of this guide is to provide a step-by-step instructions to gain familiarity with the {{open_autonomy}} framework, and use a number of CLI commands to run a [Hello World agent service](../demos/hello_world_demo.md) as a local deployment. More concretely, in this guide, you will end up running:

  - 4 Docker containers implementing the 4 agents of the service, and
  - 4 Docker containers implementing one Tendermint node for each agent.

Having completed this guide, you can take a look at the [overview of the development process](./overview_of_the_development_process.md) with the {{open_autonomy}} framework, and continue with the rest of the guides in this section.

Before starting this guide, ensure that your machine satisfies the framework requirements and that you have followed the [set up guide](./set_up.md). As a result you should have a Pipenv workspace folder.

## Step-by-step instructions

!!! note
    On **MacOS** and **Windows**, running Docker containers requires having Docker Desktop running as well. If you're using one of those operating systems, remember to start Docker Desktop
    before you run agent services.

Now that you have set up your machine to work with {{open_autonomy}}, we are in position to use the CLI to fetch the agent service from the remote registry and deploy it locally.

1. Use the CLI to fetch the [Hello World agent service](../demos/hello_world_demo.md). This will connect to the remote registry and download the files that make up the service to the `hello_world` folder:
    ```bash
<<<<<<< HEAD
    autonomy fetch valory/hello_world:0.1.0:bafybeidsk6wogr3xourw4uuo3eoh4idcfq7qb4lfox4ahfmsnedifkntby --service
=======
    autonomy fetch valory/hello_world:0.1.0:bafybeiekj2mr63jzji4vq26gqqreewaqm5t4xqzbelgqorvdubpbosoana --service
>>>>>>> 06c81c21
    cd hello_world
    ```

2. Build the Docker image of the service agents:
    ```bash
    autonomy build-image
    ```
    After the command finishes building the image, you can see that it has created the image by executing:
    ```bash
    docker image ls | grep hello_world
    ```

3. Prepare a JSON file `keys.json` containing the addresses and keys of the four agents that make up the agent service. Below you have some sample keys for testing:

    !!! warning "Important"
        Use these keys for testing purposes only. **Never use these keys in a production environment or for personal use.**

        ```json
        [
          {
              "address": "0x15d34AAf54267DB7D7c367839AAf71A00a2C6A65",
              "private_key": "0x47e179ec197488593b187f80a00eb0da91f1b9d0b13f8733639f19c30a34926a"
          },
          {
              "address": "0x9965507D1a55bcC2695C58ba16FB37d819B0A4dc",
              "private_key": "0x8b3a350cf5c34c9194ca85829a2df0ec3153be0318b5e2d3348e872092edffba"
          },
          {
              "address": "0x976EA74026E726554dB657fA54763abd0C3a0aa9",
              "private_key": "0x92db14e403b83dfe3df233f83dfa3a0d7096f21ca9b0d6d6b8d88b2b4ec1564e"
          },
          {
              "address": "0x14dC79964da2C08b23698B3D3cc7Ca32193d9955",
              "private_key": "0x4bbbf85ce3377467afe5d46f804f221813b2bb87f24d81f60f1fcdbf7cbf4356"
          }
        ]
        ```

4. Build the deployment setup for the service:
    ```bash
    autonomy deploy build keys.json --aev
    ```

5. Navigate to the deployment environment folder (`./abci_build`) and run the deployment locally using
    ```bash
    cd abci_build
    autonomy deploy run
    ```

    This will deploy the [Hello World agent service](../demos/hello_world_demo.md) locally with four agents connected to four Tendermint nodes.

    At this point you should see a (verbose) output of the agent logs, which should look something like this:
    ```bash
    (...)

    abci0    | [2022-01-01 00:00:00,000] [INFO] [agent] arrived block with timestamp: 2022-00-00 00:00:00.000000
    abci0    | [2022-01-01 00:00:00,000] [INFO] [agent] current AbciApp time: 2022-00-00 00:00:00.000000
    abci0    | [2022-01-01 00:00:00,000] [INFO] Created a new local deadline for the next `begin_block` request from the Tendermint node: 2022-00-00 00:00:00.000000
    abci2    | [2022-01-01 00:00:00,000] [INFO] [agent] 'select_keeper' round is done with event: Event.DONE
    abci2    | [2022-01-01 00:00:00,000] [INFO] [agent] scheduling timeout of 30.0 seconds for event Event.ROUND_TIMEOUT with deadline 2022-00-00 00:00:00.000000
    abci2    | [2022-01-01 00:00:00,000] [INFO] [agent] Entered in the 'print_message' round for period 2
    abci2    | [2022-01-01 00:00:00,000] [INFO] [agent] Entered in the 'print_message' behaviour
    abci2    | Agent agent (address 0x976EA74026E726554dB657fA54763abd0C3a0aa9) in period 2 says: HELLO_WORLD!
    abci2    | [2022-01-01 00:00:00,000] [INFO] [agent] printed_message=Agent agent (address 0x976EA74026E726554dB657fA54763abd0C3a0aa9) in period 2 says: HELLO_WORLD!

    (...)
    ```

6. The logs of a single agent or [Tendermint](https://tendermint.com/) node can be inspected in another terminal with, e.g.,
    ```bash
    docker logs <container_id> --follow
    ```
    where `<container_id>` refers to the Docker container ID for either an agent
    (`abci0`, `abci1`, `abci2` and `abci3`) or a [Tendermint](https://tendermint.com/) node (`node0`, `node1`, `node2` and `node3`).

    Try to inspect the service agent logs yourself and identify when they say "HELLO_WORLD!"<|MERGE_RESOLUTION|>--- conflicted
+++ resolved
@@ -17,11 +17,7 @@
 
 1. Use the CLI to fetch the [Hello World agent service](../demos/hello_world_demo.md). This will connect to the remote registry and download the files that make up the service to the `hello_world` folder:
     ```bash
-<<<<<<< HEAD
-    autonomy fetch valory/hello_world:0.1.0:bafybeidsk6wogr3xourw4uuo3eoh4idcfq7qb4lfox4ahfmsnedifkntby --service
-=======
-    autonomy fetch valory/hello_world:0.1.0:bafybeiekj2mr63jzji4vq26gqqreewaqm5t4xqzbelgqorvdubpbosoana --service
->>>>>>> 06c81c21
+    autonomy fetch valory/hello_world:0.1.0:bafybeicec2pi4nbor33yxs3jodk4a7ishes2cqt5zb3nxebwqxjpanb4p4 --service
     cd hello_world
     ```
 
