The purpose of this guide is to provide step-by-step instructions to gain familiarity with the [overall development process](./overview_of_the_development_process.md) of the {{open_autonomy}} framework.

We will show how to use the CLI to run a local deployment of the [Hello World service](../demos/hello_world_demo.md), which comprises:

- 4 Docker containers implementing the 4 agents of the service, and
- 4 Docker containers implementing a Tendermint node for each agent.

<figure markdown>
  ![Hello World service](../images/hello_world_demo_architecture.svg){align=center}
</figure>

Before starting this guide, ensure that your machine satisfies the framework requirements and that you have followed the [set up guide](./set_up.md). As a result you should have a Pipenv workspace folder.

## Step-by-step instructions

!!! note
    On **MacOS** and **Windows**, running Docker containers requires having Docker Desktop running as well. If you're using one of those operating systems, remember to start Docker Desktop
    before you run agent services.

1. Fetch the [Hello World service](../demos/hello_world_demo.md) from the remote registry. Within the workspace folder (not the remote registry) run:

    ```bash
<<<<<<< HEAD
    autonomy fetch valory/hello_world:0.1.0:bafybeigwjd7ezibc3724tyq3lugbv7uaewrl7ryytya6jar7diu6sifygu --service
=======
    autonomy fetch valory/hello_world:0.1.0:bafybeibqgzqdpbs2prvot4ae7rydpmucc3unb3iheipvpnauft4af45xm4 --service
>>>>>>> ac431ac0
    ```

2. Build the Docker image of the service agents:

    ```bash
    cd hello_world
    autonomy build-image
    ```

    After the command finishes, check that the image has been created:

    ```bash
    docker image ls | grep hello_world
    ```

3. Prepare and build the service deployment:

    1. Prepare a `keys.json` file containing wallet address and the private key for each of the agents.

        ??? example "Example of a `keys.json` file"

            <span style="color:red">**WARNING: Use this file for testing purposes only. Never use the keys or addresses provided in this example in a production environment or for personal use.**</span>

            ```json title="keys.json"
            [
            {
                "address": "0x15d34AAf54267DB7D7c367839AAf71A00a2C6A65",
                "private_key": "0x47e179ec197488593b187f80a00eb0da91f1b9d0b13f8733639f19c30a34926a"
            },
            {
                "address": "0x9965507D1a55bcC2695C58ba16FB37d819B0A4dc",
                "private_key": "0x8b3a350cf5c34c9194ca85829a2df0ec3153be0318b5e2d3348e872092edffba"
            },
            {
                "address": "0x976EA74026E726554dB657fA54763abd0C3a0aa9",
                "private_key": "0x92db14e403b83dfe3df233f83dfa3a0d7096f21ca9b0d6d6b8d88b2b4ec1564e"
            },
            {
                "address": "0x14dC79964da2C08b23698B3D3cc7Ca32193d9955",
                "private_key": "0x4bbbf85ce3377467afe5d46f804f221813b2bb87f24d81f60f1fcdbf7cbf4356"
            }
            ]
            ```

    2. Export the environment variable `ALL_PARTICIPANTS` with all the agents' addresses:
        ```bash
        export ALL_PARTICIPANTS='[
            "0x15d34AAf54267DB7D7c367839AAf71A00a2C6A65",
            "0x9965507D1a55bcC2695C58ba16FB37d819B0A4dc",
            "0x976EA74026E726554dB657fA54763abd0C3a0aa9",
            "0x14dC79964da2C08b23698B3D3cc7Ca32193d9955"
        ]'
        ```

    3. (Optional) Export environment variables to customize the service configuration.

        ??? example "Example of exported environment variables"

            ```bash
            export HELLO_WORLD_STRING_0="Your HELLO WORLD message for Agent 0"
            export HELLO_WORLD_STRING_1="Your HELLO WORLD message for Agent 1"
            export HELLO_WORLD_STRING_2="Your HELLO WORLD message for Agent 2"
            export HELLO_WORLD_STRING_3="Your HELLO WORLD message for Agent 3"
            ```

    4. Build the service deployment:

        ```bash
        autonomy deploy build keys.json -ltm
        ```

4. Run the service:

    ```bash
    cd abci_build
    autonomy deploy run
    ```

    This will deploy the [Hello World service](../demos/hello_world_demo.md) locally with four agents connected to four Tendermint nodes.

    You can cancel the local execution at any time by pressing ++ctrl+c++.

At this point you should see a (verbose) output of the agent logs, which should look something like this:

```bash
(...)

abci0    | [2022-01-01 00:00:00,000] [INFO] [agent] arrived block with timestamp: 2022-00-00 00:00:00.000000
abci0    | [2022-01-01 00:00:00,000] [INFO] [agent] current AbciApp time: 2022-00-00 00:00:00.000000
abci0    | [2022-01-01 00:00:00,000] [INFO] Created a new local deadline for the next `begin_block` request from the Tendermint node: 2022-00-00 00:00:00.000000
abci2    | [2022-01-01 00:00:00,000] [INFO] [agent] 'select_keeper' round is done with event: Event.DONE
abci2    | [2022-01-01 00:00:00,000] [INFO] [agent] scheduling timeout of 30.0 seconds for event Event.ROUND_TIMEOUT with deadline 2022-00-00 00:00:00.000000
abci2    | [2022-01-01 00:00:00,000] [INFO] [agent] Entered in the 'print_message' round for period 2
abci2    | [2022-01-01 00:00:00,000] [INFO] [agent] Entered in the 'print_message' behaviour
abci2    | Agent agent (address 0x976EA74026E726554dB657fA54763abd0C3a0aa9) in period 2 says: HELLO_WORLD!
abci2    | [2022-01-01 00:00:00,000] [INFO] [agent] printed_message=Agent agent (address 0x976EA74026E726554dB657fA54763abd0C3a0aa9) in period 2 says: HELLO_WORLD!

(...)
```

The logs of a single agent or [Tendermint](https://tendermint.com/) node can be inspected in another terminal with, e.g.,

```bash
docker logs <container_id> --follow
```

where `<container_id>` refers to the Docker container ID for an agent
(`abci0`, `abci1`, `abci2` and `abci3`) or a [Tendermint](https://tendermint.com/) node (`node0`, `node1`, `node2` and `node3`).

Try to inspect the service agent logs yourself and identify when they say the default "HELLO_WORLD!" message or your custom message.<|MERGE_RESOLUTION|>--- conflicted
+++ resolved
@@ -20,11 +20,7 @@
 1. Fetch the [Hello World service](../demos/hello_world_demo.md) from the remote registry. Within the workspace folder (not the remote registry) run:
 
     ```bash
-<<<<<<< HEAD
-    autonomy fetch valory/hello_world:0.1.0:bafybeigwjd7ezibc3724tyq3lugbv7uaewrl7ryytya6jar7diu6sifygu --service
-=======
     autonomy fetch valory/hello_world:0.1.0:bafybeibqgzqdpbs2prvot4ae7rydpmucc3unb3iheipvpnauft4af45xm4 --service
->>>>>>> ac431ac0
     ```
 
 2. Build the Docker image of the service agents:
