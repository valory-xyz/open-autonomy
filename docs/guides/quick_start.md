The purpose of this guide is to provide a step-by-step instructions to gain familiarity with the {{open_autonomy}} framework, and use a number of CLI commands to run a [Hello World agent service](../demos/hello_world_demo.md) as a local deployment. More concretely, in this guide, you will end up running:

  - 4 Docker containers implementing the 4 agents of the service, and
  - 4 Docker containers implementing one Tendermint node for each agent.

Having completed this guide, you can take a look at the [overview of the development process](./overview_of_the_development_process.md) with the {{open_autonomy}} framework, and continue with the rest of the guides in this section.

Before starting this guide, ensure that your machine satisfies the framework requirements and that you have followed the [set up guide](./set_up.md). As a result you should have a Pipenv workspace folder.

## Step-by-step instructions

!!! note
    On **MacOS** and **Windows**, running Docker containers requires having Docker Desktop running as well. If you're using one of those operating systems, remember to start Docker Desktop
    before you run agent services.

Now that you have set up your machine to work with {{open_autonomy}}, we are in position to use the CLI to fetch the agent service from the remote registry and deploy it locally.

1. Use the CLI to fetch the [Hello World agent service](../demos/hello_world_demo.md). This will connect to the remote registry and download the files that make up the service to the `hello_world` folder:
    ```bash
<<<<<<< HEAD
    autonomy fetch valory/hello_world:0.1.0:bafybeif3u53ezqygu2hrjp7tjg57bbqigzihvzh54yzgqsridoyflqd5mu --service
=======
    autonomy fetch valory/hello_world:0.1.0:bafybeigtgpdairbyqg2epkfllrkplwmda5jrpxincwjhg572fevplm2c74 --service
>>>>>>> 69010518
    cd hello_world
    ```

2. Build the Docker image of the service agents:
    ```bash
    autonomy build-image
    ```
    After the command finishes building the image, you can see that it has created the image by executing:
    ```bash
    docker image ls | grep hello_world
    ```

3. Prepare a JSON file `keys.json` containing the addresses and keys of the four agents that make up the agent service. Below you have some sample keys for testing:

    !!! warning "Important"
        Use these keys for testing purposes only. **Never use these keys in a production environment or for personal use.**

        ```json
        [
          {
              "address": "0x15d34AAf54267DB7D7c367839AAf71A00a2C6A65",
              "private_key": "0x47e179ec197488593b187f80a00eb0da91f1b9d0b13f8733639f19c30a34926a"
          },
          {
              "address": "0x9965507D1a55bcC2695C58ba16FB37d819B0A4dc",
              "private_key": "0x8b3a350cf5c34c9194ca85829a2df0ec3153be0318b5e2d3348e872092edffba"
          },
          {
              "address": "0x976EA74026E726554dB657fA54763abd0C3a0aa9",
              "private_key": "0x92db14e403b83dfe3df233f83dfa3a0d7096f21ca9b0d6d6b8d88b2b4ec1564e"
          },
          {
              "address": "0x14dC79964da2C08b23698B3D3cc7Ca32193d9955",
              "private_key": "0x4bbbf85ce3377467afe5d46f804f221813b2bb87f24d81f60f1fcdbf7cbf4356"
          }
        ]
        ```

4. Build the deployment setup for the service:
    ```bash
    autonomy deploy build keys.json --aev
    ```

5. Navigate to the deployment environment folder (`./abci_build`) and run the deployment locally using
    ```bash
    cd abci_build
    autonomy deploy run
    ```

    This will deploy the [Hello World agent service](../demos/hello_world_demo.md) locally with four agents connected to four Tendermint nodes.

    At this point you should see a (verbose) output of the agent logs, which should look something like this:
    ```bash
    (...)

    abci0    | [2022-01-01 00:00:00,000] [INFO] [agent] arrived block with timestamp: 2022-00-00 00:00:00.000000
    abci0    | [2022-01-01 00:00:00,000] [INFO] [agent] current AbciApp time: 2022-00-00 00:00:00.000000
    abci0    | [2022-01-01 00:00:00,000] [INFO] Created a new local deadline for the next `begin_block` request from the Tendermint node: 2022-00-00 00:00:00.000000
    abci2    | [2022-01-01 00:00:00,000] [INFO] [agent] 'select_keeper' round is done with event: Event.DONE
    abci2    | [2022-01-01 00:00:00,000] [INFO] [agent] scheduling timeout of 30.0 seconds for event Event.ROUND_TIMEOUT with deadline 2022-00-00 00:00:00.000000
    abci2    | [2022-01-01 00:00:00,000] [INFO] [agent] Entered in the 'print_message' round for period 2
    abci2    | [2022-01-01 00:00:00,000] [INFO] [agent] Entered in the 'print_message' behaviour
    abci2    | Agent agent (address 0x976EA74026E726554dB657fA54763abd0C3a0aa9) in period 2 says: HELLO_WORLD!
    abci2    | [2022-01-01 00:00:00,000] [INFO] [agent] printed_message=Agent agent (address 0x976EA74026E726554dB657fA54763abd0C3a0aa9) in period 2 says: HELLO_WORLD!

    (...)
    ```

    You can cancel the servie run at any time by pressing Ctrl-C.

6. The logs of a single agent or [Tendermint](https://tendermint.com/) node can be inspected in another terminal with, e.g.,
    ```bash
    docker logs <container_id> --follow
    ```
    where `<container_id>` refers to the Docker container ID for either an agent
    (`abci0`, `abci1`, `abci2` and `abci3`) or a [Tendermint](https://tendermint.com/) node (`node0`, `node1`, `node2` and `node3`).

    Try to inspect the service agent logs yourself and identify when they say "HELLO_WORLD!"<|MERGE_RESOLUTION|>--- conflicted
+++ resolved
@@ -17,11 +17,7 @@
 
 1. Use the CLI to fetch the [Hello World agent service](../demos/hello_world_demo.md). This will connect to the remote registry and download the files that make up the service to the `hello_world` folder:
     ```bash
-<<<<<<< HEAD
-    autonomy fetch valory/hello_world:0.1.0:bafybeif3u53ezqygu2hrjp7tjg57bbqigzihvzh54yzgqsridoyflqd5mu --service
-=======
     autonomy fetch valory/hello_world:0.1.0:bafybeigtgpdairbyqg2epkfllrkplwmda5jrpxincwjhg572fevplm2c74 --service
->>>>>>> 69010518
     cd hello_world
     ```
 
