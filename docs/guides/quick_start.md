--- conflicted
+++ resolved
@@ -17,11 +17,7 @@
 
 1. Use the CLI to fetch the [Hello World agent service](../demos/hello_world_demo.md). This will connect to the remote registry and download the service specification to the `hello_world` folder:
     ```bash
-<<<<<<< HEAD
-    autonomy fetch valory/hello_world:0.1.0:bafybeifsmmhwxqdtpf3ljvyi4hgb72vuh7rao5vgjq326g2l33nlfpgtja --service
-=======
-    autonomy fetch valory/hello_world:0.1.0:bafybeib5ktuzyvntjpaie4atmcwj2clg5somjctyblgxasbupb53v7o45y --service
->>>>>>> 579ffd73
+    autonomy fetch valory/hello_world:0.1.0:bafybeigakyopxu3wjricwxvbdrbqq3pgzbdjg4xnjqrh34pwvqfsaiycla --service
     cd hello_world
     ```
 
