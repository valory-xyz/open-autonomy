The purpose of this guide is to provide a step-by-step instructions to gain familiarity with the {{open_autonomy}} framework, and use a number of CLI commands to run a [Hello World agent service](../demos/hello_world_demo.md) as a local deployment. More concretely, in this guide, you will end up running:

  - 4 Docker containers implementing the 4 agents of the service, and
  - 4 Docker containers implementing one Tendermint node for each agent.

Having completed this guide, you can take a look at the [overview of the development process](./overview_of_the_development_process.md) with the {{open_autonomy}} framework, and continue with the rest of the guides in this section.

Before starting this guide, ensure that your machine satisfies the framework requirements and that you have followed the [set up guide](./set_up.md). As a result you should have a Pipenv workspace folder.

## Step-by-step instructions

!!! note
    On **MacOS** and **Windows**, running Docker containers requires having Docker Desktop running as well. If you're using one of those operating systems, remember to start Docker Desktop
    before you run agent services.

Now that you have set up your machine to work with {{open_autonomy}}, we are in position to use the CLI to fetch the agent service from the remote registry and deploy it locally.

1. Use the CLI to fetch the [Hello World agent service](../demos/hello_world_demo.md). This will connect to the remote registry and download the files that make up the service to the `hello_world` folder:
    ```bash
<<<<<<< HEAD
    autonomy fetch valory/hello_world:0.1.0:bafybeickggregnqfy62t5zcpxnj5kga5d5qeum5mtljbzhhixf6uvmbafq --service
=======
    autonomy fetch valory/hello_world:0.1.0:bafybeihgkhqryua3vodgegbwfzy72akkb65dokgprciwr46bed2newa3cu --service
>>>>>>> b37d8f67
    cd hello_world
    ```

2. Build the Docker image of the service agents:
    ```bash
    autonomy build-image
    ```
    After the command finishes building the image, you can see that it has created the image by executing:
    ```bash
    docker image ls | grep hello_world
    ```

3. Prepare a JSON file `keys.json` containing the addresses and keys of the four agents that make up the agent service. Below you have some sample keys for testing:

    !!! warning "Important"
        Use these keys for testing purposes only. **Never use these keys in a production environment or for personal use.**

        ```json
        [
          {
              "address": "0x15d34AAf54267DB7D7c367839AAf71A00a2C6A65",
              "private_key": "0x47e179ec197488593b187f80a00eb0da91f1b9d0b13f8733639f19c30a34926a"
          },
          {
              "address": "0x9965507D1a55bcC2695C58ba16FB37d819B0A4dc",
              "private_key": "0x8b3a350cf5c34c9194ca85829a2df0ec3153be0318b5e2d3348e872092edffba"
          },
          {
              "address": "0x976EA74026E726554dB657fA54763abd0C3a0aa9",
              "private_key": "0x92db14e403b83dfe3df233f83dfa3a0d7096f21ca9b0d6d6b8d88b2b4ec1564e"
          },
          {
              "address": "0x14dC79964da2C08b23698B3D3cc7Ca32193d9955",
              "private_key": "0x4bbbf85ce3377467afe5d46f804f221813b2bb87f24d81f60f1fcdbf7cbf4356"
          }
        ]
        ```

4. Build the deployment setup for the service:
    ```bash
    autonomy deploy build keys.json --aev
    ```

5. Navigate to the deployment environment folder (`./abci_build`) and run the deployment locally using
    ```bash
    cd abci_build
    autonomy deploy run
    ```

    This will deploy the [Hello World agent service](../demos/hello_world_demo.md) locally with four agents connected to four Tendermint nodes.

    At this point you should see a (verbose) output of the agent logs, which should look something like this:
    ```bash
    (...)

    abci0    | [2022-01-01 00:00:00,000] [INFO] [agent] arrived block with timestamp: 2022-00-00 00:00:00.000000
    abci0    | [2022-01-01 00:00:00,000] [INFO] [agent] current AbciApp time: 2022-00-00 00:00:00.000000
    abci0    | [2022-01-01 00:00:00,000] [INFO] Created a new local deadline for the next `begin_block` request from the Tendermint node: 2022-00-00 00:00:00.000000
    abci2    | [2022-01-01 00:00:00,000] [INFO] [agent] 'select_keeper' round is done with event: Event.DONE
    abci2    | [2022-01-01 00:00:00,000] [INFO] [agent] scheduling timeout of 30.0 seconds for event Event.ROUND_TIMEOUT with deadline 2022-00-00 00:00:00.000000
    abci2    | [2022-01-01 00:00:00,000] [INFO] [agent] Entered in the 'print_message' round for period 2
    abci2    | [2022-01-01 00:00:00,000] [INFO] [agent] Entered in the 'print_message' behaviour
    abci2    | Agent agent (address 0x976EA74026E726554dB657fA54763abd0C3a0aa9) in period 2 says: HELLO_WORLD!
    abci2    | [2022-01-01 00:00:00,000] [INFO] [agent] printed_message=Agent agent (address 0x976EA74026E726554dB657fA54763abd0C3a0aa9) in period 2 says: HELLO_WORLD!

    (...)
    ```

    You can cancel the servie run at any time by pressing Ctrl-C.

6. The logs of a single agent or [Tendermint](https://tendermint.com/) node can be inspected in another terminal with, e.g.,
    ```bash
    docker logs <container_id> --follow
    ```
    where `<container_id>` refers to the Docker container ID for either an agent
    (`abci0`, `abci1`, `abci2` and `abci3`) or a [Tendermint](https://tendermint.com/) node (`node0`, `node1`, `node2` and `node3`).

    Try to inspect the service agent logs yourself and identify when they say "HELLO_WORLD!"<|MERGE_RESOLUTION|>--- conflicted
+++ resolved
@@ -17,11 +17,7 @@
 
 1. Use the CLI to fetch the [Hello World agent service](../demos/hello_world_demo.md). This will connect to the remote registry and download the files that make up the service to the `hello_world` folder:
     ```bash
-<<<<<<< HEAD
-    autonomy fetch valory/hello_world:0.1.0:bafybeickggregnqfy62t5zcpxnj5kga5d5qeum5mtljbzhhixf6uvmbafq --service
-=======
-    autonomy fetch valory/hello_world:0.1.0:bafybeihgkhqryua3vodgegbwfzy72akkb65dokgprciwr46bed2newa3cu --service
->>>>>>> b37d8f67
+    autonomy fetch valory/hello_world:0.1.0:bafybeiagnvmr4hbydly3aens57mzh7tpjqlzfjbprihav5ykluu5zasgca --service
     cd hello_world
     ```
 
