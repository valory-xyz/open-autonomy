The purpose of this guide is to provide a step-by-step instructions to gain familiarity with the {{open_autonomy}} framework, and use a number of CLI commands to run a [Hello World agent service](../demos/hello_world_demo.md) as a local deployment. More concretely, in this guide, you will end up running:

  - 4 Docker containers implementing the 4 agents of the service, and
  - 4 Docker containers implementing one Tendermint node for each agent.

Having completed this guide, you can take a look at the [overview of the development process](./overview_of_the_development_process.md) with the {{open_autonomy}} framework, and continue with the rest of the guides in this section.

Before starting this guide, ensure that your machine satisfies the framework requirements and that you have followed the [set up guide](./set_up.md). As a result you should have a Pipenv workspace folder.

## Step-by-step instructions

!!! note
    On **MacOS** and **Windows**, running Docker containers requires having Docker Desktop running as well. If you're using one of those operating systems, remember to start Docker Desktop
    before you run agent services.

Now that you have set up your machine to work with {{open_autonomy}}, we are in position to use the CLI to fetch the agent service from the remote registry and deploy it locally.

1. Use the CLI to fetch the [Hello World agent service](../demos/hello_world_demo.md). This will connect to the remote registry and download the files that make up the service to the `hello_world` folder:
    ```bash
<<<<<<< HEAD
    autonomy fetch valory/hello_world:0.1.0:bafybeif44knrzyeymvlg3p35wz32djbf7kbldne5wy7pujk6ab2kyv67ae --service
=======
    autonomy fetch valory/hello_world:0.1.0:bafybeif33c2oome5mr4ufltgbrhvhxryj6uc3nmaaleo6iy2twl5omy5ye --service
>>>>>>> 1cb07f03
    cd hello_world
    ```

2. Build the Docker image of the service agents:
    ```bash
    autonomy build-image
    ```
    After the command finishes building the image, you can see that it has created the image by executing:
    ```bash
    docker image ls | grep hello_world
    ```

3. Prepare a JSON file `keys.json` containing the addresses and keys of the four agents that make up the agent service. Below you have some sample keys for testing:

    !!! warning "Important"
        Use these keys for testing purposes only. **Never use these keys in a production environment or for personal use.**

        ```json
        [
          {
              "address": "0x15d34AAf54267DB7D7c367839AAf71A00a2C6A65",
              "private_key": "0x47e179ec197488593b187f80a00eb0da91f1b9d0b13f8733639f19c30a34926a"
          },
          {
              "address": "0x9965507D1a55bcC2695C58ba16FB37d819B0A4dc",
              "private_key": "0x8b3a350cf5c34c9194ca85829a2df0ec3153be0318b5e2d3348e872092edffba"
          },
          {
              "address": "0x976EA74026E726554dB657fA54763abd0C3a0aa9",
              "private_key": "0x92db14e403b83dfe3df233f83dfa3a0d7096f21ca9b0d6d6b8d88b2b4ec1564e"
          },
          {
              "address": "0x14dC79964da2C08b23698B3D3cc7Ca32193d9955",
              "private_key": "0x4bbbf85ce3377467afe5d46f804f221813b2bb87f24d81f60f1fcdbf7cbf4356"
          }
        ]
        ```

4. Build the deployment setup for the service:
    ```bash
    autonomy deploy build keys.json --aev
    ```

5. Navigate to the deployment environment folder (`./abci_build`) and run the deployment locally using
    ```bash
    cd abci_build
    autonomy deploy run
    ```

    This will deploy the [Hello World agent service](../demos/hello_world_demo.md) locally with four agents connected to four Tendermint nodes.

    At this point you should see a (verbose) output of the agent logs, which should look something like this:
    ```bash
    (...)

    abci0    | [2022-01-01 00:00:00,000] [INFO] [agent] arrived block with timestamp: 2022-00-00 00:00:00.000000
    abci0    | [2022-01-01 00:00:00,000] [INFO] [agent] current AbciApp time: 2022-00-00 00:00:00.000000
    abci0    | [2022-01-01 00:00:00,000] [INFO] Created a new local deadline for the next `begin_block` request from the Tendermint node: 2022-00-00 00:00:00.000000
    abci2    | [2022-01-01 00:00:00,000] [INFO] [agent] 'select_keeper' round is done with event: Event.DONE
    abci2    | [2022-01-01 00:00:00,000] [INFO] [agent] scheduling timeout of 30.0 seconds for event Event.ROUND_TIMEOUT with deadline 2022-00-00 00:00:00.000000
    abci2    | [2022-01-01 00:00:00,000] [INFO] [agent] Entered in the 'print_message' round for period 2
    abci2    | [2022-01-01 00:00:00,000] [INFO] [agent] Entered in the 'print_message' behaviour
    abci2    | Agent agent (address 0x976EA74026E726554dB657fA54763abd0C3a0aa9) in period 2 says: HELLO_WORLD!
    abci2    | [2022-01-01 00:00:00,000] [INFO] [agent] printed_message=Agent agent (address 0x976EA74026E726554dB657fA54763abd0C3a0aa9) in period 2 says: HELLO_WORLD!

    (...)
    ```

    You can cancel the servie run at any time by pressing Ctrl-C.

6. The logs of a single agent or [Tendermint](https://tendermint.com/) node can be inspected in another terminal with, e.g.,
    ```bash
    docker logs <container_id> --follow
    ```
    where `<container_id>` refers to the Docker container ID for either an agent
    (`abci0`, `abci1`, `abci2` and `abci3`) or a [Tendermint](https://tendermint.com/) node (`node0`, `node1`, `node2` and `node3`).

    Try to inspect the service agent logs yourself and identify when they say "HELLO_WORLD!"<|MERGE_RESOLUTION|>--- conflicted
+++ resolved
@@ -17,11 +17,7 @@
 
 1. Use the CLI to fetch the [Hello World agent service](../demos/hello_world_demo.md). This will connect to the remote registry and download the files that make up the service to the `hello_world` folder:
     ```bash
-<<<<<<< HEAD
-    autonomy fetch valory/hello_world:0.1.0:bafybeif44knrzyeymvlg3p35wz32djbf7kbldne5wy7pujk6ab2kyv67ae --service
-=======
     autonomy fetch valory/hello_world:0.1.0:bafybeif33c2oome5mr4ufltgbrhvhxryj6uc3nmaaleo6iy2twl5omy5ye --service
->>>>>>> 1cb07f03
     cd hello_world
     ```
 
