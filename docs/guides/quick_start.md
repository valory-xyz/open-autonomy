--- conflicted
+++ resolved
@@ -17,11 +17,7 @@
 
 1. Use the CLI to fetch the [Hello World agent service](../demos/hello_world_demo.md). This will connect to the remote registry and download the files that make up the service to the `hello_world` folder:
     ```bash
-<<<<<<< HEAD
-    autonomy fetch valory/hello_world:0.1.0:bafybeidwufrrrd5glcryas3j5gk3jpkypzlqwl2w7toz4co74hcsn375ci --service
-=======
     autonomy fetch valory/hello_world:0.1.0:bafybeie7mtkl3szidbxwp527br7o2r6fbuvbmbmj55zx2l3epnlublgn6m --service
->>>>>>> baed3afd
     cd hello_world
     ```
 
