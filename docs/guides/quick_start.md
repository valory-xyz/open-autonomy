The purpose of this guide is to provide a step-by-step instructions on how to install the {{open_autonomy}} framework and use a number of CLI commands to run a [Hello World agent service](../hello_world_agent_service.md) as a local deployment. More concretely, in this guide, you will end up running:

  - 4 Docker containers implementing the 4 agents of the service, and
  - 4 Docker containers implementing one Tendermint node for each agent.

Having completed this guide, you can take a look at the [overview of the development process](./overview_of_the_development_process.md) with the {{open_autonomy}} framework, and continue with the rest of the guides in this section.


## Requirements

Ensure that your machine satisfies the following requirements:

- [Python](https://www.python.org/) `>= 3.7` (recommended `>= 3.10`)
- [Pip](https://pip.pypa.io/en/stable/installation/)
- [Pipenv](https://pipenv.pypa.io/en/latest/install/) `>=2021.x.xx`
- [Docker Engine](https://docs.docker.com/engine/install/)
- [Docker Compose](https://docs.docker.com/compose/install/)


## Setup
1. Create a workspace folder:
```bash
mkdir my_workspace
cd my_workspace
```

2. Setup the environment. Remember to use the Python version you have installed. Here we are using 3.10 as reference:
```bash
touch Pipfile && pipenv --python 3.10 && pipenv shell
```

3. Install the {{open_autonomy}} framework:
```bash
pip install open-autonomy
```

4. Initialize the framework to work with the remote [IPFS](https://ipfs.io) registry. This means that when the framework will be fetching a component, it will do so from the [IPFS](https://ipfs.io):
    ```bash
    autonomy init --remote --ipfs
    ```

    !!!info
        The InterPlanetary File System ([IPFS](https://ipfs.io)) is a protocol, hypermedia and file sharing peer-to-peer network for storing and sharing data in a global, distributed file system. {{open_autonomy}} can use components stored in the [IPFS](https://ipfs.io), or stored locally.

## Deploy a local agent service

!!! note
    On **MacOS** and **Windows**, running Docker containers requires having Docker Desktop running as well. If you're using one of those operating systems, remember to start Docker Desktop
    before you run agent services.


Now, we are in position to use the {{open_autonomy}} CLI to fetch the agent service from the remote registry, and deploy it locally.

1. Use the CLI to fetch the [Hello World agent service](../hello_world_agent_service.md). This will connect to the remote registry and download the service specification to the `hello_world` folder:
    ```bash
<<<<<<< HEAD
    autonomy fetch valory/hello_world:0.1.0:bafybeidwko3u2fywwutzca3jsvyhiwof7zzzpjjn6r4ccpuhdycxwcq4zm --service
=======
    autonomy fetch valory/hello_world:0.1.0:bafybeighscqgkb5y2ttozpipkkubjzuw5atq4rpmn5i7fvotmkvidwij5a --service
>>>>>>> 58c1e033
    cd hello_world
    ```


2. Prepare a JSON file `keys.json` containing the addresses and keys of the four agents that make up the agent service. Below you have some sample keys for testing:

    !!! warning "Important"
        Use these keys for testing purposes only. **Never use these keys in a production environment or for personal use.**

        ```json
        [
          {
              "address": "0x15d34AAf54267DB7D7c367839AAf71A00a2C6A65",
              "private_key": "0x47e179ec197488593b187f80a00eb0da91f1b9d0b13f8733639f19c30a34926a"
          },
          {
              "address": "0x9965507D1a55bcC2695C58ba16FB37d819B0A4dc",
              "private_key": "0x8b3a350cf5c34c9194ca85829a2df0ec3153be0318b5e2d3348e872092edffba"
          },
          {
              "address": "0x976EA74026E726554dB657fA54763abd0C3a0aa9",
              "private_key": "0x92db14e403b83dfe3df233f83dfa3a0d7096f21ca9b0d6d6b8d88b2b4ec1564e"
          },
          {
              "address": "0x14dC79964da2C08b23698B3D3cc7Ca32193d9955",
              "private_key": "0x4bbbf85ce3377467afe5d46f804f221813b2bb87f24d81f60f1fcdbf7cbf4356"
          }
        ]
        ```


3. Build the Docker image of the service agents:
    ```bash
    autonomy build-image
    ```
    After the command finishes building it, you can see that it has created the image by executing:
    ```bash
    docker image ls | grep hello_world
    ```

4. Build the deployment setup for the service:
    ```bash
    autonomy deploy build keys.json
    ```

5. The build configuration will be located in `./abci_build`. Run the deployment using
    ```bash
    cd abci_build
    autonomy deploy run
    ```

    This will deploy the [Hello World agent service](../hello_world_agent_service.md) locally with four agents connected to four Tendermint nodes.

    At this point you should see a (verbose) output of the agent logs, which should look something like this:
    ```bash
    (...)

    abci0    | [2022-01-01 00:00:00,000] [INFO] [agent] arrived block with timestamp: 2022-00-00 00:00:00.000000
    abci0    | [2022-01-01 00:00:00,000] [INFO] [agent] current AbciApp time: 2022-00-00 00:00:00.000000
    abci0    | [2022-01-01 00:00:00,000] [INFO] Created a new local deadline for the next `begin_block` request from the Tendermint node: 2022-00-00 00:00:00.000000
    abci2    | [2022-01-01 00:00:00,000] [INFO] [agent] 'select_keeper' round is done with event: Event.DONE
    abci2    | [2022-01-01 00:00:00,000] [INFO] [agent] scheduling timeout of 30.0 seconds for event Event.ROUND_TIMEOUT with deadline 2022-00-00 00:00:00.000000
    abci2    | [2022-01-01 00:00:00,000] [INFO] [agent] Entered in the 'print_message' round for period 2
    abci2    | [2022-01-01 00:00:00,000] [INFO] [agent] Entered in the 'print_message' behaviour
    abci2    | Agent agent (address 0x976EA74026E726554dB657fA54763abd0C3a0aa9) in period 2 says: HELLO WORLD!
    abci2    | [2022-01-01 00:00:00,000] [INFO] [agent] printed_message=Agent agent (address 0x976EA74026E726554dB657fA54763abd0C3a0aa9) in period 2 says: HELLO WORLD!

    (...)
    ```


6. The logs of a single agent or node can then be inspected with, e.g.,
    ```bash
    docker logs {container_id} --follow
    ```
    where `{container_id}` refers to the Docker container ID for either an agent
    (`abci0`, `abci1`, `abci2` and `abci3`) or a Tendermint node (`node0`, `node1`, `node2` and `node3`).

    Try to inspect the service agent logs yourself and identify when they say "HELLO WORLD!"<|MERGE_RESOLUTION|>--- conflicted
+++ resolved
@@ -53,11 +53,7 @@
 
 1. Use the CLI to fetch the [Hello World agent service](../hello_world_agent_service.md). This will connect to the remote registry and download the service specification to the `hello_world` folder:
     ```bash
-<<<<<<< HEAD
-    autonomy fetch valory/hello_world:0.1.0:bafybeidwko3u2fywwutzca3jsvyhiwof7zzzpjjn6r4ccpuhdycxwcq4zm --service
-=======
-    autonomy fetch valory/hello_world:0.1.0:bafybeighscqgkb5y2ttozpipkkubjzuw5atq4rpmn5i7fvotmkvidwij5a --service
->>>>>>> 58c1e033
+    autonomy fetch valory/hello_world:0.1.0:bafybeidpvfnc2fgcvga2by3joxxxnu3rdouxe4n2ig5ztzxkdic7ernrje --service
     cd hello_world
     ```
 
