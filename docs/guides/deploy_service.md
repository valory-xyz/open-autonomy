# Deploy the service

The final step in the development process is [deploying the service](./overview_of_the_development_process.md). There are multiple deployment options to consider, such as deploying on your local machine for testing, deploying on a cluster within your own infrastructure, or deploying on a cloud provider.

<figure markdown>
![](../images/development_process_deploy_service.svg)
<figcaption>Part of the development process covered in this guide</figcaption>
</figure>

The framework supports Docker Compose and Kubernetes cluster deployments. Additionally, the framework automates several steps in the deployment process for services registered in the {{ autonolas_protocol }}.

!!! tip

    Local service deployments are commonly used for testing services during active development. These deployments allow you to test and validate your service before minting it in the {{ autonolas_protocol }}, ensuring its readiness for production use.

## What you will learn

This guide covers step 6 of the [development process](./overview_of_the_development_process.md). You will learn the different types of service deployments offered by the framework.

You must ensure that your machine satisfies the [framework requirements](./set_up.md#requirements), you have [set up the framework](./set_up.md#set-up-the-framework), and you have a local registry [populated with some default components](./set_up.md#populate-the-local-registry-for-the-guides). As a result you should have a Pipenv workspace folder with an initialized local registry (`./packages`) in it.

## Local deployment - full workflow

We illustrate the full local deployment workflow using the `hello_world` service as an example, both for Docker Compose and a simple Kubernetes cluster.

1. **Fetch the service.** In the workspace folder, fetch the service from the corresponding registry:

    === "Local registry"
        <!-- TODO FIXME: packages lock + push all should not be necessary here, but otherwise it cannot build the image. -->
        ```bash
        autonomy packages lock
        autonomy push-all
        autonomy fetch valory/hello_world:0.1.0 --service --local
        ```

    === "Remote registry"
        ```bash
<<<<<<< HEAD
        autonomy fetch valory/hello_world:0.1.0:bafybeihizy26lpq4zeuzivpiqmllcaydfborkf5cfcalbbiinlhw2yezyu --service
=======
        autonomy fetch valory/hello_world:0.1.0:bafybeicehljk5ahlsy62t6a5by46uz3nguuxuh653mzoz4hfme22s6eodi --service
>>>>>>> 56bd6ff8
        ```

2. **Build the agents' image.** Navigate to the service runtime folder that you have just created and build the Docker image of the agents of the service:

    ```bash
    cd hello_world
    autonomy build-image #(1)!
    ```

    1. Check out the [`autonomy build-image`](../../../advanced_reference/commands/autonomy_build-image) command documentation to learn more about its parameters and options.

    After the command finishes, you can check that the image has been created by executing:

    ```bash
    docker image ls | grep <agent_name>
    ```

    You can find the `agent_name` within the service configuration file `service.yaml`.

3. **Prepare the keys file.** Prepare a JSON file `keys.json` containing the wallet address and the private key for each of the agents that you wish to deploy in the local machine.

    ???+ example "Example of a `keys.json` file"

        <span style="color:red">**WARNING: Use this file for testing purposes only. Never use the keys or addresses provided in this example in a production environment or for personal use.**</span>

        ```json title="keys.json"
        [
          {
              "address": "0x15d34AAf54267DB7D7c367839AAf71A00a2C6A65",
              "private_key": "0x47e179ec197488593b187f80a00eb0da91f1b9d0b13f8733639f19c30a34926a"
          },
          {
              "address": "0x9965507D1a55bcC2695C58ba16FB37d819B0A4dc",
              "private_key": "0x8b3a350cf5c34c9194ca85829a2df0ec3153be0318b5e2d3348e872092edffba"
          },
          {
              "address": "0x976EA74026E726554dB657fA54763abd0C3a0aa9",
              "private_key": "0x92db14e403b83dfe3df233f83dfa3a0d7096f21ca9b0d6d6b8d88b2b4ec1564e"
          },
          {
              "address": "0x14dC79964da2C08b23698B3D3cc7Ca32193d9955",
              "private_key": "0x4bbbf85ce3377467afe5d46f804f221813b2bb87f24d81f60f1fcdbf7cbf4356"
          }
        ]
        ```

    You also need to export the environment variable `ALL_PARTICIPANTS` with the addresses of **all** the agents in the service. In other words, the addresses of the agents you are deploying (in the `keys.json` file) must be a subset of  the addresses in `ALL_PARTICIPANTS`, which might contain additional addresses:

    ```bash
    export ALL_PARTICIPANTS='[
        "0x15d34AAf54267DB7D7c367839AAf71A00a2C6A65",
        "0x9965507D1a55bcC2695C58ba16FB37d819B0A4dc",
        "0x976EA74026E726554dB657fA54763abd0C3a0aa9",
        "0x14dC79964da2C08b23698B3D3cc7Ca32193d9955"
    ]'
    ```

    If you have a situation where you need to define keys for multiple ledgers you can define them using the following format

    ```json title="keys.json"
    [
        [
            {
                "address": "4Si...",
                "private_key": "5P1...",
                "ledger": "solana"
            },
            {
                "address": "0x1...",
                "private_key": "0x1...",
                "ledger": "ethereum"
            }
        ],
        [
            {
                "address": "H1R...",
                "private_key": "2T1...",
                "ledger": "solana"
            },
            {
                "address": "0x6...",
                "private_key": "0xc...",
                "ledger": "ethereum"
            }
        ],
        [
            {
                "address": "3bq...",
                "private_key": "5r5...",
                "ledger": "solana"
            },
            {
                "address": "0x5...",
                "private_key": "0x7...",
                "ledger": "ethereum"
            }
        ],
        [
            {
                "address": "6Gq...",
                "private_key": "25c...",
                "ledger": "solana"
            },
            {
                "address": "0x5...",
                "private_key": "0x7...",
                "ledger": "ethereum"
            }
        ]
    ]
    ```

4. **Build the deployment.** Within the service runtime folder, execute the command below to build the service deployment:

    === "Docker Compose"

        ```bash
        rm -rf abci_build #(1)!
        autonomy deploy build keys.json -ltm #(2)!
        ```

        1. Delete previous deployments, if necessary.
        2. `-ltm` stands for "use local Tendermint node". Check out the [`autonomy deploy build`](../../../advanced_reference/commands/autonomy_deploy/#autonomy-deploy-build) command documentation to learn more about its parameters and options.

        This will create a deployment environment within the `./abci_build` folder with the following structure:

        ```bash
        abci_build/
        ├── agent_keys
        │   ├── agent_0
        │   ├── agent_1
        │   |   ...
        │   └── agent_<N-1>
        ├── nodes
        │   ├── node0
        │   ├── node1
        │   |   ...
        │   └── node<N-1>
        ├── persistent_data
        │   ├── benchmarks
        │   ├── logs
        │   ├── tm_state
        │   └── venvs
        └── docker-compose.yaml
        ```

    === "Kubernetes"

        ```bash
        rm -rf abci_build #(1)!
        autonomy deploy build keys.json -ltm --kubernetes #(2)!
        ```

        1. Delete previous deployments, if necessary.
        2. `-ltm` stands for "use local Tendermint node". Check out the [`autonomy deploy build`](../../../advanced_reference/commands/autonomy_deploy/#autonomy-deploy-build) command documentation to learn more about its parameters and options.

        This will create a deployment environment within the `./abci_build` folder with the following structure:

        ```
        abci_build/
        ├── agent_keys
        │   ├── agent_0_private_key.yaml
        │   ├── agent_1_private_key.yaml
        │   |   ...
        │   └── agent_<N-1>_private_key.yaml
        ├── build.yaml
        └── persistent_data
            ├── benchmarks
            ├── logs
            ├── tm_state
            └── venvs
        ```

5. **Execute the deployment.** Navigate to the deployment environment folder (`./abci_build`) and run the deployment locally.

    === "Docker Compose"

        ```bash
        cd abci_build
        autonomy deploy run #(1)!
        ```

        1. Check out the [`autonomy deploy run`](../../advanced_reference/commands/autonomy_deploy/#autonomy-deploy-run) command documentation to learn more about its parameters and options.

        This will spawn in the local machine:

        * $N$ agents containers, each one running an instance of the corresponding {{fsm_app}}.
        * a network of $N$ Tendermint nodes, one per agent.

    === "Kubernetes"

        We show how to run the service deployment using a local [minikube](https://minikube.sigs.k8s.io/docs/start/) cluster. You might want to consider other local cluster options such as [kind](https://kind.sigs.k8s.io/).

        1. Create the minikube Kubernetes cluster.
            ```bash
            cd abci_build
            minikube start --driver=docker
            ```

        2. Install chart
        
            ```bash
            helm repo add nfs-ganesha-server-and-external-provisioner https://kubernetes-sigs.github.io/nfs-ganesha-server-and-external-provisioner/
            helm install nfs-provisioner nfs-ganesha-server-and-external-provisioner/nfs-server-provisioner \
                --set=image.tag=v3.0.0,resources.limits.cpu=200m,storageClass.name=nfs-ephemeral -n nfs-local --create-namespace
            ```

        2. Make sure your image is pushed to Docker Hub (`docker push`).
            If this is not the case, you need to provision the cluster with the agent image so that it is available for the cluster pods.
            This step might take a while, depending on the size of the image.
            ```bash
            minikube image load <repository>:<tag> # (1)!
            ```

            1. You can get the `<repository>` and `<tag>` by inspecting the output of `docker image ls`.

            In this case, you also might need to change all the instances of `imagePullPolicy: Always` to `imagePullPolicy: IfNotPresent` in the deployment file `build.yaml`.


        3. Define the StorageClass. Replace with your NFS provisioner and adjust per your requirements. We use `minikube-hostpath` as an example.
            ```bash 
            cat <<EOF > storageclass.yaml
            apiVersion: storage.k8s.io/v1
            kind: StorageClass
            metadata:
                name: nfs-ephemeral
            provisioner: kubernetes.io/no-provisioner
            volumeBindingMode: WaitForFirstConsumer
            reclaimPolicy: Retain
            EOF
            ```

        4. Apply all the deployment files to the cluster
           ```bash 
           kubectl apply --recursive -f .
           ```

        After executing these commands, the minikube cluster will start provisioning and starting $N$ pods in the cluster. Each pod contains:

        * one agent container, running an instance of the corresponding {{fsm_app}}.
        * one Tendermint node associated to the agent.

6. **Examine the deployment.**

    === "Docker Compose"

        To inspect the logs of a single agent or Tendermint node you can execute `docker logs <container_id> --follow` in a separate terminal.

        You can cancel the local execution at any time by pressing ++ctrl+c++.   

    === "Kubernetes"

        You can access the cluster dashboard by executing `minikube dashboard` in a separate terminal. To examine the logs of a single agent or Tendermint node you can execute:

        1. Get the Kubernetes pod names.
            ```bash
            kubectl get pod
            ```

        2. Access the logs of the agent in pod `<pod-name>`.
            ```bash 
            kubectl exec -it <pod-name> -c aea -- /bin/sh
            ```

        3. Access the logs of the Tendermint node in pod `<pod-name>`.
            ```bash 
            kubectl exec -it <pod-name> -c node0 -- /bin/sh
            ```

        You can delete the local cluster by executing `minikube delete`.

## Local deployment of minted services

The framework provides a convenient method to deploy agent services minted in the {{ autonolas_protocol }}. This has the benefit that some configuration parameters of the {{fsm_app}} skill will be overridden automatically with values obtained on-chain. Namely:

```yaml title="skill.yaml"
# (...)
models:
    params:
    args:
        setup:
        all_participants:      # Overridden with the registered values in the Autonolas protocol
        safe_contract_address: # Overridden with the registered values in the Autonolas protocol
        consensus_threshold:   # Overridden with the registered values in the Autonolas protocol
```

This means, in particular, that there is no need to define the `ALL_PARTICIPANTS` environment variable.

1. **Find the service ID.** Explore the [services section]({{ autonolas_protocol_registry_dapp_link }}/services) in the {{ autonolas_protocol_registry_dapp }}, and note the token ID of the service that you want to deploy. The service must be in [Deployed state](https://docs.autonolas.network/protocol/life_cycle_of_a_service/#deployed).

2. **Prepare the keys file.** Prepare a JSON file `keys.json` containing the wallet address and the private key for each of the agents that you wish to deploy in the local machine.

    ???+ example "Example of a `keys.json` file"

        <span style="color:red">**WARNING: Use this file for testing purposes only. Never use the keys or addresses provided in this example in a production environment or for personal use.**</span>

        ```json title="keys.json"
        [
          {
              "address": "0x15d34AAf54267DB7D7c367839AAf71A00a2C6A65",
              "private_key": "0x47e179ec197488593b187f80a00eb0da91f1b9d0b13f8733639f19c30a34926a"
          },
          {
              "address": "0x9965507D1a55bcC2695C58ba16FB37d819B0A4dc",
              "private_key": "0x8b3a350cf5c34c9194ca85829a2df0ec3153be0318b5e2d3348e872092edffba"
          },
          {
              "address": "0x976EA74026E726554dB657fA54763abd0C3a0aa9",
              "private_key": "0x92db14e403b83dfe3df233f83dfa3a0d7096f21ca9b0d6d6b8d88b2b4ec1564e"
          },
          {
              "address": "0x14dC79964da2C08b23698B3D3cc7Ca32193d9955",
              "private_key": "0x4bbbf85ce3377467afe5d46f804f221813b2bb87f24d81f60f1fcdbf7cbf4356"
          }
        ]
        ```

3. **Deploy the service.** Execute the following command:

    === "Docker Compose"

        ```bash
        autonomy deploy from-token <ID> keys.json --use-goerli # (1)!
        ```

        1. `--use-goerli` indicates that the service is registered in the Görli testnet. Check out the [`autonomy deploy from-token`](../../../advanced_reference/commands/autonomy_deploy/#autonomy-deploy-from-token) command documentation to learn more about its parameters and options.

        The Docker Compose deployment will be built and run for the agents whose keys are defined in the `keys.json` file. If you just want to build the deployment without running it, simply add the flag `--no-deploy`.

    === "Kubernetes"

        ```bash
        autonomy deploy from-token <ID> keys.json --use-goerli --kubernetes # (1)!
        ```

        2. `--use-goerli` indicates that the service is registered in the Görli testnet. Check out the [`autonomy deploy from-token`](../../../advanced_reference/commands/autonomy_deploy/#autonomy-deploy-from-token) command documentation to learn more about its parameters and options.

        The Kubernetes deployment will be built for the agents whose keys are defined in the `keys.json` file. You need to deploy the service in the local cluster manually. Follow the instructions in Step 5 of the [local deployment - full workflow](#local-deployment-full-workflow) section.

## Cloud deployment

The sections above for local deployments provide a fundamental understanding of how to deploy agent services in general. The [Open Operator](https://github.com/valory-xyz/open-operator) repository provides the necessary resources and guidelines for seamless cloud deployments of agent services based on the Open Autonomy framework.<|MERGE_RESOLUTION|>--- conflicted
+++ resolved
@@ -35,11 +35,7 @@
 
     === "Remote registry"
         ```bash
-<<<<<<< HEAD
-        autonomy fetch valory/hello_world:0.1.0:bafybeihizy26lpq4zeuzivpiqmllcaydfborkf5cfcalbbiinlhw2yezyu --service
-=======
         autonomy fetch valory/hello_world:0.1.0:bafybeicehljk5ahlsy62t6a5by46uz3nguuxuh653mzoz4hfme22s6eodi --service
->>>>>>> 56bd6ff8
         ```
 
 2. **Build the agents' image.** Navigate to the service runtime folder that you have just created and build the Docker image of the agents of the service:
