# Deploy the service

The final step in the development process is [deploying the service](./overview_of_the_development_process.md). There are multiple deployment options to consider, such as deploying on your local machine for testing, deploying on a cluster within your own infrastructure, or deploying on a cloud provider.

<figure markdown>
![](../images/development_process_deploy_service.svg)
<figcaption>Part of the development process covered in this guide</figcaption>
</figure>

The framework supports Docker Compose and Kubernetes cluster deployments. Additionally, the framework automates several steps in the deployment process for services registered in the {{ autonolas_protocol }}.

!!! tip

    Local service deployments are commonly used for testing services during active development. These deployments allow you to test and validate your service before minting it in the {{ autonolas_protocol }}, ensuring its readiness for production use.

## What you will learn

This guide covers step 6 of the [development process](./overview_of_the_development_process.md). You will learn the different types of service deployments offered by the framework.

You must ensure that your machine satisfies the [framework requirements](./set_up.md#requirements), you have [set up the framework](./set_up.md#set-up-the-framework), and you have a local registry [populated with some default components](./set_up.md#populate-the-local-registry-for-the-guides). As a result you should have a Pipenv workspace folder with an initialized local registry (`./packages`) in it.

## Local deployment - full workflow

We illustrate the full local deployment workflow using the `hello_world` service as an example, both for Docker Compose and a simple Kubernetes cluster.

1. **Fetch the service.** In the workspace folder, fetch the service from the corresponding registry:

    === "Local registry"
        <!-- TODO FIXME: packages lock + push all should not be necessary here, but otherwise it cannot build the image. -->
        ```bash
        autonomy packages lock
        autonomy push-all
        autonomy fetch valory/hello_world:0.1.0 --service --local
        ```

    === "Remote registry"
        ```bash
<<<<<<< HEAD
        autonomy fetch valory/hello_world:0.1.0:bafybeidoyiictxyuwejyw7nbvfvngjrgxd3juolhigkhacpldbdxs2xsym --service
=======
        autonomy fetch valory/hello_world:0.1.0:bafybeicdcrhpekqbwzeam2fi7npnl6qfwejgo73ftwoy4tofwbrsl5ene4 --service
>>>>>>> 3e9b1fe4
        ```

2. **Build the agents' image.** Navigate to the service runtime folder that you have just created and build the Docker image of the agents of the service:

    ```bash
    cd hello_world
    autonomy build-image #(1)!
    ```

    1. Check out the [`autonomy build-image`](../../../advanced_reference/commands/autonomy_build-image) command documentation to learn more about its parameters and options.

    After the command finishes, you can check that the image has been created by executing:

    ```bash
    docker image ls | grep <agent_name>
    ```

    You can find the `agent_name` within the service configuration file `service.yaml`.

3. **Prepare the keys file.** Prepare a JSON file `keys.json` containing the wallet address and the private key for each of the agents that you wish to deploy in the local machine.

    ???+ example "Example of a `keys.json` file"

        <span style="color:red">**WARNING: Use this file for testing purposes only. Never use the keys or addresses provided in this example in a production environment or for personal use.**</span>

        ```json title="keys.json"
        [
          {
              "address": "0x15d34AAf54267DB7D7c367839AAf71A00a2C6A65",
              "private_key": "0x47e179ec197488593b187f80a00eb0da91f1b9d0b13f8733639f19c30a34926a"
          },
          {
              "address": "0x9965507D1a55bcC2695C58ba16FB37d819B0A4dc",
              "private_key": "0x8b3a350cf5c34c9194ca85829a2df0ec3153be0318b5e2d3348e872092edffba"
          },
          {
              "address": "0x976EA74026E726554dB657fA54763abd0C3a0aa9",
              "private_key": "0x92db14e403b83dfe3df233f83dfa3a0d7096f21ca9b0d6d6b8d88b2b4ec1564e"
          },
          {
              "address": "0x14dC79964da2C08b23698B3D3cc7Ca32193d9955",
              "private_key": "0x4bbbf85ce3377467afe5d46f804f221813b2bb87f24d81f60f1fcdbf7cbf4356"
          }
        ]
        ```

    You also need to export the environment variable `ALL_PARTICIPANTS` with the addresses of **all** the agents in the service. In other words, the addresses of the agents you are deploying (in the `keys.json` file) must be a subset of  the addresses in `ALL_PARTICIPANTS`, which might contain additional addresses:

    ```bash
    export ALL_PARTICIPANTS='[
        "0x15d34AAf54267DB7D7c367839AAf71A00a2C6A65",
        "0x9965507D1a55bcC2695C58ba16FB37d819B0A4dc",
        "0x976EA74026E726554dB657fA54763abd0C3a0aa9",
        "0x14dC79964da2C08b23698B3D3cc7Ca32193d9955"
    ]'
    ```        

4. **Build the deployment.** Within the service runtime folder, execute the command below to build the service deployment:

    === "Docker Compose"

        ```bash
        rm -rf abci_build #(1)!
        autonomy deploy build keys.json -ltm #(2)!
        ```

        1. Delete previous deployments, if necessary.
        2. `-ltm` stands for "use local Tendermint node". Check out the [`autonomy deploy build`](../../../advanced_reference/commands/autonomy_deploy/#autonomy-deploy-build) command documentation to learn more about its parameters and options.

        This will create a deployment environment within the `./abci_build` folder with the following structure:

        ```bash
        abci_build/
        ├── agent_keys
        │   ├── agent_0
        │   ├── agent_1
        │   |   ...
        │   └── agent_<N-1>
        ├── nodes
        │   ├── node0
        │   ├── node1
        │   |   ...
        │   └── node<N-1>
        ├── persistent_data
        │   ├── benchmarks
        │   ├── logs
        │   ├── tm_state
        │   └── venvs
        └── docker-compose.yaml
        ```

    === "Kubernetes"

        ```bash
        rm -rf abci_build #(1)!
        autonomy deploy build keys.json -ltm --kubernetes #(2)!
        ```

        1. Delete previous deployments, if necessary.
        2. `-ltm` stands for "use local Tendermint node". Check out the [`autonomy deploy build`](../../../advanced_reference/commands/autonomy_deploy/#autonomy-deploy-build) command documentation to learn more about its parameters and options.

        This will create a deployment environment within the `./abci_build` folder with the following structure:

        ```
        abci_build/
        ├── agent_keys
        │   ├── agent_0_private_key.yaml
        │   ├── agent_1_private_key.yaml
        │   |   ...
        │   └── agent_<N-1>_private_key.yaml
        ├── build.yaml
        └── persistent_data
            ├── benchmarks
            ├── logs
            ├── tm_state
            └── venvs
        ```

5. **Execute the deployment.** Navigate to the deployment environment folder (`./abci_build`) and run the deployment locally.

    === "Docker Compose"

        ```bash
        cd abci_build
        autonomy deploy run #(1)!
        ```

        1. Check out the [`autonomy deploy run`](../../advanced_reference/commands/autonomy_deploy/#autonomy-deploy-run) command documentation to learn more about its parameters and options.

        This will spawn in the local machine:

        * $N$ agents containers, each one running an instance of the corresponding {{fsm_app}}.
        * a network of $N$ Tendermint nodes, one per agent.

    === "Kubernetes"

        We show how to run the service deployment using a local [minikube](https://minikube.sigs.k8s.io/docs/start/) cluster. You might want to consider other local cluster options such as [kind](https://kind.sigs.k8s.io/).

        1. Create the minikube Kubernetes cluster.
            ```bash
            cd abci_build
            minikube start --driver=docker
            ```

        2. Make sure your image is pushed to Docker Hub (`docker push`).
            If this is not the case, you need to provision the cluster with the agent image so that it is available for the cluster pods.
            This step might take a while, depending on the size of the image.
            ```bash
            minikube image load <repository>:<tag> # (1)!
            ```

            1. You can get the `<repository>` and `<tag>` by inspecting the output of `docker image ls`.

            In this case, you also might need to change all the instances of `imagePullPolicy: Always` to `imagePullPolicy: IfNotPresent` in the deployment file `build.yaml`.


        3. Define the StorageClass. Replace with your NFS provisioner and adjust per your requirements. We use `minikube-hostpath` as an example.
            ```bash 
            cat <<EOF > storageclass.yaml
            apiVersion: storage.k8s.io/v1
            kind: StorageClass
            metadata:
              name: nfs-ephemeral
            provisioner: k8s.io/minikube-hostpath 
            reclaimPolicy: Retain
            EOF
            ```

        4. Apply all the deployment files to the cluster
           ```bash 
           kubectl apply --recursive -f .
           ```

        After executing these commands, the minikube cluster will start provisioning and starting $N$ pods in the cluster. Each pod contains:

        * one agent container, running an instance of the corresponding {{fsm_app}}.
        * one Tendermint node associated to the agent.

6. **Examine the deployment.**

    === "Docker Compose"

        To inspect the logs of a single agent or Tendermint node you can execute `docker logs <container_id> --follow` in a separate terminal.

        You can cancel the local execution at any time by pressing ++ctrl+c++.   

    === "Kubernetes"

        You can access the cluster dashboard by executing `minikube dashboard` in a separate terminal. To examine the logs of a single agent or Tendermint node you can execute:

        1. Get the Kubernetes pod names.
            ```bash
            kubectl get pod
            ```

        2. Access the logs of the agent in pod `<pod-name>`.
            ```bash 
            kubectl exec -it <pod-name> -c aea -- /bin/sh
            ```

        3. Access the logs of the Tendermint node in pod `<pod-name>`.
            ```bash 
            kubectl exec -it <pod-name> -c node0 -- /bin/sh
            ```

        You can delete the local cluster by executing `minikube delete`.

## Local deployment of minted services

The framework provides a convenient method to deploy agent services minted in the {{ autonolas_protocol }}. This has the benefit that some configuration parameters of the {{fsm_app}} skill will be overridden automatically with values obtained on-chain. Namely:

```yaml title="skill.yaml"
# (...)
models:
    params:
    args:
        setup:
        all_participants:      # Overridden with the registered values in the Autonolas protocol
        safe_contract_address: # Overridden with the registered values in the Autonolas protocol
        consensus_threshold:   # Overridden with the registered values in the Autonolas protocol
```

This means, in particular, that there is no need to define the `ALL_PARTICIPANTS` environment variable.

1. **Find the service ID.** Explore the [services section]({{ autonolas_protocol_registry_dapp_link }}/services) in the {{ autonolas_protocol_registry_dapp }}, and note the token ID of the service that you want to deploy. The service must be in [Deployed state](https://docs.autonolas.network/protocol/life_cycle_of_a_service/#deployed).

2. **Prepare the keys file.** Prepare a JSON file `keys.json` containing the wallet address and the private key for each of the agents that you wish to deploy in the local machine.

    ???+ example "Example of a `keys.json` file"

        <span style="color:red">**WARNING: Use this file for testing purposes only. Never use the keys or addresses provided in this example in a production environment or for personal use.**</span>

        ```json title="keys.json"
        [
          {
              "address": "0x15d34AAf54267DB7D7c367839AAf71A00a2C6A65",
              "private_key": "0x47e179ec197488593b187f80a00eb0da91f1b9d0b13f8733639f19c30a34926a"
          },
          {
              "address": "0x9965507D1a55bcC2695C58ba16FB37d819B0A4dc",
              "private_key": "0x8b3a350cf5c34c9194ca85829a2df0ec3153be0318b5e2d3348e872092edffba"
          },
          {
              "address": "0x976EA74026E726554dB657fA54763abd0C3a0aa9",
              "private_key": "0x92db14e403b83dfe3df233f83dfa3a0d7096f21ca9b0d6d6b8d88b2b4ec1564e"
          },
          {
              "address": "0x14dC79964da2C08b23698B3D3cc7Ca32193d9955",
              "private_key": "0x4bbbf85ce3377467afe5d46f804f221813b2bb87f24d81f60f1fcdbf7cbf4356"
          }
        ]
        ```

3. **Deploy the service.** Execute the following command:

    === "Docker Compose"

        ```bash
        autonomy deploy from-token <ID> keys.json --use-goerli # (1)!
        ```

        1. `--use-goerli` indicates that the service is registered in the Görli testnet. Check out the [`autonomy deploy from-token`](../../../advanced_reference/commands/autonomy_deploy/#autonomy-deploy-from-token) command documentation to learn more about its parameters and options.

        The Docker Compose deployment will be built and run for the agents whose keys are defined in the `keys.json` file. If you just want to build the deployment without running it, simply add the flag `--no-deploy`.

    === "Kubernetes"

        ```bash
        autonomy deploy from-token <ID> keys.json --use-goerli --kubernetes # (1)!
        ```

        2. `--use-goerli` indicates that the service is registered in the Görli testnet. Check out the [`autonomy deploy from-token`](../../../advanced_reference/commands/autonomy_deploy/#autonomy-deploy-from-token) command documentation to learn more about its parameters and options.

        The Kubernetes deployment will be built for the agents whose keys are defined in the `keys.json` file. You need to deploy the service in the local cluster manually. Follow the instructions in Step 5 of the [local deployment - full workflow](#local-deployment-full-workflow) section.

## Cloud deployment

The sections above for local deployments provide a fundamental understanding of how to deploy agent services in general. The [Open Operator](https://github.com/valory-xyz/open-operator) repository provides the necessary resources and guidelines for seamless cloud deployments of agent services based on the Open Autonomy framework.<|MERGE_RESOLUTION|>--- conflicted
+++ resolved
@@ -35,11 +35,7 @@
 
     === "Remote registry"
         ```bash
-<<<<<<< HEAD
-        autonomy fetch valory/hello_world:0.1.0:bafybeidoyiictxyuwejyw7nbvfvngjrgxd3juolhigkhacpldbdxs2xsym --service
-=======
         autonomy fetch valory/hello_world:0.1.0:bafybeicdcrhpekqbwzeam2fi7npnl6qfwejgo73ftwoy4tofwbrsl5ene4 --service
->>>>>>> 3e9b1fe4
         ```
 
 2. **Build the agents' image.** Navigate to the service runtime folder that you have just created and build the Docker image of the agents of the service:
