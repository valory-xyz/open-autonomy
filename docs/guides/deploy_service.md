--- conflicted
+++ resolved
@@ -35,11 +35,7 @@
 
     === "Remote registry"
         ```bash
-<<<<<<< HEAD
-        autonomy fetch valory/hello_world:0.1.0:bafybeifpcljxqnr47xx7yov3zs3piitkrunfnqf4kealj2ubv2tglzlk4a --service
-=======
-        autonomy fetch valory/hello_world:0.1.0:bafybeibnlg7h3zrjen3blikztidzamq7gzpyuaxkywfj7mj4rdrzrte5di --service
->>>>>>> 9dd326e5
+        autonomy fetch valory/hello_world:0.1.0:bafybeiavwdq4tdmzk3yczg6xbwlrk4ird2fe5nfdpc7ftmtvg6rxvgyqce --service
         ```
 
 2. **Build the agents' image.** Navigate to the service runtime folder that you have just created and build the Docker image of the agents of the service:
