The purpose of this guide is to set up your system to work with the {{open_autonomy}} framework. All the remaining guides assume that you have followed these set up instructions.

## Requirements

Ensure that your machine satisfies the following requirements:

- [Python](https://www.python.org/) `>= 3.8` (recommended `>= 3.10`)
- [Pip](https://pip.pypa.io/en/stable/installation/)
- [Pipenv](https://pipenv.pypa.io/en/latest/installation/) `>=2021.x.xx`
- [Docker Engine](https://docs.docker.com/engine/install/)
- [Docker Compose](https://docs.docker.com/compose/install/)

Additionally, if you wish to deploy your service in a Kubernetes cluster:

- [Kubernetes CLI](https://kubernetes.io/docs/tasks/tools/)
- [minikube](https://minikube.sigs.k8s.io/docs/)

!!! tip
	Although we will use these tools for demonstration purposes only, you might as well consider other local Kubernetes cluster options like [kind](https://kind.sigs.k8s.io/docs/user/quick-start/), or even additional tools like [Skaffold](https://skaffold.dev/) or [Helm](https://helm.sh/) to help you with your cluster deployments.

## Set up the framework

1. **Create a workspace folder:**

    ```bash
    mkdir my_workspace
    cd my_workspace
    ```

    We recommend that you use a Pipenv virtual environment in your workspace folder. Remember to use the Python version you have installed. Here we are using 3.10 as reference:

    ```bash
    touch Pipfile && pipenv --python 3.10 && pipenv shell
    ```

2. **Install the {{open_autonomy}} framework:**

    ```bash
    pip install open-autonomy[all]
    ```

3. **Initialize the framework** to work with the remote [IPFS](https://ipfs.io) registry by default. This means that when the framework will be fetching a component, it will do so from the remote registry:

    ```bash
    autonomy init --remote --ipfs
    ```

    If you had previously initialized the framework, you need to use the flag `--reset` to change the configuration.

4. **Initialize the local registry:**

    ```bash
    autonomy packages init
    ```

    This will create an empty local registry in the `./packages` folder. If you plan to execute the tutorial guides, you need to [populate the local registry](#populate-the-local-registry-for-the-guides) with a number of default components.

## The registries and runtime folders

As seen above, the framework works with two registries:

* The **remote registry**, where developers publish finalized software packages, similarly as Docker Hub images.
* The **local registry**, which stores packages being developed (`dev`), or fetched from the remote registry (`third_party`) to be used locally.

Additionally, when running agents or service deployments locally, we recommend that you fetch them outside the local registry. This is because the framework will download any required component (or create auxiliary files and folders) within the **runtime folders** of agents and services. Therefore, we recommend that you keep the copies on the local registry clean to avoid publishing unintended files (e.g., private keys) on the remote registry.

This is roughly how your workspace should look like:

<figure markdown>
![](../images/workspace.svg)
</figure>

!!! tip

    You can override the default registry in use (set up with `autonomy init`) for a particular command through the flags `--registry-path` and `--local`. For example, if the framework was initialized with the remote registry, the following command will fetch a runtime folder for the `hello_world` agent from the remote registry:

    ```bash
<<<<<<< HEAD
    autonomy fetch valory/hello_world:0.1.0:bafybeic5nuyzhy436q2vtbj3vzxqbcbv6zbiyom2esl3lcqwa22hnuno5e
=======
    autonomy fetch valory/hello_world:0.1.0:bafybeiakoj6jpj5gqyjk5qz2ibgvplgd4azqwxmi56aei7xpu5z47np3e4
>>>>>>> 3e9b1fe4
    ```

    On the other hand, if you want to fetch the copy stored in your local registry, then you can use:
    ```bash
    autonomy --registry-path=./packages fetch valory/hello_world:0.1.0 --local
    ```

## The Dev template

For convenience, we provide a **Dev template** repository that you can fork and clone for your Open Autonomy projects, and use it as your workspace folder:

<figure markdown>
[ https://github.com/valory-xyz/dev-template ](https://github.com/valory-xyz/dev-template)
</figure>

The **Dev template** comes with:

* a preconfigured Pipenv environment with required dependencies,
* an empty local registry,
* a number of preconfigured linters via [Tox](https://tox.wiki/en/latest/).

## Populate the local registry for the guides

If you plan to follow the guides in the next sections, you need to populate the local registry with a number of [packages shipped with the framework](../package_list.md). To do so, edit the local registry index file (`./packages/packages.json`) and ensure that it has the following `third_party` entries:

```json
{
    "dev": {
    },
    "third_party": {
<<<<<<< HEAD
        "service/valory/hello_world/0.1.0": "bafybeidoyiictxyuwejyw7nbvfvngjrgxd3juolhigkhacpldbdxs2xsym",
        "agent/valory/hello_world/0.1.0": "bafybeic5nuyzhy436q2vtbj3vzxqbcbv6zbiyom2esl3lcqwa22hnuno5e",
=======
        "service/valory/hello_world/0.1.0": "bafybeicdcrhpekqbwzeam2fi7npnl6qfwejgo73ftwoy4tofwbrsl5ene4",
        "agent/valory/hello_world/0.1.0": "bafybeiakoj6jpj5gqyjk5qz2ibgvplgd4azqwxmi56aei7xpu5z47np3e4",
>>>>>>> 3e9b1fe4
        "connection/valory/abci/0.1.0": "bafybeih6ei7q3vdsj57nb3f6dirccorj7izrxccjzys3seirzoalsj2fwq",
        "connection/valory/http_client/0.23.0": "bafybeifgeqgryx6b3s6eseyzyezygmeitcpt3tkor2eiycozoi6clgdrny",
        "connection/valory/ipfs/0.1.0": "bafybeiaddby5hxegt2fk772fzn34zpwndyfk45rc3jqtblhtr2tbzcicua",
        "connection/valory/ledger/0.19.0": "bafybeigo5vst3zlltkouenwxuzn6c47yr2fbbml6dl2o32rfnsezmalgnu",
        "contract/valory/service_registry/0.1.0": "bafybeiamckrtlrydvoyelc6ldu5ke5uwrdxstzaeqstvg5r4uteriwmjka",
        "protocol/open_aea/signing/1.0.0": "bafybeie7xyems76v5b4wc2lmaidcujizpxfzjnnwdeokmhje53g7ym25ii",
        "protocol/valory/abci/0.1.0": "bafybeihmzlmmb4pdo3zkhg6ehuyaa4lhw7bfpclln2o2z7v3o6fcep26iu",
        "protocol/valory/acn/1.1.0": "bafybeic2pxzfc3voxl2ejhcqyf2ehm4wm5gxvgx7bliloiqi2uppmq6weu",
        "protocol/valory/contract_api/1.0.0": "bafybeialhbjvwiwcnqq3ysxcyemobcbie7xza66gaofcvla5njezkvhcka",
        "protocol/valory/http/1.0.0": "bafybeiejoqgv7finfxo3rcvvovrlj5ccrbgxodjq43uo26ylpowsa3llfe",
        "protocol/valory/ipfs/0.1.0": "bafybeiedxeismnx3k5ty4mvvhlqideixlhqmi5mtcki4lxqfa7uqh7p33u",
        "protocol/valory/ledger_api/1.0.0": "bafybeige5agrztgzfevyglf7mb4o7pzfttmq4f6zi765y4g2zvftbyowru",
        "protocol/valory/tendermint/0.1.0": "bafybeig6g6twajlwssfbfp5rlnu5mwzuu5kgak5cs4fich7rlkx6whesnu",
        "skill/valory/abstract_abci/0.1.0": "bafybeidek3doh6cs3qw3hzgnqw65st2g5vhx5bgkdztyrer45wewttagui",
<<<<<<< HEAD
        "skill/valory/abstract_round_abci/0.1.0": "bafybeih4ofqmvj7xphhdk6p2i63rjdaijolskahxz7k2aosivekvhx3ea4",
        "skill/valory/hello_world_abci/0.1.0": "bafybeigmcbru7z2ky3ppvzckxtcu6yechhy5dgo7oerxczhuzmrwlvfi34",
=======
        "skill/valory/abstract_round_abci/0.1.0": "bafybeiavfdmszwpotgdw5wd2imxcwsigygczvttxk5onswt72ipbdyjp3q",
        "skill/valory/hello_world_abci/0.1.0": "bafybeibu3fdkjmawysvbwcn77pzpfw2d4the4ok7jod3jmdiqn4rzms37e",
>>>>>>> 3e9b1fe4
        "connection/valory/p2p_libp2p_client/0.1.0": "bafybeihge56dn3xep2dzomu7rtvbgo4uc2qqh7ljl3fubqdi2lq44gs5lq"
    }
}
```

Execute the following command after updating the `packages.json` file:

```bash
autonomy packages sync
```

The framework will fetch components from the remote registry into the local registry.<|MERGE_RESOLUTION|>--- conflicted
+++ resolved
@@ -75,11 +75,7 @@
     You can override the default registry in use (set up with `autonomy init`) for a particular command through the flags `--registry-path` and `--local`. For example, if the framework was initialized with the remote registry, the following command will fetch a runtime folder for the `hello_world` agent from the remote registry:
 
     ```bash
-<<<<<<< HEAD
-    autonomy fetch valory/hello_world:0.1.0:bafybeic5nuyzhy436q2vtbj3vzxqbcbv6zbiyom2esl3lcqwa22hnuno5e
-=======
     autonomy fetch valory/hello_world:0.1.0:bafybeiakoj6jpj5gqyjk5qz2ibgvplgd4azqwxmi56aei7xpu5z47np3e4
->>>>>>> 3e9b1fe4
     ```
 
     On the other hand, if you want to fetch the copy stored in your local registry, then you can use:
@@ -110,13 +106,8 @@
     "dev": {
     },
     "third_party": {
-<<<<<<< HEAD
-        "service/valory/hello_world/0.1.0": "bafybeidoyiictxyuwejyw7nbvfvngjrgxd3juolhigkhacpldbdxs2xsym",
-        "agent/valory/hello_world/0.1.0": "bafybeic5nuyzhy436q2vtbj3vzxqbcbv6zbiyom2esl3lcqwa22hnuno5e",
-=======
         "service/valory/hello_world/0.1.0": "bafybeicdcrhpekqbwzeam2fi7npnl6qfwejgo73ftwoy4tofwbrsl5ene4",
         "agent/valory/hello_world/0.1.0": "bafybeiakoj6jpj5gqyjk5qz2ibgvplgd4azqwxmi56aei7xpu5z47np3e4",
->>>>>>> 3e9b1fe4
         "connection/valory/abci/0.1.0": "bafybeih6ei7q3vdsj57nb3f6dirccorj7izrxccjzys3seirzoalsj2fwq",
         "connection/valory/http_client/0.23.0": "bafybeifgeqgryx6b3s6eseyzyezygmeitcpt3tkor2eiycozoi6clgdrny",
         "connection/valory/ipfs/0.1.0": "bafybeiaddby5hxegt2fk772fzn34zpwndyfk45rc3jqtblhtr2tbzcicua",
@@ -131,13 +122,8 @@
         "protocol/valory/ledger_api/1.0.0": "bafybeige5agrztgzfevyglf7mb4o7pzfttmq4f6zi765y4g2zvftbyowru",
         "protocol/valory/tendermint/0.1.0": "bafybeig6g6twajlwssfbfp5rlnu5mwzuu5kgak5cs4fich7rlkx6whesnu",
         "skill/valory/abstract_abci/0.1.0": "bafybeidek3doh6cs3qw3hzgnqw65st2g5vhx5bgkdztyrer45wewttagui",
-<<<<<<< HEAD
         "skill/valory/abstract_round_abci/0.1.0": "bafybeih4ofqmvj7xphhdk6p2i63rjdaijolskahxz7k2aosivekvhx3ea4",
-        "skill/valory/hello_world_abci/0.1.0": "bafybeigmcbru7z2ky3ppvzckxtcu6yechhy5dgo7oerxczhuzmrwlvfi34",
-=======
-        "skill/valory/abstract_round_abci/0.1.0": "bafybeiavfdmszwpotgdw5wd2imxcwsigygczvttxk5onswt72ipbdyjp3q",
         "skill/valory/hello_world_abci/0.1.0": "bafybeibu3fdkjmawysvbwcn77pzpfw2d4the4ok7jod3jmdiqn4rzms37e",
->>>>>>> 3e9b1fe4
         "connection/valory/p2p_libp2p_client/0.1.0": "bafybeihge56dn3xep2dzomu7rtvbgo4uc2qqh7ljl3fubqdi2lq44gs5lq"
     }
 }
