The purpose of this guide is to set up your system to work with the {{open_autonomy}} framework. All the remaining guides assume that you have followed these set up instructions.

## Requirements

Ensure that your machine satisfies the following requirements:

- [Python](https://www.python.org/) `>= 3.7` (recommended `>= 3.10`)
- [Pip](https://pip.pypa.io/en/stable/installation/)
- [Pipenv](https://pipenv.pypa.io/en/latest/installation/) `>=2021.x.xx`
- [Docker Engine](https://docs.docker.com/engine/install/)
- [Docker Compose](https://docs.docker.com/compose/install/)

Additionally, if you wish to deploy your service in a Kubernetes cluster:

- [Kubernetes CLI](https://kubernetes.io/docs/tasks/tools/)
- [minikube](https://minikube.sigs.k8s.io/docs/)

!!! tip
	Although we will use these tools for demonstration purposes only, you might as well consider other local Kubernetes cluster options like [kind](https://kind.sigs.k8s.io/docs/user/quick-start/), or even additional tools like [Skaffold](https://skaffold.dev/) or [Helm](https://helm.sh/) to help you with your cluster deployments.

## Set up the framework

1. **Create a workspace folder:**

    ```bash
    mkdir my_workspace
    cd my_workspace
    ```

    We recommend that you use a Pipenv virtual environment in your workspace folder. Remember to use the Python version you have installed. Here we are using 3.10 as reference:

    ```bash
    touch Pipfile && pipenv --python 3.10 && pipenv shell
    ```

2. **Install the {{open_autonomy}} framework:**

    ```bash
    pip install open-autonomy[all]
    ```

3. **Initialize the framework** to work with the remote [IPFS](https://ipfs.io) registry by default. This means that when the framework will be fetching a component, it will do so from the remote registry:

    ```bash
    autonomy init --remote --ipfs
    ```

    If you had previously initialized the framework, you need to use the flag `--reset` to change the configuration.

4. **Initialize the local registry:**

    ```bash
    autonomy packages init
    ```

    This will create an empty local registry in the `./packages` folder. If you plan to execute the tutorial guides, you need to [populate the local registry](#populate-the-local-registry-for-the-guides) with a number of default components.

## The registries and runtime folders

As seen above, the framework works with two registries:

* The **remote registry**, where developers publish finalized software packages, similarly as Docker Hub images.
* The **local registry**, which stores packages being developed (`dev`), or fetched from the remote registry (`third_party`) to be used locally.

Additionally, when running agents or service deployments locally, we recommend that you fetch them outside the local registry. This is because the framework will download any required component (or create auxiliary files and folders) within the **runtime folders** of agents and services. Therefore, we recommend that you keep the copies on the local registry clean to avoid publishing unintended files (e.g., private keys) on the remote registry.

This is roughly how your workspace should look like:

<figure markdown>
![](../images/workspace.svg)
</figure>

!!! tip

    You can override the default registry in use (set up with `autonomy init`) for a particular command through the flags `--registry-path` and `--local`. For example, if the framework was initialized with the remote registry, the following command will fetch a runtime folder for the `hello_world` agent from the remote registry:

    ```bash
<<<<<<< HEAD
    autonomy fetch valory/hello_world:0.1.0:bafybeigqyxqtg3stjlhswtvxqnu3iejvtigk3erqgsptlcjgevddtaq5c4
=======
    autonomy fetch valory/hello_world:0.1.0:bafybeiczdj62utdpcwqegdccvmrz7z5qpgawcy4lt3oac4ureqhuqld7si
>>>>>>> ab243097
    ```

    On the other hand, if you want to fetch the copy stored in your local registry, then you can use:
    ```bash
    autonomy --registry-path=./packages fetch valory/hello_world:0.1.0 --local
    ```

## The Dev template

For convenience, we provide a **Dev template** repository that you can fork and clone for your Open Autonomy projects, and use it as your workspace folder:

<figure markdown>
[ https://github.com/valory-xyz/dev-template ](https://github.com/valory-xyz/dev-template)
</figure>

The **Dev template** comes with:

* a preconfigured Pipenv environment with required dependencies,
* an empty local registry,
* a number of preconfigured linters via [Tox](https://tox.wiki/en/latest/).

## Populate the local registry for the guides

If you plan to follow the guides in the next sections, you need to populate the local registry with a number of [packages shipped with the framework](../package_list.md). To do so, edit the local registry index file (`./packages/packages.json`) and ensure that it has the following `third_party` entries:

```json
{
    "dev": {
    },
    "third_party": {
        "service/valory/hello_world/0.1.0": "bafybeiad7mronnrcxetg4allxrvohp5vajke6fl2oisahai2zcb3so6mi4",
        "agent/valory/hello_world/0.1.0": "bafybeiczdj62utdpcwqegdccvmrz7z5qpgawcy4lt3oac4ureqhuqld7si",
        "connection/valory/abci/0.1.0": "bafybeiaypgtypslk6fekvkesqd2s3tvmkghdhn32knglz3ywyopypawd7u",
        "connection/valory/http_client/0.23.0": "bafybeieoeuy4brzimtnubmokwirhrx27ezls6cdnl5qik4rkykfle3nn2y",
        "connection/valory/ipfs/0.1.0": "bafybeicwe4fksbhaqs4qycfdqbzgqtikfn3u4g5y5fucxfmriezwwf7hse",
        "connection/valory/ledger/0.19.0": "bafybeiejc7g7ebv3cleiqb4f4h4pspcu6vtr54332szwlqiabfs3sfdh44",
        "contract/valory/service_registry/0.1.0": "bafybeihwuijs3xpam5w3rah6yecx6nu3trlv5g6ssuyftxgevl4zgdxpqq",
        "protocol/open_aea/signing/1.0.0": "bafybeifuxs7gdg2okbn7uofymenjlmnih2wxwkym44lsgwmklgwuckxm2m",
        "protocol/valory/abci/0.1.0": "bafybeigootsvqpk6th5xpdtzanxum3earifrrezfyhylfrit7yvqdrtgpe",
        "protocol/valory/acn/1.1.0": "bafybeiapa5ilsobggnspoqhspftwolrx52udrwmaxdxgrk26heuvl4oooa",
        "protocol/valory/contract_api/1.0.0": "bafybeiasywsvax45qmugus5kxogejj66c5taen27h4voriodz7rgushtqa",
        "protocol/valory/http/1.0.0": "bafybeia5bxdua2i6chw6pg47bvoljzcpuqxzy4rdrorbdmcbnwmnfdobtu",
        "protocol/valory/ipfs/0.1.0": "bafybeibjzhsengtxfofqpxy6syamplevp35obemwfp4c5lhag3v2bvgysa",
        "protocol/valory/ledger_api/1.0.0": "bafybeigsvceac33asd6ecbqev34meyyjwu3rangenv6xp5rkxyz4krvcby",
        "protocol/valory/tendermint/0.1.0": "bafybeidjqmwvgi4rqgp65tbkhmi45fwn2odr5ecezw6q47hwitsgyw4jpa",
        "skill/valory/abstract_abci/0.1.0": "bafybeihueuvsgfwkyjgmv3wnr2yopbokunr6vkygoci6uayyn2ueywqvca",
        "skill/valory/abstract_round_abci/0.1.0": "bafybeihgxynrcpkil66gak4qwnixojy5vbhsulbgo22ldz3owza7vajhua",
        "skill/valory/hello_world_abci/0.1.0": "bafybeidctfrljdafxwgs7d67r3m45weoysxletm6c3n4t7huialkxmaw5y",
        "connection/valory/p2p_libp2p_client/0.1.0": "bafybeihdnfdth3qgltefgrem7xyi4b3ejzaz67xglm2hbma2rfvpl2annq"
    }
}
```

Execute the following command after updating the `packages.json` file:

```bash
autonomy packages sync
```

The framework will fetch components from the remote registry into the local registry.<|MERGE_RESOLUTION|>--- conflicted
+++ resolved
@@ -75,11 +75,7 @@
     You can override the default registry in use (set up with `autonomy init`) for a particular command through the flags `--registry-path` and `--local`. For example, if the framework was initialized with the remote registry, the following command will fetch a runtime folder for the `hello_world` agent from the remote registry:
 
     ```bash
-<<<<<<< HEAD
-    autonomy fetch valory/hello_world:0.1.0:bafybeigqyxqtg3stjlhswtvxqnu3iejvtigk3erqgsptlcjgevddtaq5c4
-=======
     autonomy fetch valory/hello_world:0.1.0:bafybeiczdj62utdpcwqegdccvmrz7z5qpgawcy4lt3oac4ureqhuqld7si
->>>>>>> ab243097
     ```
 
     On the other hand, if you want to fetch the copy stored in your local registry, then you can use:
