The purpose of this guide is to set up your system to work with the {{open_autonomy}} framework. All the remaining guides assume that you have followed these set up instructions.

## Requirements

Ensure that your machine satisfies the following requirements:

- [Python](https://www.python.org/) `>= 3.7` (recommended `>= 3.10`)
- [Pip](https://pip.pypa.io/en/stable/installation/)
- [Pipenv](https://pipenv.pypa.io/en/latest/installation/) `>=2021.x.xx`
- [Docker Engine](https://docs.docker.com/engine/install/)
- [Docker Compose](https://docs.docker.com/compose/install/)

Additionally, if you wish to deploy your service in a Kubernetes cluster:

- [Kubernetes CLI](https://kubernetes.io/docs/tasks/tools/)
- [minikube](https://minikube.sigs.k8s.io/docs/)

!!! tip
	Although we will use these tools for demonstration purposes only, you might as well consider other local Kubernetes cluster options like [kind](https://kind.sigs.k8s.io/docs/user/quick-start/), or even additional tools like [Skaffold](https://skaffold.dev/) or [Helm](https://helm.sh/) to help you with your cluster deployments.

## Set up the framework

1. **Create a workspace folder:**

    ```bash
    mkdir my_workspace
    cd my_workspace
    ```

    We recommend that you use a Pipenv virtual environment in your workspace folder. Remember to use the Python version you have installed. Here we are using 3.10 as reference:

    ```bash
    touch Pipfile && pipenv --python 3.10 && pipenv shell
    ```

2. **Install the {{open_autonomy}} framework:**

    ```bash
    pip install open-autonomy[all]
    ```

3. **Initialize the framework** to work with the remote [IPFS](https://ipfs.io) registry by default. This means that when the framework will be fetching a component, it will do so from the remote registry:

    ```bash
    autonomy init --remote --ipfs
    ```

    If you had previously initialized the framework, you need to use the flag `--reset` to change the configuration.

4. **Initialize the local registry:**

    ```bash
    autonomy packages init
    ```

    This will create an empty local registry in the `./packages` folder. If you plan to execute the tutorial guides, you need to [populate the local registry](#populate-the-local-registry-for-the-guides) with a number of default components.

## The registries and runtime folders

As seen above, the framework works with two registries:

* The **remote registry**, where developers publish finalized software packages, similarly as Docker Hub images.
* The **local registry**, which stores packages being developed (`dev`), or fetched from the remote registry (`third_party`) to be used locally.

Additionally, when running agents or service deployments locally, we recommend that you fetch them outside the local registry. This is because the framework will download any required component (or create auxiliary files and folders) within the **runtime folders** of agents and services. Therefore, we recommend that you keep the copies on the local registry clean to avoid publishing unintended files (e.g., private keys) on the remote registry.

This is roughly how your workspace should look like:

<figure markdown>
![](../images/workspace.svg)
</figure>

!!! tip

    You can override the default registry in use (set up with `autonomy init`) for a particular command through the flags `--registry-path` and `--local`. For example, if the framework was initialized with the remote registry, the following command will fetch a runtime folder for the `hello_world` agent from the remote registry:

    ```bash
<<<<<<< HEAD
    autonomy fetch valory/hello_world:0.1.0:bafybeihnkrlyxkqdyn5nyxpg5nqgl6qziksvm7jbdtw4zt2tsnewqpshjy
=======
    autonomy fetch valory/hello_world:0.1.0:bafybeiffusldqxb7eeicg7yl5iwu2kz5hwptosuw73u2v7r7dplcosttve
>>>>>>> 664b6879
    ```

    On the other hand, if you want to fetch the copy stored in your local registry, then you can use:
    ```bash
    autonomy --registry-path=./packages fetch valory/hello_world:0.1.0 --local
    ```

## The Dev template

For convenience, we provide a **Dev template** repository that you can fork and clone for your Open Autonomy projects, and use it as your workspace folder:

<figure markdown>
[ https://github.com/valory-xyz/dev-template ](https://github.com/valory-xyz/dev-template)
</figure>

The **Dev template** comes with:

* a preconfigured Pipenv environment with required dependencies,
* an empty local registry,
* a number of preconfigured linters via [Tox](https://tox.wiki/en/latest/).

## Populate the local registry for the guides

If you plan to follow the guides in the next sections, you need to populate the local registry with a number of [packages shipped with the framework](../package_list.md). To do so, edit the local registry index file (`./packages/packages.json`) and ensure that it has the following `third_party` entries:

```json
{
    "dev": {
    },
    "third_party": {
<<<<<<< HEAD
        "service/valory/hello_world/0.1.0": "bafybeiboenr2l5pgrov6dtlyx5mjop4odgrr6u4fhasc57a2g2sec5r43a",
        "agent/valory/hello_world/0.1.0": "bafybeihnkrlyxkqdyn5nyxpg5nqgl6qziksvm7jbdtw4zt2tsnewqpshjy",
        "connection/valory/abci/0.1.0": "bafybeifzhmuvaqj5mnib65u5cqbmfpixjkow6iuh43ofricdpwdtjwawya",
=======
        "service/valory/hello_world/0.1.0": "bafybeihccoc7gus5fl5zu7x6vr5f5ipelzrkzrne5rx4im5vapyice4asu",
        "agent/valory/hello_world/0.1.0": "bafybeiffusldqxb7eeicg7yl5iwu2kz5hwptosuw73u2v7r7dplcosttve",
        "connection/valory/abci/0.1.0": "bafybeifpdzwpwntu2qu5qks22elglwozpwpwvihrhgw7sgyjpff7yye3za",
>>>>>>> 664b6879
        "connection/valory/http_client/0.23.0": "bafybeidykl4elwbcjkqn32wt5h4h7tlpeqovrcq3c5bcplt6nhpznhgczi",
        "connection/valory/ipfs/0.1.0": "bafybeigr2cipad23aebjpnqtzpgymiwrwgmnior2fk4inbscdnqyl5epla",
        "connection/valory/ledger/0.19.0": "bafybeicgfupeudtmvehbwziqfxiz6ztsxr5rxzvalzvsdsspzz73o5fzfi",
        "contract/valory/service_registry/0.1.0": "bafybeigxkx7pcz7blgcxtuga6c2z3fmrarcisauskusc64xulujs342rcq",
        "protocol/open_aea/signing/1.0.0": "bafybeibqlfmikg5hk4phzak6gqzhpkt6akckx7xppbp53mvwt6r73h7tk4",
        "protocol/valory/abci/0.1.0": "bafybeig3dj5jhsowlvg3t73kgobf6xn4nka7rkttakdb2gwsg5bp7rt7q4",
        "protocol/valory/acn/1.1.0": "bafybeignmc5uh3vgpuckljcj2tgg7hdqyytkm6m5b6v6mxtazdcvubibva",
        "protocol/valory/contract_api/1.0.0": "bafybeidv6wxpjyb2sdyibnmmum45et4zcla6tl63bnol6ztyoqvpl4spmy",
        "protocol/valory/http/1.0.0": "bafybeifyoio7nlh5zzyn5yz7krkou56l22to3cwg7gw5v5o3vxwklibhty",
        "protocol/valory/ipfs/0.1.0": "bafybeic72ncgqbzoz2guj4p4yjqulid7mv6yroeh65hxznloamoveeg7hq",
        "protocol/valory/ledger_api/1.0.0": "bafybeibo4bdtcrxi2suyzldwoetjar6pqfzm6vt5xal22ravkkcvdmtksi",
        "protocol/valory/tendermint/0.1.0": "bafybeicusvezoqlmyt6iqomcbwaz3xkhk2qf3d56q5zprmj3xdxfy64k54",
<<<<<<< HEAD
        "agent/valory/abstract_abci/0.1.0": "bafybeic26jek7pmiakwd6xpp6p2o42hoe5vt3qriwl2dtune42quzsgb44",
        "skill/valory/abstract_round_abci/0.1.0": "bafybeibdljcw2wchyderkonobpdpyb36yioagqcaoqldydw5bi6vvempma",
        "skill/valory/hello_world_abci/0.1.0": "bafybeideg33qmn5lu557sztwed2w4bpqy46no5xxi7w63l2amcsjbu3uei",
=======
        "skill/valory/abstract_abci/0.1.0": "bafybeigte2l4en4otdp2maaoc3uesqdga5z4sqozrybsmcdp26bgfbcy54",
        "skill/valory/abstract_round_abci/0.1.0": "bafybeian4typztdsofwxjnkrngzlqv64puzqxarkwsj7e5mdll5ccx4efi",
        "skill/valory/hello_world_abci/0.1.0": "bafybeie5jytfgq6j6a5dw3epmhr7dj2fhcp7ttobam7sjbp6uuoqxv4paq",
>>>>>>> 664b6879
        "connection/valory/p2p_libp2p_client/0.1.0": "bafybeidwcobzb7ut3efegoedad7jfckvt2n6prcmd4g7xnkm6hp6aafrva"
    }
}
```

Execute the following command after updating the `packages.json` file:

```bash
autonomy packages sync
```

The framework will fetch components from the remote registry into the local registry.<|MERGE_RESOLUTION|>--- conflicted
+++ resolved
@@ -75,11 +75,7 @@
     You can override the default registry in use (set up with `autonomy init`) for a particular command through the flags `--registry-path` and `--local`. For example, if the framework was initialized with the remote registry, the following command will fetch a runtime folder for the `hello_world` agent from the remote registry:
 
     ```bash
-<<<<<<< HEAD
-    autonomy fetch valory/hello_world:0.1.0:bafybeihnkrlyxkqdyn5nyxpg5nqgl6qziksvm7jbdtw4zt2tsnewqpshjy
-=======
     autonomy fetch valory/hello_world:0.1.0:bafybeiffusldqxb7eeicg7yl5iwu2kz5hwptosuw73u2v7r7dplcosttve
->>>>>>> 664b6879
     ```
 
     On the other hand, if you want to fetch the copy stored in your local registry, then you can use:
@@ -110,19 +106,13 @@
     "dev": {
     },
     "third_party": {
-<<<<<<< HEAD
-        "service/valory/hello_world/0.1.0": "bafybeiboenr2l5pgrov6dtlyx5mjop4odgrr6u4fhasc57a2g2sec5r43a",
-        "agent/valory/hello_world/0.1.0": "bafybeihnkrlyxkqdyn5nyxpg5nqgl6qziksvm7jbdtw4zt2tsnewqpshjy",
-        "connection/valory/abci/0.1.0": "bafybeifzhmuvaqj5mnib65u5cqbmfpixjkow6iuh43ofricdpwdtjwawya",
-=======
         "service/valory/hello_world/0.1.0": "bafybeihccoc7gus5fl5zu7x6vr5f5ipelzrkzrne5rx4im5vapyice4asu",
         "agent/valory/hello_world/0.1.0": "bafybeiffusldqxb7eeicg7yl5iwu2kz5hwptosuw73u2v7r7dplcosttve",
         "connection/valory/abci/0.1.0": "bafybeifpdzwpwntu2qu5qks22elglwozpwpwvihrhgw7sgyjpff7yye3za",
->>>>>>> 664b6879
         "connection/valory/http_client/0.23.0": "bafybeidykl4elwbcjkqn32wt5h4h7tlpeqovrcq3c5bcplt6nhpznhgczi",
         "connection/valory/ipfs/0.1.0": "bafybeigr2cipad23aebjpnqtzpgymiwrwgmnior2fk4inbscdnqyl5epla",
         "connection/valory/ledger/0.19.0": "bafybeicgfupeudtmvehbwziqfxiz6ztsxr5rxzvalzvsdsspzz73o5fzfi",
-        "contract/valory/service_registry/0.1.0": "bafybeigxkx7pcz7blgcxtuga6c2z3fmrarcisauskusc64xulujs342rcq",
+        "contract/valory/service_registry/0.1.0": "bafybeiegj2cbtyqkw42q3wlqm2opl43ddnp4snavbyllsokscqrp4icwfu",
         "protocol/open_aea/signing/1.0.0": "bafybeibqlfmikg5hk4phzak6gqzhpkt6akckx7xppbp53mvwt6r73h7tk4",
         "protocol/valory/abci/0.1.0": "bafybeig3dj5jhsowlvg3t73kgobf6xn4nka7rkttakdb2gwsg5bp7rt7q4",
         "protocol/valory/acn/1.1.0": "bafybeignmc5uh3vgpuckljcj2tgg7hdqyytkm6m5b6v6mxtazdcvubibva",
@@ -131,15 +121,9 @@
         "protocol/valory/ipfs/0.1.0": "bafybeic72ncgqbzoz2guj4p4yjqulid7mv6yroeh65hxznloamoveeg7hq",
         "protocol/valory/ledger_api/1.0.0": "bafybeibo4bdtcrxi2suyzldwoetjar6pqfzm6vt5xal22ravkkcvdmtksi",
         "protocol/valory/tendermint/0.1.0": "bafybeicusvezoqlmyt6iqomcbwaz3xkhk2qf3d56q5zprmj3xdxfy64k54",
-<<<<<<< HEAD
-        "agent/valory/abstract_abci/0.1.0": "bafybeic26jek7pmiakwd6xpp6p2o42hoe5vt3qriwl2dtune42quzsgb44",
-        "skill/valory/abstract_round_abci/0.1.0": "bafybeibdljcw2wchyderkonobpdpyb36yioagqcaoqldydw5bi6vvempma",
-        "skill/valory/hello_world_abci/0.1.0": "bafybeideg33qmn5lu557sztwed2w4bpqy46no5xxi7w63l2amcsjbu3uei",
-=======
         "skill/valory/abstract_abci/0.1.0": "bafybeigte2l4en4otdp2maaoc3uesqdga5z4sqozrybsmcdp26bgfbcy54",
         "skill/valory/abstract_round_abci/0.1.0": "bafybeian4typztdsofwxjnkrngzlqv64puzqxarkwsj7e5mdll5ccx4efi",
         "skill/valory/hello_world_abci/0.1.0": "bafybeie5jytfgq6j6a5dw3epmhr7dj2fhcp7ttobam7sjbp6uuoqxv4paq",
->>>>>>> 664b6879
         "connection/valory/p2p_libp2p_client/0.1.0": "bafybeidwcobzb7ut3efegoedad7jfckvt2n6prcmd4g7xnkm6hp6aafrva"
     }
 }
