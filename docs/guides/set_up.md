The purpose of this guide is to set up your system to work with the {{open_autonomy}} framework. All the remaining guides assume that you have followed these set up instructions.

## Requirements

Ensure that your machine satisfies the following requirements:

- [Python](https://www.python.org/) `>= 3.7` (recommended `>= 3.10`)
- [Pip](https://pip.pypa.io/en/stable/installation/)
- [Pipenv](https://pipenv.pypa.io/en/latest/installation/) `>=2021.x.xx`
- [Docker Engine](https://docs.docker.com/engine/install/)
- [Docker Compose](https://docs.docker.com/compose/install/)

## Set up the framework

1. **Create a workspace folder:**

    ```bash
    mkdir my_workspace
    cd my_workspace
    ```

    We recommend that you use a Pipenv virtual environment in your workspace folder. Remember to use the Python version you have installed. Here we are using 3.10 as reference:

    ```bash
    touch Pipfile && pipenv --python 3.10 && pipenv shell
    ```

2. **Install the {{open_autonomy}} framework:**

    ```bash
    pip install open-autonomy[all]
    ```

3. **Initialize the framework** to work with the remote [IPFS](https://ipfs.io) registry by default. This means that when the framework will be fetching a component, it will do so from the remote registry:

    ```bash
    autonomy init --remote --ipfs
    ```

    If you had previously initialized the framework, you need to use the flag `--reset` to change the configuration.

4. **Initialize the local registry:**

    ```bash
    autonomy packages init
    ```

    This will create an empty local registry in the `./packages` folder. If you plan to execute the tutorial guides, you need to [populate the local registry](#populate-the-local-registry-for-the-guides) with a number of default components.

## The registries and runtime folders

As seen above, the framework works with two registries:

* The **remote registry**, where developers publish finalized software packages, similarly as Docker Hub images.
* The **local registry**, which stores packages being developed (`dev`), or fetched from the remote registry (`third_party`) to be used locally.

Additionally, when running agents or service deployments locally, we recommend that you fetch them outside the local registry. This is because the framework will download any required component (or create auxiliary files and folders) within the **runtime folders** of agents and services. Therefore, we recommend that you keep the copies on the local registry clean to avoid publishing unintended files (e.g., private keys) on the remote registry.

This is roughly how your workspace should look like:

<figure markdown>
![](../images/workspace.svg)
</figure>

!!! tip

    You can override the default registry in use (set up with `autonomy init`) for a particular command through the flags `--registry-path` and `--local`. For example, if the framework was initialized with the remote registry, the following command will fetch a runtime folder for the `hello_world` agent from the remote registry:

    ```bash
<<<<<<< HEAD
    autonomy fetch valory/hello_world:0.1.0:bafybeidndxc6557wgnscy4fn66a7a3vzuartes65hv75iqbbwkz5jeidvi
=======
    autonomy fetch valory/hello_world:0.1.0:bafybeie6rtq4gcvpxbsmdpiaxxap5mgrcd5mbf2itrazscfiq4gbvgpcii
>>>>>>> cd4d8926
    ```

    On the other hand, if you want to fetch the copy stored in your local registry, then you can use:
    ```bash
    autonomy --registry-path=./packages fetch valory/hello_world:0.1.0 --local
    ```

## The Dev template

For convenience, we provide a **Dev template** repository that you can fork and clone for your Open Autonomy projects, and use it as your workspace folder:

<figure markdown>
[ https://github.com/valory-xyz/dev-template ](https://github.com/valory-xyz/dev-template)
</figure>

The **Dev template** comes with:

* a preconfigured Pipenv environment with required dependencies,
* an empty local registry,
* a number of preconfigured linters via [Tox](https://tox.wiki/en/latest/).

## Populate the local registry for the guides

If you plan to follow the guides in the next sections, you need to populate the local registry with a number of [packages shipped with the framework](../package_list.md). To do so, execute the following commands within the workspace folder:

```bash
cat > ./packages/packages.json << EOF
{
    "dev": {
    },
    "third_party": {
        "agent/valory/hello_world/0.1.0": "bafybeie26bvs657tcmaoxdkulzxpkr5uye26o4xp3scyllnuv5yk7izbbq",
        "connection/valory/abci/0.1.0": "bafybeidyfpwu7hpanfj74zn6nkzmzoz2qharxfsnxzjr7bfldho2xzualu",
        "connection/valory/http_client/0.23.0": "bafybeidykl4elwbcjkqn32wt5h4h7tlpeqovrcq3c5bcplt6nhpznhgczi",
        "connection/valory/ipfs/0.1.0": "bafybeie46fu7mv64q72dwzoxg77zbiv3pzsigzjk3rehjpm47cf3y77mha",
        "connection/valory/ledger/0.19.0": "bafybeighon6i2qfl2xrg7t3lbdzlkyo4v2a7ayvwso7m5w7pf2hvjfs2ma",
        "connection/valory/p2p_libp2p_client/0.1.0": "bafybeidwcobzb7ut3efegoedad7jfckvt2n6prcmd4g7xnkm6hp6aafrva",
        "contract/valory/service_registry/0.1.0": "bafybeiem5v2pukaklmhng3cckncdihs4shtwc4trejdrezt53lioejtk4u",
        "protocol/open_aea/signing/1.0.0": "bafybeibqlfmikg5hk4phzak6gqzhpkt6akckx7xppbp53mvwt6r73h7tk4",
        "protocol/valory/abci/0.1.0": "bafybeig3dj5jhsowlvg3t73kgobf6xn4nka7rkttakdb2gwsg5bp7rt7q4",
        "protocol/valory/acn/1.1.0": "bafybeignmc5uh3vgpuckljcj2tgg7hdqyytkm6m5b6v6mxtazdcvubibva",
        "protocol/valory/contract_api/1.0.0": "bafybeidv6wxpjyb2sdyibnmmum45et4zcla6tl63bnol6ztyoqvpl4spmy",
        "protocol/valory/http/1.0.0": "bafybeifyoio7nlh5zzyn5yz7krkou56l22to3cwg7gw5v5o3vxwklibhty",
        "protocol/valory/ipfs/0.1.0": "bafybeihlgai5pbmkb6mjhvgy4gkql5uvpwvxbpdowczgz4ovxat6vajrq4",
        "protocol/valory/ledger_api/1.0.0": "bafybeidluywxchkacc7cz65nktqjg3y2vzzp43sw5hdhnvvonozogrmfie",
        "protocol/valory/tendermint/0.1.0": "bafybeicusvezoqlmyt6iqomcbwaz3xkhk2qf3d56q5zprmj3xdxfy64k54",
        "skill/valory/abstract_abci/0.1.0": "bafybeiai2t36ht3blisjneahv5almyfieqokl4auj2n43rj4k5chun2i44",
        "skill/valory/abstract_round_abci/0.1.0": "bafybeib7q4t5jh6gic3i2pzuzlk7q2xmnueyxjpftm4gl56vnnz4vs4f7a",
        "skill/valory/hello_world_abci/0.1.0": "bafybeigspppd7guihobwrhorhht3i47j4qa56tixnicgwtepfeoou54vju"
    }
}
EOF
autonomy packages sync
```

The framework will fetch components from the remote registry into the local registry.<|MERGE_RESOLUTION|>--- conflicted
+++ resolved
@@ -67,11 +67,7 @@
     You can override the default registry in use (set up with `autonomy init`) for a particular command through the flags `--registry-path` and `--local`. For example, if the framework was initialized with the remote registry, the following command will fetch a runtime folder for the `hello_world` agent from the remote registry:
 
     ```bash
-<<<<<<< HEAD
-    autonomy fetch valory/hello_world:0.1.0:bafybeidndxc6557wgnscy4fn66a7a3vzuartes65hv75iqbbwkz5jeidvi
-=======
     autonomy fetch valory/hello_world:0.1.0:bafybeie6rtq4gcvpxbsmdpiaxxap5mgrcd5mbf2itrazscfiq4gbvgpcii
->>>>>>> cd4d8926
     ```
 
     On the other hand, if you want to fetch the copy stored in your local registry, then you can use:
