--- conflicted
+++ resolved
@@ -75,15 +75,7 @@
     You can override the default registry in use (set up with `autonomy init`) for a particular command through the flags `--registry-path` and `--local`. For example, if the framework was initialized with the remote registry, the following command will fetch a runtime folder for the `hello_world` agent from the remote registry:
 
     ```bash
-<<<<<<< HEAD
-    autonomy fetch valory/hello_world:0.1.0:bafybeigul5jrfftny5r2lmfkjaosx53al63ybjum72siqgxejteef5aetm
-=======
-<<<<<<< HEAD
-    autonomy fetch valory/hello_world:0.1.0:bafybeigqyxqtg3stjlhswtvxqnu3iejvtigk3erqgsptlcjgevddtaq5c4
-=======
-    autonomy fetch valory/hello_world:0.1.0:bafybeigqyxqtg3stjlhswtvxqnu3iejvtigk3erqgsptlcjgevddtaq5c4
->>>>>>> fix/send-none-on-no-message
->>>>>>> 8c96cf8c
+    autonomy fetch valory/hello_world:0.1.0:bafybeih7t5wdvk53saiyrxeq2qicxl7yhvb54mvipk72ghxzprxjyo5l3y
     ```
 
     On the other hand, if you want to fetch the copy stored in your local registry, then you can use:
@@ -114,23 +106,13 @@
     "dev": {
     },
     "third_party": {
-<<<<<<< HEAD
-        "service/valory/hello_world/0.1.0": "bafybeihvsj4vqsjawbr47rph7w7m36qvo2ggsxhujssoodjrnjpwxfotce",
-        "agent/valory/hello_world/0.1.0": "bafybeigul5jrfftny5r2lmfkjaosx53al63ybjum72siqgxejteef5aetm",
-        "connection/valory/abci/0.1.0": "bafybeie7fsmdzatyofhagfice7afbmyn7ht3zuzojdlu6cjaz7zncjspfq",
-=======
-        "service/valory/hello_world/0.1.0": "bafybeiaw2tv3ew5b5pjw57aiex5ylmliqalzuy42xlas4khr3zyf52qtom",
-        "agent/valory/hello_world/0.1.0": "bafybeigqyxqtg3stjlhswtvxqnu3iejvtigk3erqgsptlcjgevddtaq5c4",
+        "service/valory/hello_world/0.1.0": "bafybeiazostgg36y6b2vkx7zbrytylu5ofnk7iuorunosbzdiqvc4si4ry",
+        "agent/valory/hello_world/0.1.0": "bafybeih7t5wdvk53saiyrxeq2qicxl7yhvb54mvipk72ghxzprxjyo5l3y",
         "connection/valory/abci/0.1.0": "bafybeihofnsokowicviac6yz3uhur52l3mf54s2hz4i2je5ie4vlruouga",
->>>>>>> 8c96cf8c
         "connection/valory/http_client/0.23.0": "bafybeidykl4elwbcjkqn32wt5h4h7tlpeqovrcq3c5bcplt6nhpznhgczi",
         "connection/valory/ipfs/0.1.0": "bafybeiatjutuiav7oxl4hszy3oypdwuetr6crjpminush54c5k4nbeciv4",
         "connection/valory/ledger/0.19.0": "bafybeicgfupeudtmvehbwziqfxiz6ztsxr5rxzvalzvsdsspzz73o5fzfi",
-<<<<<<< HEAD
-        "contract/valory/service_registry/0.1.0": "bafybeiekherinqdcfewnuyha7kdva45ep7bw4ovejsd22ritemx7al7yvq",
-=======
-        "contract/valory/service_registry/0.1.0": "bafybeibdy55edqs3djptv77ljkmbf6m3zizhutmvwgj3hpsagvmzhr4jbm",
->>>>>>> 8c96cf8c
+        "contract/valory/service_registry/0.1.0": "bafybeicdw4rgvpqwlbzoz7atcm3wytk5zankcnqphkfkj3xeqffqnmenzm",
         "protocol/open_aea/signing/1.0.0": "bafybeibqlfmikg5hk4phzak6gqzhpkt6akckx7xppbp53mvwt6r73h7tk4",
         "protocol/valory/abci/0.1.0": "bafybeig3dj5jhsowlvg3t73kgobf6xn4nka7rkttakdb2gwsg5bp7rt7q4",
         "protocol/valory/acn/1.1.0": "bafybeignmc5uh3vgpuckljcj2tgg7hdqyytkm6m5b6v6mxtazdcvubibva",
@@ -139,15 +121,9 @@
         "protocol/valory/ipfs/0.1.0": "bafybeic72ncgqbzoz2guj4p4yjqulid7mv6yroeh65hxznloamoveeg7hq",
         "protocol/valory/ledger_api/1.0.0": "bafybeibo4bdtcrxi2suyzldwoetjar6pqfzm6vt5xal22ravkkcvdmtksi",
         "protocol/valory/tendermint/0.1.0": "bafybeicusvezoqlmyt6iqomcbwaz3xkhk2qf3d56q5zprmj3xdxfy64k54",
-<<<<<<< HEAD
-        "skill/valory/abstract_abci/0.1.0": "bafybeifeqstiynx2n37k7lpdbcclylgg7tsmym7vtj4tanrukkvw4pp5nu",
-        "skill/valory/abstract_round_abci/0.1.0": "bafybeihra6faekx656w3vj47xlm3hxbgpewf2fo2spnvuklamlamt6necm",
-        "skill/valory/hello_world_abci/0.1.0": "bafybeiajrnivphaysu7runms3z7h2i53za4jwrowegwskze2mlwdfjknve",
-=======
         "skill/valory/abstract_abci/0.1.0": "bafybeiff2dqnkeorf343fmb3547fhiznvdw4ewbwl4rqluek2cv6ibl5hi",
-        "skill/valory/abstract_round_abci/0.1.0": "bafybeiac62ennpw54gns2quk4g3yoaili2mb72nj6c52czobz5dcwj4mwi",
-        "skill/valory/hello_world_abci/0.1.0": "bafybeia2d2lmmp2xzw3sjmrugdvj2jripaxwew7upuzxkdqbhrl5gctteq",
->>>>>>> 8c96cf8c
+        "skill/valory/abstract_round_abci/0.1.0": "bafybeiarl2amcct5oczorn747cv4u3vgrubu6oq7vvyimchw4mlyoknr3e",
+        "skill/valory/hello_world_abci/0.1.0": "bafybeib55wqr2dtihxgai53zjfn72hjaknhufyr5ya3bmgluuinx44a4bu",
         "connection/valory/p2p_libp2p_client/0.1.0": "bafybeidwcobzb7ut3efegoedad7jfckvt2n6prcmd4g7xnkm6hp6aafrva"
     }
 }
