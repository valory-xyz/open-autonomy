--- conflicted
+++ resolved
@@ -75,11 +75,7 @@
     You can override the default registry in use (set up with `autonomy init`) for a particular command through the flags `--registry-path` and `--local`. For example, if the framework was initialized with the remote registry, the following command will fetch a runtime folder for the `hello_world` agent from the remote registry:
 
     ```bash
-<<<<<<< HEAD
-    autonomy fetch valory/hello_world:0.1.0:bafybeibmwra37cyx3re3mvfwk5zpevfdrfbbnuqlcculjsxgobcvhxc7d4
-=======
-    autonomy fetch valory/hello_world:0.1.0:bafybeicbukn7ykejeeiagd5ckaxaqywc42xec5yedyz33ukelm6wtdyppy
->>>>>>> a2b64f16
+    autonomy fetch valory/hello_world:0.1.0:bafybeie7rsyd4jdgckt7bduxlvypi73cy4kj5ndflb4cmidkjaoaad3xem
     ```
 
     On the other hand, if you want to fetch the copy stored in your local registry, then you can use:
@@ -110,15 +106,9 @@
     "dev": {
     },
     "third_party": {
-<<<<<<< HEAD
-        "service/valory/hello_world/0.1.0": "bafybeiczrqibbl3uwmku4fatpmj3xyw6ahnyqgt7irrwyrpsakojn7audm",
-        "agent/valory/hello_world/0.1.0": "bafybeibmwra37cyx3re3mvfwk5zpevfdrfbbnuqlcculjsxgobcvhxc7d4",
+        "service/valory/hello_world/0.1.0": "bafybeifsn6pnrqm5pgcwzloaeid3pqlb53jcsjf73juqmdgopuzoprfexa",
+        "agent/valory/hello_world/0.1.0": "bafybeie7rsyd4jdgckt7bduxlvypi73cy4kj5ndflb4cmidkjaoaad3xem",
         "connection/valory/abci/0.1.0": "bafybeihczvjnki5kxhyixkh4lxuxkqsuhqmpn63tneyj76p7cmgaxqo7pu",
-=======
-        "service/valory/hello_world/0.1.0": "bafybeih63qirsfrv2knzuv7m7hqfokvijidycd6dc67dsmv2mj4mhivmj4",
-        "agent/valory/hello_world/0.1.0": "bafybeicbukn7ykejeeiagd5ckaxaqywc42xec5yedyz33ukelm6wtdyppy",
-        "connection/valory/abci/0.1.0": "bafybeibz2n7n2fqt3vmlhrftvxtw4pprmq4ttzizcx546uozmzsu5phz4m",
->>>>>>> a2b64f16
         "connection/valory/http_client/0.23.0": "bafybeieoeuy4brzimtnubmokwirhrx27ezls6cdnl5qik4rkykfle3nn2y",
         "connection/valory/ipfs/0.1.0": "bafybeihr5kvz2oj4uxpiqcbjwfx5hpftm4drubugwcabdcht4gpna3l6ja",
         "connection/valory/ledger/0.19.0": "bafybeigfoz7d7si7s4jehvloq2zmiiocpbxcaathl3bxkyarxoerxq7g3a",
@@ -131,15 +121,9 @@
         "protocol/valory/ipfs/0.1.0": "bafybeibjzhsengtxfofqpxy6syamplevp35obemwfp4c5lhag3v2bvgysa",
         "protocol/valory/ledger_api/1.0.0": "bafybeigsvceac33asd6ecbqev34meyyjwu3rangenv6xp5rkxyz4krvcby",
         "protocol/valory/tendermint/0.1.0": "bafybeidjqmwvgi4rqgp65tbkhmi45fwn2odr5ecezw6q47hwitsgyw4jpa",
-<<<<<<< HEAD
         "skill/valory/abstract_abci/0.1.0": "bafybeibcemiz3qxoordadxwkxkjp7g7rerbfwap6wqxiepcms22ocb3v7i",
-        "skill/valory/abstract_round_abci/0.1.0": "bafybeiezwtwukvqdhgm5lg6dzkqitqdth2orho6b667yi6gwcsw5h4b7au",
-        "skill/valory/hello_world_abci/0.1.0": "bafybeig57hgkwgnl3jukttbapaan4ll5p746xooafprogpippfav52xkre",
-=======
-        "skill/valory/abstract_abci/0.1.0": "bafybeiflnki73fre67zxzjt4gkvovi53mj7vtemcpuwkho35yx5742hqpu",
-        "skill/valory/abstract_round_abci/0.1.0": "bafybeifxmyba3bqp2pifjaor4zgbshmioy5orcy7x3oyhzdqsia7tdbpry",
-        "skill/valory/hello_world_abci/0.1.0": "bafybeifdxb3m74z3v4sbc6l3u6a3gzchf44a5aciimjt2ny3tmf5dblk6y",
->>>>>>> a2b64f16
+        "skill/valory/abstract_round_abci/0.1.0": "bafybeicyy4g3x6ol6x2ayzcdkg2wstubqecp6ycgo6f2c2bhjnhwdjs3qa",
+        "skill/valory/hello_world_abci/0.1.0": "bafybeia4jfcjcavyw7zcpspm3bo3aoqrhs335vzynpuxjyf2us7wjdf4jy",
         "connection/valory/p2p_libp2p_client/0.1.0": "bafybeihdnfdth3qgltefgrem7xyi4b3ejzaz67xglm2hbma2rfvpl2annq"
     }
 }
