The Autonolas ecosystem has an **on-chain protocol** that provides primitives to create, operate and secure agent services on a blockchain. It also provides a mechanism that incentivizes their creation and rewards developers and service operators proportionally for their efforts to support the growth of the Autonolas ecosystem.

The **on-chain registry** is a collection of ERC721 smart contracts (eventually deployed on all major blockchains) that handle the life cycle of **packages** (that is, agent components, agents and agent services) within the on-chain protocol. These contracts store a representation of the code developed in the form of an NFT.
Therefore, registering and securing a package in the on-chain registry is the required step so that they can be used in the on-chain protocol.

The on-chain registry can be accessed through the {{on_chain_frontend}}.


<figure markdown>
![](../images/development_process_register_packages_on_chain.svg)
<figcaption>Part of the development process covered in this guide</figcaption>
</figure>



## What will you learn
In this guide, you will learn how to:

  * Register packages (agent components, agents and agent services) in the on-chain registry.
  * Manage the life cycle of an agent service on-chain.

## Requirements
This guide is based in the on-chain registry currently deployed in the [Görli testnet](https://goerli.net/). Ensure that you have:

  * A **[Görli testnet](https://goerli.net/) wallet address** (e.g., [Metamask](https://metamask.io/)) with some GörliETH funds in it. You can use, for example, a [Görli POW faucet](https://goerli-faucet.pk910.de/) to earn some free GörliETH.
  * The **package hash** of the agent component, agent or agent service that you want to register on-chain, and which should be already published in a remote registry. See the corresponding guides in case you are in doubt on how to create and publish a package.
  * An **NFT image URL**. This image will be used to represent the NFT on marketplaces such as [OpenSea](https://opensea.io/). You can use [this sample image URL](https://gateway.autonolas.tech/ipfs/Qmbh9SQLbNRawh9Km3PMEDSxo77k1wib8fYZUdZkhPBiev) for testing purposes.
  * If you are registering an agent service, you will also need the [Görli testnet](https://goerli.net/) **addresses of the agents** that are part of the service.


## How packages are registered using the protocol frontend
There are two objects published in the remote registry that need to be considered when registering packages in the on-chain registry:

  * The **developed package** itself. This object contains the developed code, and is the object whose hash has been obtained by pushing or publishing the package with the commands `autonomy push` and `autonomy publish`, respectively.
  * The **metadata file**. This object contains a reference to the package hash above, plus some additional metadata required for the on-chain protocol to work (which depends on the particular type of package being registered).

Once the user fills the required information for the package, the {{on_chain_frontend}} automatically generates and publishes the metadata file, therefore releasing the user from this routine process. The image below summarizes this process.

<figure markdown>
![](../images/register_package.svg)
<figcaption>How a package is registered with the protocol frontend</figcaption>
</figure>

The metadata file is, therefore, the piece of information that is passed to the smart contract representing the corresponding on-chain registry.

## Register an agent component
Ensure that you meet the [requirements](#requirements) stated above.
Navigate to the [components section](https://protocol.autonolas.network/components) of the protocol frontend, and press the button _Register_.
There are some data that need to be input directly in this form, whereas additional metadata needs to be filled by pressing the button _Generate Hash & File_:

  1. **Owner Address.** Your wallet address (or whoever you want to declare the owner of the component), starting by `0x...`.

  2. **Generate the metadata file.** By pressing the button _Generate Hash & File_ you need to input further data:

      - **Name.** A name for the component.
      - **Description.** A description of the component.
      - **Version.** The component version number, for example, 0.1.0.
      - **Package hash.** This is the remote registry package hash starting by `bafybei...` that you obtained when published the component in the remote registry.
      - **NFT Image URL.** An URL pointing to an image. You can use [this sample image URL](https://gateway.autonolas.tech/ipfs/Qmbh9SQLbNRawh9Km3PMEDSxo77k1wib8fYZUdZkhPBiev) for testing purposes.

      By pressing _Save File & Generate Hash_ a metadada file with this information will be automatically generated and uploaded in the remote registry. You will notice that the hash will be populated in the component registration form.      

  3. **Dependencies.** Comma-separated list of component IDs which the component requires. You can find the IDs by browsing the [components section](https://protocol.autonolas.network/components).

Press the button _Submit_. Your  [Metamask](https://metamask.io/) wallet will ask you to approve the transaction.
Once the transaction is settled, you should see a message indicating that the component has been registered successfully.

## Register an agent
Ensure that you meet the [requirements](#requirements) stated above.
Navigate to the [agents section](https://protocol.autonolas.network/agents) of the protocol frontend, and press the button _Register_.
There are some data that need to be input directly in this form, whereas additional metadata needs to be filled by pressing the button _Generate Hash & File_:

  1. **Owner Address.** Your wallet address (or whoever you want to declare the owner of the agent), starting by `0x...`.

  2. **Generate the metadata file.** By pressing the button _Generate Hash & File_ you need to input further data:

      - **Name.** A name for the agent.
      - **Description.** A description of the agent.
      - **Version.** The agent version number, for example, 0.1.0.
      - **Package hash.** This is the remote registry package hash starting by `bafybei...` that you obtained when published the agent in the remote registry.
      - **NFT Image URL.** An URL pointing to an image. You can use [this sample image URL](https://gateway.autonolas.tech/ipfs/Qmbh9SQLbNRawh9Km3PMEDSxo77k1wib8fYZUdZkhPBiev) for testing purposes.

      By pressing _Save File & Generate Hash_ a metadada file with this information will be automatically generated and uploaded in the remote registry. You will notice that the hash will be populated in the agent registration form.

  3. **Dependencies.** Comma-separated list of component IDs which the agent requires. You can find the IDs by browsing the [components section](https://protocol.autonolas.network/components).

Press the button _Submit_. Your  [Metamask](https://metamask.io/) wallet will ask you to approve the transaction.
Once the transaction is settled, you should see a message indicating that the agent has been registered successfully.


## Register a service
The goal of this section is to show not only how to register a service in the on-chain registry, but also how to bring the service to the **Deployed** status.
Ensure that you meet the [requirements](#requirements) stated above.

### Preliminary steps
  1. **Connect your wallet.** Access the {{on_chain_frontend}}, and connect your [Metamask](https://metamask.io/) wallet.

  2. **Find the agent's canonical ID.** Explore the [agents section](https://protocol.autonolas.network/agents), and note the ID of the agent that make up your service. If your service is composed of different agents, you must note the IDs of all of them.


### Fill-in the service data

Navigate to the [services section](https://protocol.autonolas.network/services) of the protocol frontend, and press the button _Register_.
There are some data that need to be input directly in this form, whereas additional metadata needs to be filled by pressing the button _Generate Hash & File_:

  1. **Owner Address.** Your wallet address (or whoever you want to declare the owner of the service), starting by `0x...`.
  2. **Generate the metadata file.** By pressing the button _Generate Hash & File_ you need to input further data:

      - **Name.** A name for the service.
      - **Description.** A description of the service.
      - **Version.** The service version number, for example, 0.1.0.
      - **Package hash.** This is the remote registry package hash starting by `bafybei...` that you obtained when published the service in the remote registry.
      - **NFT Image URL.** An URL pointing to an image. You can use [this sample image URL](https://gateway.autonolas.tech/ipfs/Qmbh9SQLbNRawh9Km3PMEDSxo77k1wib8fYZUdZkhPBiev) for testing purposes.

      By pressing _Save File & Generate Hash_ a metadada file with this information will be automatically generated and uploaded in the remote registry. You will notice that the hash will be populated in the service registration form.

  3. **Canonical agent Ids.** Comma-separated list of agent ID(s) which the service requires. These are the ID(s) that you found in an earlier step above.

  4. **No. of slots to canonical agent Ids.** Specify the number of agent instances for each agent ID listed above.

  5. **Cost of agent instance bond.** Specify (in wei units) what is the bond per each agent instance  joining the service. If you are using it for testing purposes, we suggest that you use a small value (e.g., 1000000000000000 GörliWei = 0.001 GörliETH).

  6. **Threshold.** Specify the threshold of agents required to sign.

Press the button _Submit_. Your  [Metamask](https://metamask.io/) wallet will ask you to approve the transaction.
Once the transaction is settled, you should see a message indicating that the service has been registered successfully, and you should see that it is in **Pre-Registration** state.

### Activate service registration
Within the **Pre-Registration** state you should press _Activate Registration_ to advance to the next state (**Active Registration**). In case you require to make any amendments in the service you have just registered, you can do so through the _Update_ button. In either case, you should authorize the transaction through your [Metamask](https://metamask.io/) wallet.

### Register agent instances
In the **Active registration** state you should specify the [Görli testnet](https://goerli.net/) addresses (starting by `0x...`) of the agent instances that are part of the service. Press _Register Agents_ to associate them with the service. Once you have finished, press _Terminate_ to proceed to the **Finished Registration** state. Again, you will need authorization from your wallet to complete the transaction.

### Deploy the multisig contract for the service
<<<<<<< HEAD
The goal of the **Finished Registration** state is to deploy the Gnosis safe multisig contract that will be associated to the service. The parameters you see in this screen are associated to the creation of the safe (check the `setup` method [here](https://github.com/safe-global/safe-contracts/blob/main/contracts/Safe.sol)). If you are not familiar with the setup of such contract, you can leave the default values and press _Submit_. Once again, you will be prompted for authorization.
=======
The goal of the **Finished Registration** state is to deploy the Gnosis safe multisig contract that will be associated to the service. The parameters you see in this screen are associated to the creation of the safe (check the `setup` method [here](https://github.com/safe-global/safe-contracts/blob/v1.3.0/contracts/GnosisSafe.sol)). If you are not familiar with the setup of such contract, you can leave the default values and press _Submit_. Once again, you will be prompted for authorization.
>>>>>>> e7275c3d


 Congratulations! Your service is should be now in **Deployed** state in the on-chain protocol!<|MERGE_RESOLUTION|>--- conflicted
+++ resolved
@@ -132,11 +132,7 @@
 In the **Active registration** state you should specify the [Görli testnet](https://goerli.net/) addresses (starting by `0x...`) of the agent instances that are part of the service. Press _Register Agents_ to associate them with the service. Once you have finished, press _Terminate_ to proceed to the **Finished Registration** state. Again, you will need authorization from your wallet to complete the transaction.
 
 ### Deploy the multisig contract for the service
-<<<<<<< HEAD
-The goal of the **Finished Registration** state is to deploy the Gnosis safe multisig contract that will be associated to the service. The parameters you see in this screen are associated to the creation of the safe (check the `setup` method [here](https://github.com/safe-global/safe-contracts/blob/main/contracts/Safe.sol)). If you are not familiar with the setup of such contract, you can leave the default values and press _Submit_. Once again, you will be prompted for authorization.
-=======
 The goal of the **Finished Registration** state is to deploy the Gnosis safe multisig contract that will be associated to the service. The parameters you see in this screen are associated to the creation of the safe (check the `setup` method [here](https://github.com/safe-global/safe-contracts/blob/v1.3.0/contracts/GnosisSafe.sol)). If you are not familiar with the setup of such contract, you can leave the default values and press _Submit_. Once again, you will be prompted for authorization.
->>>>>>> e7275c3d
 
 
  Congratulations! Your service is should be now in **Deployed** state in the on-chain protocol!