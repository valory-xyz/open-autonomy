--- conflicted
+++ resolved
@@ -32,12 +32,8 @@
 
 
 ## Register a service
-<<<<<<< HEAD
-Before continuing, ensure that you meet the [requirements](#requirements) stated above.
-=======
 In this section, we show how to register a service in the on-chain registry, and how to bring the service to the **Deployed** status.
 Before continue, ensure that you meet the [requirements](#requirements) stated above.
->>>>>>> db019fc8
 
 ### Preliminary steps
   1. **Connect your wallet.** Access the {{on_chain_frontend}}, and connect your [Metamask](https://metamask.io/) wallet.
