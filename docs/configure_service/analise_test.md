--- conflicted
+++ resolved
@@ -50,11 +50,7 @@
     Fetch the `hello_world` agent, which comes with the `hello_world_abci` {{fsm_app}} skill within:
 
     ```bash
-<<<<<<< HEAD
-    autonomy fetch valory/hello_world:0.1.0:bafybeic2rofxlpcdhuudvycdmy4e7voxgklij2svrckyqunfdik7u6fo2q
-=======
-    autonomy fetch valory/hello_world:0.1.0:bafybeiexrkebluvnn53tojdg72uxc726gn3sbeuwdf3lkdwyrcgbrujdmq
->>>>>>> 9dd326e5
+    autonomy fetch valory/hello_world:0.1.0:bafybeibiczlswdcfue2r7zi3eohz5qikpumvqwwndlpukpds2ar4v5cza4
     mv hello_world hello_world_agent
     ```
 
@@ -81,11 +77,7 @@
     Fetch the `hello_world` agent:
 
     ```bash
-<<<<<<< HEAD
-    autonomy fetch valory/hello_world:0.1.0:bafybeic2rofxlpcdhuudvycdmy4e7voxgklij2svrckyqunfdik7u6fo2q
-=======
-    autonomy fetch valory/hello_world:0.1.0:bafybeiexrkebluvnn53tojdg72uxc726gn3sbeuwdf3lkdwyrcgbrujdmq
->>>>>>> 9dd326e5
+    autonomy fetch valory/hello_world:0.1.0:bafybeibiczlswdcfue2r7zi3eohz5qikpumvqwwndlpukpds2ar4v5cza4
     mv hello_world hello_world_agent
     ```
 
