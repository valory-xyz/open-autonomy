--- conflicted
+++ resolved
@@ -50,11 +50,7 @@
     Fetch the `hello_world` agent, which comes with the `hello_world_abci` {{fsm_app}} skill within:
 
     ```bash
-<<<<<<< HEAD
-    autonomy fetch valory/hello_world:0.1.0:bafybeie7fo2cak6nfszkwwpsxmespcmku2bjflrkoi5dnzhols2oj75lcu
-=======
     autonomy fetch valory/hello_world:0.1.0:bafybeiakoj6jpj5gqyjk5qz2ibgvplgd4azqwxmi56aei7xpu5z47np3e4
->>>>>>> 91b15ba0
     mv hello_world hello_world_agent
     ```
 
@@ -81,11 +77,7 @@
     Fetch the `hello_world` agent:
 
     ```bash
-<<<<<<< HEAD
-    autonomy fetch valory/hello_world:0.1.0:bafybeie7fo2cak6nfszkwwpsxmespcmku2bjflrkoi5dnzhols2oj75lcu
-=======
     autonomy fetch valory/hello_world:0.1.0:bafybeiakoj6jpj5gqyjk5qz2ibgvplgd4azqwxmi56aei7xpu5z47np3e4
->>>>>>> 91b15ba0
     mv hello_world hello_world_agent
     ```
 
