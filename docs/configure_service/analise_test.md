When developing your service (and its required components, including the {{fsm_app}}), it is important to ensure that the code is exhaustively tested and adheres to best practices. This will not only help identify and fix any bugs or errors early, but also ensure your code is reliable, efficient, and maintainable.

## Static code analysis

### Standard tools

For convenience the [Dev template](https://github.com/valory-xyz/dev-template) comes with a Pipenv that includes a number of tools grouped under predefined make targets.

`tomte format-code`

: | Tool                                       | Description                                                                                             |
    |--------------------------------------------|---------------------------------------------------------------------------------------------------------|
    | [`black`](https://black.readthedocs.io/)   | A Python code formatter that automatically reformats code to conform to a consistent style.             |
    | [`isort`](https://pycqa.github.io/isort/ ) | A Python tool that sorts imports alphabetically and separates them into sections, making it easier to read and maintain import statements in Python code. |

`tomte check-code`

: | Tool                                                 | Description                                                                                                                                                         |
|------------------------------------------------------|---------------------------------------------------------------------------------------------------------------------------------------------------------------------|
| [`darglint`](https://pypi.org/project/darglint/)     | A Python docstring argument linter that checks for adherence to Google's style guide.                                                                               |
| [`mypy`](https://mypy-lang.org/)                     | A static type checker for Python that analyses code and provides feedback on variable types and potential errors.                                                   |
| [`flake8`](https://flake8.pycqa.org/en/latest/)      | A Python tool that combines multiple linters to check code for syntax errors, style violations, and other issues.                                                   |
| [`pylint`](https://github.com/pylint-dev/pylint)     | A Python code analyser that checks code for potential errors, security vulnerabilities, and style violations, and provides feedback on how to improve code quality. |
| [`vulture`](https://github.com/jendrikseipp/vulture) | A Python tool that analyses code for unused variables, functions, and other dead code that can be safely removed to improve code quality and performance.           |

### Framework-specific tools

In addition, the framework comes with a number of dedicated tools that you might find useful for analysing your service and component packages.

`autonomy check-packages`
: Performs several consistency checks on the component packages to make sure there are no issues with the component configurations (including checking that every package has existing dependencies and a non-empty description).

[`autonomy analyse handlers`](../advanced_reference/commands/autonomy_analyse.md#autonomy-analyse-handlers)
: This command verifies that all the {{fsm_app}} skills in a local registry (except the explicitly excluded ones) have defined the specified handlers. See the command documentation [here](../advanced_reference/commands/autonomy_analyse.md#autonomy-analyse-handlers).

[`autonomy analyse dialogues`](../advanced_reference/commands/autonomy_analyse.md#autonomy-analyse-dialogues)
: This command verifies that all the {{fsm_app}} skills in a local registry (except the explicitly excluded ones) have defined the specified dialogues. See the command documentation [here](../advanced_reference/commands/autonomy_analyse.md#autonomy-analyse-dialogues).

[`autonomy analyse service`](../advanced_reference/commands/autonomy_analyse.md#autonomy-analyse-service)
: This command verifies a service configuration to see if there is any potential issue with it which can cause issues when running the service deployment. See the command documentation [here](../advanced_reference/commands/autonomy_analyse.md#autonomy-analyse-service) and the [on-chain deployment checklist](./on-chain_deployment_checklist.md) for more information.

## Testing

### Unit testing

The `valory/abstract_round_abci` skill packages come with a number of testing tools located in `packages/valory/skills/abstract_round_abci/test_tools` which you can use to write unit tests for your {{fsm_app}}s.

???+ example

    Fetch the `hello_world` agent, which comes with the `hello_world_abci` {{fsm_app}} skill within:

    ```bash
<<<<<<< HEAD
    autonomy fetch valory/hello_world:0.1.0:bafybeigul5jrfftny5r2lmfkjaosx53al63ybjum72siqgxejteef5aetm
=======
    autonomy fetch valory/hello_world:0.1.0:bafybeigqyxqtg3stjlhswtvxqnu3iejvtigk3erqgsptlcjgevddtaq5c4
>>>>>>> 8c96cf8c
    mv hello_world hello_world_agent
    ```

    Look at the unit tests for the `hello_world_abci` skill, located in the folder

    ```
    ./hello_world_agent/vendor/valory/skills/hello_world_abci/tests/
    ```

### Integration testing

The `open-aea-test-autonomy` plugin provides several test classes which can be utilized for various Docker integration tests. Here are some examples of the base test classes:

* `aea_test_autonomy.base_test_classes.BaseContractTest`: Comes with utilities required for testing a contract.
* `aea_test_autonomy.base_test_classes.BaseGanacheContractTest`: Can be used for testing contracts on a local Ganache instance.
* `aea_test_autonomy.base_test_classes. BaseRegistriesContractsTest`: Launches a local Hardhat node with pre-deployed Autonolas registries contracts image.

### End-to-end testing

The same plugin also provides tools for writing end-to-end tests for agents. The `aea_test_autonomy.base_test_classes.agents.BaseTestEnd2End` class provides an environment for testing agents end to end.

???+ example

    Fetch the `hello_world` agent:

    ```bash
<<<<<<< HEAD
    autonomy fetch valory/hello_world:0.1.0:bafybeigul5jrfftny5r2lmfkjaosx53al63ybjum72siqgxejteef5aetm
=======
    autonomy fetch valory/hello_world:0.1.0:bafybeigqyxqtg3stjlhswtvxqnu3iejvtigk3erqgsptlcjgevddtaq5c4
>>>>>>> 8c96cf8c
    mv hello_world hello_world_agent
    ```

    Look at the end-to-end tests, located in the folder

    ```
    ./hello_world_agent/tests/
    ```

The framework also provides CLI tools for building and running [local testing deployments](../guides/deploy_service.md#local-deployment-full-workflow).
You can include additional images in your testing deployment, for example, a Hardhat node with custom contracts, or an ACN node. This is achieved through the flags `--use-hardhat` and `--use-acn`, respectively. Read the [`autonomy deploy build` command documentation](../advanced_reference/commands/autonomy_deploy.md#autonomy-deploy-build) and the guide for [using custom images in a deployment](../advanced_reference/use_custom_images.md#images-used-in-testing-only) for more information.<|MERGE_RESOLUTION|>--- conflicted
+++ resolved
@@ -50,11 +50,7 @@
     Fetch the `hello_world` agent, which comes with the `hello_world_abci` {{fsm_app}} skill within:
 
     ```bash
-<<<<<<< HEAD
-    autonomy fetch valory/hello_world:0.1.0:bafybeigul5jrfftny5r2lmfkjaosx53al63ybjum72siqgxejteef5aetm
-=======
-    autonomy fetch valory/hello_world:0.1.0:bafybeigqyxqtg3stjlhswtvxqnu3iejvtigk3erqgsptlcjgevddtaq5c4
->>>>>>> 8c96cf8c
+    autonomy fetch valory/hello_world:0.1.0:bafybeih7t5wdvk53saiyrxeq2qicxl7yhvb54mvipk72ghxzprxjyo5l3y
     mv hello_world hello_world_agent
     ```
 
@@ -81,11 +77,7 @@
     Fetch the `hello_world` agent:
 
     ```bash
-<<<<<<< HEAD
-    autonomy fetch valory/hello_world:0.1.0:bafybeigul5jrfftny5r2lmfkjaosx53al63ybjum72siqgxejteef5aetm
-=======
-    autonomy fetch valory/hello_world:0.1.0:bafybeigqyxqtg3stjlhswtvxqnu3iejvtigk3erqgsptlcjgevddtaq5c4
->>>>>>> 8c96cf8c
+    autonomy fetch valory/hello_world:0.1.0:bafybeih7t5wdvk53saiyrxeq2qicxl7yhvb54mvipk72ghxzprxjyo5l3y
     mv hello_world hello_world_agent
     ```
 
