When developing your service (and its required components, including the {{fsm_app}}), it is important to ensure that the code is exhaustively tested and adheres to best practices. This will not only help identify and fix any bugs or errors early, but also ensure your code is reliable, efficient, and maintainable.

## Static code analysis

### Standard tools

For convenience the [Dev template](https://github.com/valory-xyz/dev-template) comes with a Pipenv that includes a number of tools grouped under predefined make targets.

Make target: `make formatters`

: | Tool                                       | Description                                                                                             |
    |--------------------------------------------|---------------------------------------------------------------------------------------------------------|
    | [`black`](https://black.readthedocs.io/)   | A Python code formatter that automatically reformats code to conform to a consistent style.             |
    | [`isort`](https://pycqa.github.io/isort/ ) | A Python tool that sorts imports alphabetically and separates them into sections, making it easier to read and maintain import statements in Python code. |

Make target: `make code-checks`

: | Tool                                                 | Description                                                                                                                                                         |
|------------------------------------------------------|---------------------------------------------------------------------------------------------------------------------------------------------------------------------|
| [`darglint`](https://pypi.org/project/darglint/)     | A Python docstring argument linter that checks for adherence to Google's style guide.                                                                               |
| [`mypy`](https://mypy-lang.org/)                     | A static type checker for Python that analyses code and provides feedback on variable types and potential errors.                                                   |
| [`flake8`](https://flake8.pycqa.org/en/latest/)      | A Python tool that combines multiple linters to check code for syntax errors, style violations, and other issues.                                                   |
| [`pylint`](https://github.com/pylint-dev/pylint)     | A Python code analyser that checks code for potential errors, security vulnerabilities, and style violations, and provides feedback on how to improve code quality. |
| [`vulture`](https://github.com/jendrikseipp/vulture) | A Python tool that analyses code for unused variables, functions, and other dead code that can be safely removed to improve code quality and performance.           |

### Framework-specific tools

In addition, the framework comes with a number of dedicated tools that you might find useful for analysing your service and component packages.

`autonomy check-packages`
: Performs several consistency checks on the component packages to make sure there are no issues with the component configurations (including checking that every package has existing dependencies and a non-empty description).

[`autonomy analyse handlers`](../advanced_reference/commands/autonomy_analyse.md#autonomy-analyse-handlers)
: This command verifies that all the {{fsm_app}} skills in a local registry (except the explicitly excluded ones) have defined the specified handlers. See the command documentation [here](../advanced_reference/commands/autonomy_analyse.md#autonomy-analyse-handlers).

[`autonomy analyse dialogues`](../advanced_reference/commands/autonomy_analyse.md#autonomy-analyse-dialogues)
: This command verifies that all the {{fsm_app}} skills in a local registry (except the explicitly excluded ones) have defined the specified dialogues. See the command documentation [here](../advanced_reference/commands/autonomy_analyse.md#autonomy-analyse-dialogues).

[`autonomy analyse service`](../advanced_reference/commands/autonomy_analyse.md#autonomy-analyse-service)
: This command verifies a service configuration to see if there is any potential issue with it which can cause issues when running the service deployment. See the command documentation [here](../advanced_reference/commands/autonomy_analyse.md#autonomy-analyse-service) and the [on-chain deployment checklist](./on-chain_deployment_checklist.md) for more information.

## Testing

### Unit testing

The `valory/abstract_round_abci` skill packages come with a number of testing tools located in `packages/valory/skills/abstract_round_abci/test_tools` which you can use to write unit tests for your {{fsm_app}}s.

???+ example

    Fetch the `hello_world` agent, which comes with the `hello_world_abci` {{fsm_app}} skill within:

    ```bash
<<<<<<< HEAD
    autonomy fetch valory/hello_world:0.1.0:bafybeidzhbb73vuw4ao7fd6xl2f7rllvzxwztj55hds4x34c22r7nyfn2a
=======
    autonomy fetch valory/hello_world:0.1.0:bafybeigsb7ilqkpkb5ywaut3aim6u5kdzuhxurjothesaq5xpopjsvgyjm
>>>>>>> 292009da
    mv hello_world hello_world_agent
    ```

    Look at the unit tests for the `hello_world_abci` skill, located in the folder

    ```
    ./hello_world_agent/vendor/valory/skills/hello_world_abci/tests/
    ```

### Integration testing

The `open-aea-test-autonomy` plugin provides several test classes which can be utilized for various Docker integration tests. Here are some examples of the base test classes:

* `aea_test_autonomy.base_test_classes.BaseContractTest`: Comes with utilities required for testing a contract.
* `aea_test_autonomy.base_test_classes.BaseGanacheContractTest`: Can be used for testing contracts on a local Ganache instance.
* `aea_test_autonomy.base_test_classes. BaseRegistriesContractsTest`: Launches a local Hardhat node with pre-deployed Autonolas registries contracts image.

### End-to-end testing

The same plugin also provides tools for writing end-to-end tests for agents. The `aea_test_autonomy.base_test_classes.agents.BaseTestEnd2End` class provides an environment for testing agents end to end.

???+ example

    Fetch the `hello_world` agent:

    ```bash
<<<<<<< HEAD
    autonomy fetch valory/hello_world:0.1.0:bafybeidzhbb73vuw4ao7fd6xl2f7rllvzxwztj55hds4x34c22r7nyfn2a
=======
    autonomy fetch valory/hello_world:0.1.0:bafybeigsb7ilqkpkb5ywaut3aim6u5kdzuhxurjothesaq5xpopjsvgyjm
>>>>>>> 292009da
    mv hello_world hello_world_agent
    ```

    Look at the end-to-end tests, located in the folder

    ```
    ./hello_world_agent/tests/
    ```

The framework also provides CLI tools for building and running [local testing deployments](../guides/deploy_service.md#local-deployment).
You can include additional images in your testing deployment, for example, a Hardhat node with custom contracts, or an ACN node. This is achieved through the flags `--use-hardhat` and `--use-acn`, respectively. Read the [`autonomy deploy build` command documentation](../advanced_reference/commands/autonomy_deploy.md#autonomy-deploy-build) and the guide for [using custom images in a deployment](../advanced_reference/use_custom_images.md#images-used-in-testing-only) for more information.<|MERGE_RESOLUTION|>--- conflicted
+++ resolved
@@ -50,11 +50,7 @@
     Fetch the `hello_world` agent, which comes with the `hello_world_abci` {{fsm_app}} skill within:
 
     ```bash
-<<<<<<< HEAD
-    autonomy fetch valory/hello_world:0.1.0:bafybeidzhbb73vuw4ao7fd6xl2f7rllvzxwztj55hds4x34c22r7nyfn2a
-=======
-    autonomy fetch valory/hello_world:0.1.0:bafybeigsb7ilqkpkb5ywaut3aim6u5kdzuhxurjothesaq5xpopjsvgyjm
->>>>>>> 292009da
+    autonomy fetch valory/hello_world:0.1.0:bafybeihn7w2yg5yn562htsvtl2jk3md4sd5sqy2e62dcl4psuxeca2x6cu
     mv hello_world hello_world_agent
     ```
 
@@ -81,11 +77,7 @@
     Fetch the `hello_world` agent:
 
     ```bash
-<<<<<<< HEAD
-    autonomy fetch valory/hello_world:0.1.0:bafybeidzhbb73vuw4ao7fd6xl2f7rllvzxwztj55hds4x34c22r7nyfn2a
-=======
-    autonomy fetch valory/hello_world:0.1.0:bafybeigsb7ilqkpkb5ywaut3aim6u5kdzuhxurjothesaq5xpopjsvgyjm
->>>>>>> 292009da
+    autonomy fetch valory/hello_world:0.1.0:bafybeihn7w2yg5yn562htsvtl2jk3md4sd5sqy2e62dcl4psuxeca2x6cu
     mv hello_world hello_world_agent
     ```
 
