--- conflicted
+++ resolved
@@ -6,14 +6,14 @@
 
 For convenience the [Dev template](https://github.com/valory-xyz/dev-template) comes with a Pipenv that includes a number of tools grouped under predefined make targets.
 
-`tomte format-code`
+Make target: `make formatters`
 
 : | Tool                                       | Description                                                                                             |
     |--------------------------------------------|---------------------------------------------------------------------------------------------------------|
     | [`black`](https://black.readthedocs.io/)   | A Python code formatter that automatically reformats code to conform to a consistent style.             |
     | [`isort`](https://pycqa.github.io/isort/ ) | A Python tool that sorts imports alphabetically and separates them into sections, making it easier to read and maintain import statements in Python code. |
 
-`tomte check-code`
+Make target: `make code-checks`
 
 : | Tool                                                 | Description                                                                                                                                                         |
 |------------------------------------------------------|---------------------------------------------------------------------------------------------------------------------------------------------------------------------|
@@ -50,11 +50,7 @@
     Fetch the `hello_world` agent, which comes with the `hello_world_abci` {{fsm_app}} skill within:
 
     ```bash
-<<<<<<< HEAD
-    autonomy fetch valory/hello_world:0.1.0:bafybeiew5bggorxhde75tvdgk4vehgodyjpeh6h4mwen73nkontlo4b4iy
-=======
-    autonomy fetch valory/hello_world:0.1.0:bafybeigrgc7cxf244l366eknumnv7csclrzwwyokn6b3rrpoxofbezyefy
->>>>>>> 42f10082
+    autonomy fetch valory/hello_world:0.1.0:bafybeig2exytjr7oh42wn7bizvo4hd74ley3k4ucwkyoy2dgvnbxmvfoge
     mv hello_world hello_world_agent
     ```
 
@@ -81,11 +77,7 @@
     Fetch the `hello_world` agent:
 
     ```bash
-<<<<<<< HEAD
-    autonomy fetch valory/hello_world:0.1.0:bafybeiew5bggorxhde75tvdgk4vehgodyjpeh6h4mwen73nkontlo4b4iy
-=======
-    autonomy fetch valory/hello_world:0.1.0:bafybeigrgc7cxf244l366eknumnv7csclrzwwyokn6b3rrpoxofbezyefy
->>>>>>> 42f10082
+    autonomy fetch valory/hello_world:0.1.0:bafybeig2exytjr7oh42wn7bizvo4hd74ley3k4ucwkyoy2dgvnbxmvfoge
     mv hello_world hello_world_agent
     ```
 
