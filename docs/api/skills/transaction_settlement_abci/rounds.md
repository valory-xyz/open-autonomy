<a id="packages.valory.skills.transaction_settlement_abci.rounds"></a>

# packages.valory.skills.transaction`_`settlement`_`abci.rounds

This module contains the data classes for the `transaction settlement` ABCI application.

<a id="packages.valory.skills.transaction_settlement_abci.rounds.Event"></a>

## Event Objects

```python
class Event(Enum)
```

Event enumeration for the price estimation demo.

<a id="packages.valory.skills.transaction_settlement_abci.rounds.PeriodState"></a>

## PeriodState Objects

```python
class PeriodState(BasePeriodState)
```

Class to represent a period state.

This state is replicated by the tendermint application.

<a id="packages.valory.skills.transaction_settlement_abci.rounds.PeriodState.safe_contract_address"></a>

#### safe`_`contract`_`address

```python
@property
def safe_contract_address() -> str
```

Get the safe contract address.

<a id="packages.valory.skills.transaction_settlement_abci.rounds.PeriodState.participant_to_signature"></a>

#### participant`_`to`_`signature

```python
@property
def participant_to_signature() -> Mapping[str, SignaturePayload]
```

Get the participant_to_signature.

<a id="packages.valory.skills.transaction_settlement_abci.rounds.PeriodState.tx_hashes_history"></a>

#### tx`_`hashes`_`history

```python
@property
def tx_hashes_history() -> List[str]
```

Get the current cycle's tx hashes history, which has not yet been verified.

<a id="packages.valory.skills.transaction_settlement_abci.rounds.PeriodState.keepers"></a>

#### keepers

```python
@property
def keepers() -> Deque[str]
```

Get the current cycle's keepers who have tried to submit a transaction.

<a id="packages.valory.skills.transaction_settlement_abci.rounds.PeriodState.keepers_threshold_exceeded"></a>

#### keepers`_`threshold`_`exceeded

```python
@property
def keepers_threshold_exceeded() -> bool
```

Check if the number of selected keepers has exceeded the allowed limit.

<a id="packages.valory.skills.transaction_settlement_abci.rounds.PeriodState.most_voted_keeper_address"></a>

#### most`_`voted`_`keeper`_`address

```python
@property
def most_voted_keeper_address() -> str
```

Get the first in priority keeper to try to re-submit a transaction.

<<<<<<< HEAD
<a id="packages.valory.skills.transaction_settlement_abci.rounds.PeriodState.keeper_retries"></a>

#### keeper`_`retries

```python
@property
def keeper_retries() -> int
```

Get the number of times the current keeper has retried.

<a id="packages.valory.skills.transaction_settlement_abci.rounds.PeriodState.keeper_retries_reached"></a>

#### keeper`_`retries`_`reached

```python
@property
def keeper_retries_reached() -> bool
```

Indicates if the keeper's allowed number of consecutive retries has been reached.
=======
<a id="packages.valory.skills.transaction_settlement_abci.rounds.PeriodState.is_keeper_set"></a>

#### is`_`keeper`_`set

```python
@property
def is_keeper_set() -> bool
```

Check whether keeper is set.
>>>>>>> 25e554b2

<a id="packages.valory.skills.transaction_settlement_abci.rounds.PeriodState.to_be_validated_tx_hash"></a>

#### to`_`be`_`validated`_`tx`_`hash

```python
@property
def to_be_validated_tx_hash() -> str
```

Get the tx hash which is ready for validation.

This will always be the last hash in the `tx_hashes_history`,
due to the way we are inserting the hashes in the array.
We keep the hashes sorted by the time of their finalization.
If this property is accessed before the finalization succeeds,
then it is incorrectly used and raises an internal error.

**Returns**:

the tx hash which is ready for validation.

<a id="packages.valory.skills.transaction_settlement_abci.rounds.PeriodState.final_tx_hash"></a>

#### final`_`tx`_`hash

```python
@property
def final_tx_hash() -> str
```

Get the verified tx hash.

<a id="packages.valory.skills.transaction_settlement_abci.rounds.PeriodState.final_verification_status"></a>

#### final`_`verification`_`status

```python
@property
def final_verification_status() -> VerificationStatus
```

Get the final verification status.

<a id="packages.valory.skills.transaction_settlement_abci.rounds.PeriodState.most_voted_tx_hash"></a>

#### most`_`voted`_`tx`_`hash

```python
@property
def most_voted_tx_hash() -> str
```

Get the most_voted_tx_hash.

<a id="packages.valory.skills.transaction_settlement_abci.rounds.PeriodState.missed_messages"></a>

#### missed`_`messages

```python
@property
def missed_messages() -> int
```

Check the number of missed messages.

<a id="packages.valory.skills.transaction_settlement_abci.rounds.PeriodState.should_check_late_messages"></a>

#### should`_`check`_`late`_`messages

```python
@property
def should_check_late_messages() -> bool
```

Check if we should check for late-arriving messages.

<a id="packages.valory.skills.transaction_settlement_abci.rounds.PeriodState.late_arriving_tx_hashes"></a>

#### late`_`arriving`_`tx`_`hashes

```python
@property
def late_arriving_tx_hashes() -> List[str]
```

Get the late_arriving_tx_hashes.

<a id="packages.valory.skills.transaction_settlement_abci.rounds.FailedRound"></a>

## FailedRound Objects

```python
class FailedRound(DegenerateRound,  ABC)
```

A round that represents that the period failed

<a id="packages.valory.skills.transaction_settlement_abci.rounds.CollectSignatureRound"></a>

## CollectSignatureRound Objects

```python
class CollectSignatureRound(CollectDifferentUntilThresholdRound)
```

A round in which agents sign the transaction

<a id="packages.valory.skills.transaction_settlement_abci.rounds.FinalizationRound"></a>

## FinalizationRound Objects

```python
class FinalizationRound(OnlyKeeperSendsRound)
```

A round that represents transaction signing has finished

<a id="packages.valory.skills.transaction_settlement_abci.rounds.FinalizationRound.end_block"></a>

#### end`_`block

```python
def end_block() -> Optional[Tuple[BasePeriodState, Enum]]
```

Process the end of the block.

<a id="packages.valory.skills.transaction_settlement_abci.rounds.RandomnessTransactionSubmissionRound"></a>

## RandomnessTransactionSubmissionRound Objects

```python
class RandomnessTransactionSubmissionRound(CollectSameUntilThresholdRound)
```

A round for generating randomness

<a id="packages.valory.skills.transaction_settlement_abci.rounds.SelectKeeperTransactionSubmissionRoundA"></a>

## SelectKeeperTransactionSubmissionRoundA Objects

```python
class SelectKeeperTransactionSubmissionRoundA(CollectSameUntilThresholdRound)
```

A round in which a keeper is selected for transaction submission

<a id="packages.valory.skills.transaction_settlement_abci.rounds.SelectKeeperTransactionSubmissionRoundB"></a>

## SelectKeeperTransactionSubmissionRoundB Objects

```python
class SelectKeeperTransactionSubmissionRoundB(SelectKeeperTransactionSubmissionRoundA)
```

A round in which a new keeper is selected for transaction submission

<<<<<<< HEAD
<a id="packages.valory.skills.transaction_settlement_abci.rounds.SelectKeeperTransactionSubmissionRoundB.end_block"></a>

#### end`_`block

```python
def end_block() -> Optional[Tuple[BasePeriodState, Enum]]
```

Process the end of the block.

If the keepers' subset is not full yet, re-select a keeper as normally.
Otherwise, cycle through the keepers' subset, using the following logic:

A `PENDING` verification status means that we have not received any errors,
therefore, all we know is that the tx has not been mined yet due to low pricing.
Consequently, we are going to retry with the same keeper in order to replace the transaction.
However, if we receive a status other than `PENDING`, we need to cycle through the keepers' subset.
Moreover, if the current keeper has reached the allowed number of retries, then we cycle anyway.

**Returns**:

a tuple with the updated state and exit event, if finished, otherwise `None`.

=======
>>>>>>> 25e554b2
<a id="packages.valory.skills.transaction_settlement_abci.rounds.SelectKeeperTransactionSubmissionRoundBAfterTimeout"></a>

## SelectKeeperTransactionSubmissionRoundBAfterTimeout Objects

```python
class SelectKeeperTransactionSubmissionRoundBAfterTimeout(
    SelectKeeperTransactionSubmissionRoundB)
```

A round in which a new keeper is selected for tx submission after a round timeout of the previous keeper

<a id="packages.valory.skills.transaction_settlement_abci.rounds.SelectKeeperTransactionSubmissionRoundBAfterTimeout.end_block"></a>

#### end`_`block

```python
def end_block() -> Optional[Tuple[BasePeriodState, Enum]]
```

Process the end of the block.

<a id="packages.valory.skills.transaction_settlement_abci.rounds.ValidateTransactionRound"></a>

## ValidateTransactionRound Objects

```python
class ValidateTransactionRound(VotingRound)
```

A round in which agents validate the transaction

<a id="packages.valory.skills.transaction_settlement_abci.rounds.ValidateTransactionRound.end_block"></a>

#### end`_`block

```python
def end_block() -> Optional[Tuple[BasePeriodState, Enum]]
```

Process the end of the block.

<a id="packages.valory.skills.transaction_settlement_abci.rounds.CheckTransactionHistoryRound"></a>

## CheckTransactionHistoryRound Objects

```python
class CheckTransactionHistoryRound(CollectSameUntilThresholdRound)
```

A round in which agents check the transaction history to see if any previous tx has been validated

<a id="packages.valory.skills.transaction_settlement_abci.rounds.CheckTransactionHistoryRound.end_block"></a>

#### end`_`block

```python
def end_block() -> Optional[Tuple[BasePeriodState, Enum]]
```

Process the end of the block.

<a id="packages.valory.skills.transaction_settlement_abci.rounds.CheckLateTxHashesRound"></a>

## CheckLateTxHashesRound Objects

```python
class CheckLateTxHashesRound(CheckTransactionHistoryRound)
```

A round in which agents check the late-arriving transaction hashes to see if any of them has been validated

<a id="packages.valory.skills.transaction_settlement_abci.rounds.SynchronizeLateMessagesRound"></a>

## SynchronizeLateMessagesRound Objects

```python
class SynchronizeLateMessagesRound(CollectNonEmptyUntilThresholdRound)
```

A round in which agents synchronize potentially late arriving messages

<a id="packages.valory.skills.transaction_settlement_abci.rounds.SynchronizeLateMessagesRound.end_block"></a>

#### end`_`block

```python
def end_block() -> Optional[Tuple[BasePeriodState, Event]]
```

Process the end of the block.

<a id="packages.valory.skills.transaction_settlement_abci.rounds.FinishedTransactionSubmissionRound"></a>

## FinishedTransactionSubmissionRound Objects

```python
class FinishedTransactionSubmissionRound(DegenerateRound,  ABC)
```

A round that represents the transition to the ResetAndPauseRound

<a id="packages.valory.skills.transaction_settlement_abci.rounds.ResetRound"></a>

## ResetRound Objects

```python
class ResetRound(CollectSameUntilThresholdRound)
```

A round that represents the reset of a period

<a id="packages.valory.skills.transaction_settlement_abci.rounds.ResetRound.end_block"></a>

#### end`_`block

```python
def end_block() -> Optional[Tuple[BasePeriodState, Event]]
```

Process the end of the block.

<a id="packages.valory.skills.transaction_settlement_abci.rounds.TransactionSubmissionAbciApp"></a>

## TransactionSubmissionAbciApp Objects

```python
class TransactionSubmissionAbciApp(AbciApp[Event])
```

TransactionSubmissionAbciApp

Initial round: RandomnessTransactionSubmissionRound

Initial states: {RandomnessTransactionSubmissionRound}

Transition states:
    0. RandomnessTransactionSubmissionRound
        - done: 1.
        - round timeout: 10.
        - no majority: 0.
    1. SelectKeeperTransactionSubmissionRoundA
        - done: 2.
        - round timeout: 10.
        - no majority: 10.
    2. CollectSignatureRound
        - done: 3.
        - round timeout: 10.
        - no majority: 10.
    3. FinalizationRound
        - done: 4.
        - check history: 5.
        - round timeout: 7.
        - finalization failed: 6.
        - check late arriving message: 8.
    4. ValidateTransactionRound
        - done: 11.
        - negative: 5.
        - none: 3.
        - validate timeout: 6.
        - no majority: 4.
    5. CheckTransactionHistoryRound
        - done: 11.
        - negative: 6.
        - none: 12.
        - check timeout: 5.
        - no majority: 5.
        - check late arriving message: 8.
    6. SelectKeeperTransactionSubmissionRoundB
        - done: 3.
        - round timeout: 10.
        - no majority: 10.
    7. SelectKeeperTransactionSubmissionRoundBAfterTimeout
        - done: 3.
        - check history: 5.
        - check late arriving message: 8.
        - round timeout: 10.
        - no majority: 10.
    8. SynchronizeLateMessagesRound
        - done: 9.
        - round timeout: 8.
        - no majority: 8.
        - none: 3.
        - missed and late messages mismatch: 12.
    9. CheckLateTxHashesRound
        - done: 11.
        - negative: 12.
        - none: 12.
        - check timeout: 9.
        - no majority: 12.
        - check late arriving message: 8.
    10. ResetRound
        - done: 0.
        - reset timeout: 12.
        - no majority: 12.
    11. FinishedTransactionSubmissionRound
    12. FailedRound

Final states: {FailedRound, FinishedTransactionSubmissionRound}

Timeouts:
    round timeout: 30.0
    validate timeout: 30.0
    check timeout: 30.0
    reset timeout: 30.0
<|MERGE_RESOLUTION|>--- conflicted
+++ resolved
@@ -92,7 +92,17 @@
 
 Get the first in priority keeper to try to re-submit a transaction.
 
-<<<<<<< HEAD
+<a id="packages.valory.skills.transaction_settlement_abci.rounds.PeriodState.is_keeper_set"></a>
+
+#### is`_`keeper`_`set
+
+```python
+@property
+def is_keeper_set() -> bool
+```
+
+Check whether keeper is set.
+
 <a id="packages.valory.skills.transaction_settlement_abci.rounds.PeriodState.keeper_retries"></a>
 
 #### keeper`_`retries
@@ -114,18 +124,6 @@
 ```
 
 Indicates if the keeper's allowed number of consecutive retries has been reached.
-=======
-<a id="packages.valory.skills.transaction_settlement_abci.rounds.PeriodState.is_keeper_set"></a>
-
-#### is`_`keeper`_`set
-
-```python
-@property
-def is_keeper_set() -> bool
-```
-
-Check whether keeper is set.
->>>>>>> 25e554b2
 
 <a id="packages.valory.skills.transaction_settlement_abci.rounds.PeriodState.to_be_validated_tx_hash"></a>
 
@@ -284,32 +282,6 @@
 
 A round in which a new keeper is selected for transaction submission
 
-<<<<<<< HEAD
-<a id="packages.valory.skills.transaction_settlement_abci.rounds.SelectKeeperTransactionSubmissionRoundB.end_block"></a>
-
-#### end`_`block
-
-```python
-def end_block() -> Optional[Tuple[BasePeriodState, Enum]]
-```
-
-Process the end of the block.
-
-If the keepers' subset is not full yet, re-select a keeper as normally.
-Otherwise, cycle through the keepers' subset, using the following logic:
-
-A `PENDING` verification status means that we have not received any errors,
-therefore, all we know is that the tx has not been mined yet due to low pricing.
-Consequently, we are going to retry with the same keeper in order to replace the transaction.
-However, if we receive a status other than `PENDING`, we need to cycle through the keepers' subset.
-Moreover, if the current keeper has reached the allowed number of retries, then we cycle anyway.
-
-**Returns**:
-
-a tuple with the updated state and exit event, if finished, otherwise `None`.
-
-=======
->>>>>>> 25e554b2
 <a id="packages.valory.skills.transaction_settlement_abci.rounds.SelectKeeperTransactionSubmissionRoundBAfterTimeout"></a>
 
 ## SelectKeeperTransactionSubmissionRoundBAfterTimeout Objects
