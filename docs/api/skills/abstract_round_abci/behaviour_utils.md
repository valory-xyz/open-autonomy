<a id="packages.valory.skills.abstract_round_abci.behaviour_utils"></a>

# packages.valory.skills.abstract`_`round`_`abci.behaviour`_`utils

This module contains helper classes for behaviours.

<a id="packages.valory.skills.abstract_round_abci.behaviour_utils.SendException"></a>

## SendException Objects

```python
class SendException(Exception)
```

Exception raised if the 'try_send' to an AsyncBehaviour failed.

<a id="packages.valory.skills.abstract_round_abci.behaviour_utils.TimeoutException"></a>

## TimeoutException Objects

```python
class TimeoutException(Exception)
```

Exception raised when a timeout during AsyncBehaviour occurs.

<a id="packages.valory.skills.abstract_round_abci.behaviour_utils.AsyncBehaviour"></a>

## AsyncBehaviour Objects

```python
class AsyncBehaviour(ABC)
```

MixIn behaviour class that support limited asynchronous programming.

An AsyncBehaviour can be in three states:
- READY: no suspended 'async_act' execution;
- RUNNING: 'act' called, and waiting for a message
- WAITING_TICK: 'act' called, and waiting for the next 'act' call

<a id="packages.valory.skills.abstract_round_abci.behaviour_utils.AsyncBehaviour.AsyncState"></a>

## AsyncState Objects

```python
class AsyncState(Enum)
```

Enumeration of AsyncBehaviour states.

<a id="packages.valory.skills.abstract_round_abci.behaviour_utils.AsyncBehaviour.__init__"></a>

#### `__`init`__`

```python
def __init__() -> None
```

Initialize the async behaviour.

<a id="packages.valory.skills.abstract_round_abci.behaviour_utils.AsyncBehaviour.async_act"></a>

#### async`_`act

```python
@abstractmethod
def async_act() -> Generator
```

Do the act, supporting asynchronous execution.

<a id="packages.valory.skills.abstract_round_abci.behaviour_utils.AsyncBehaviour.async_act_wrapper"></a>

#### async`_`act`_`wrapper

```python
@abstractmethod
def async_act_wrapper() -> Generator
```

Do the act, supporting asynchronous execution.

<a id="packages.valory.skills.abstract_round_abci.behaviour_utils.AsyncBehaviour.state"></a>

#### state

```python
@property
def state() -> AsyncState
```

Get the 'async state'.

<a id="packages.valory.skills.abstract_round_abci.behaviour_utils.AsyncBehaviour.is_stopped"></a>

#### is`_`stopped

```python
@property
def is_stopped() -> bool
```

Check whether the behaviour has stopped.

<a id="packages.valory.skills.abstract_round_abci.behaviour_utils.AsyncBehaviour.try_send"></a>

#### try`_`send

```python
def try_send(message: Any) -> None
```

Try to send a message to a waiting behaviour.

It will be sent only if the behaviour is actually waiting for a message,
and it was not already notified.

**Arguments**:

:raises: SendException if the behaviour was not waiting for a message,
    or if it was already notified.
- `message`: a Python object.

<a id="packages.valory.skills.abstract_round_abci.behaviour_utils.AsyncBehaviour.wait_for_condition"></a>

#### wait`_`for`_`condition

```python
@classmethod
def wait_for_condition(cls, condition: Callable[[], bool], timeout: Optional[float] = None) -> Generator[None, None, None]
```

Wait for a condition to happen.

<a id="packages.valory.skills.abstract_round_abci.behaviour_utils.AsyncBehaviour.sleep"></a>

#### sleep

```python
def sleep(seconds: float) -> Any
```

Delay execution for a given number of seconds.

The argument may be a floating point number for subsecond precision.

**Arguments**:

:yield: None
- `seconds`: the seconds

<a id="packages.valory.skills.abstract_round_abci.behaviour_utils.AsyncBehaviour.wait_for_message"></a>

#### wait`_`for`_`message

```python
def wait_for_message(condition: Callable = lambda message: True, timeout: Optional[float] = None) -> Any
```

Wait for message.

Care must be taken. This method does not handle concurrent requests.
Use directly after a request is being sent.

**Arguments**:

- `condition`: a callable
- `timeout`: max time to wait (in seconds)

**Returns**:

a message

<a id="packages.valory.skills.abstract_round_abci.behaviour_utils.AsyncBehaviour.setup"></a>

#### setup

```python
def setup() -> None
```

Setup behaviour.

<a id="packages.valory.skills.abstract_round_abci.behaviour_utils.AsyncBehaviour.act"></a>

#### act

```python
def act() -> None
```

Do the act.

<a id="packages.valory.skills.abstract_round_abci.behaviour_utils.AsyncBehaviour.stop"></a>

#### stop

```python
def stop() -> None
```

Stop the execution of the behaviour.

<a id="packages.valory.skills.abstract_round_abci.behaviour_utils.IPFSBehaviour"></a>

## IPFSBehaviour Objects

```python
class IPFSBehaviour(SimpleBehaviour,  ABC)
```

Behaviour for interactions with IPFS.

<a id="packages.valory.skills.abstract_round_abci.behaviour_utils.IPFSBehaviour.__init__"></a>

#### `__`init`__`

```python
def __init__(**kwargs: Any)
```

Initialize an `IPFSBehaviour`.

<a id="packages.valory.skills.abstract_round_abci.behaviour_utils.IPFSBehaviour.send_to_ipfs"></a>

#### send`_`to`_`ipfs

```python
@_check_ipfs_enabled
def send_to_ipfs(filepath: str, obj: SupportedObjectType, filetype: Optional[SupportedFiletype] = None, custom_storer: Optional[CustomStorerType] = None, **kwargs: Any, ,) -> Optional[str]
```

Send a file to IPFS.

<a id="packages.valory.skills.abstract_round_abci.behaviour_utils.IPFSBehaviour.get_from_ipfs"></a>

#### get`_`from`_`ipfs

```python
@_check_ipfs_enabled
def get_from_ipfs(hash_: str, target_dir: str, filename: str, filetype: Optional[SupportedFiletype] = None, custom_loader: SupportedLoaderType = None) -> Optional[SupportedObjectType]
```

Get a file from IPFS.

<a id="packages.valory.skills.abstract_round_abci.behaviour_utils.CleanUpBehaviour"></a>

## CleanUpBehaviour Objects

```python
class CleanUpBehaviour(SimpleBehaviour,  ABC)
```

Class for clean-up related functionality of behaviours.

<a id="packages.valory.skills.abstract_round_abci.behaviour_utils.CleanUpBehaviour.__init__"></a>

#### `__`init`__`

```python
def __init__(**kwargs: Any)
```

Initialize a base state behaviour.

<a id="packages.valory.skills.abstract_round_abci.behaviour_utils.CleanUpBehaviour.clean_up"></a>

#### clean`_`up

```python
def clean_up() -> None
```

Clean up the resources due to a 'stop' event.

It can be optionally implemented by the concrete classes.

<a id="packages.valory.skills.abstract_round_abci.behaviour_utils.CleanUpBehaviour.handle_late_messages"></a>

#### handle`_`late`_`messages

```python
def handle_late_messages(message: Message) -> None
```

Handle late arriving messages.

Runs from another behaviour, even if the behaviour implementing the method has been exited.
It can be optionally implemented by the concrete classes.

**Arguments**:

- `message`: the late arriving message to handle.

<a id="packages.valory.skills.abstract_round_abci.behaviour_utils.BaseState"></a>

## BaseState Objects

```python
<<<<<<< HEAD
class BaseState(AsyncBehaviour,  CleanUpBehaviour,  ABC)
=======
class BaseState(AsyncBehaviour,  IPFSBehaviour,  CleanUpBehaviour,  ABC)
>>>>>>> b1a39f38
```

Base class for FSM states.

<a id="packages.valory.skills.abstract_round_abci.behaviour_utils.BaseState.__init__"></a>

#### `__`init`__`

```python
def __init__(**kwargs: Any)
```

Initialize a base state behaviour.

<a id="packages.valory.skills.abstract_round_abci.behaviour_utils.BaseState.params"></a>

#### params

```python
@property
def params() -> BaseParams
```

Return the params.

<a id="packages.valory.skills.abstract_round_abci.behaviour_utils.BaseState.period_state"></a>

#### period`_`state

```python
@property
def period_state() -> BasePeriodState
```

Return the period state.

<a id="packages.valory.skills.abstract_round_abci.behaviour_utils.BaseState.check_in_round"></a>

#### check`_`in`_`round

```python
def check_in_round(round_id: str) -> bool
```

Check that we entered a specific round.

<a id="packages.valory.skills.abstract_round_abci.behaviour_utils.BaseState.check_in_last_round"></a>

#### check`_`in`_`last`_`round

```python
def check_in_last_round(round_id: str) -> bool
```

Check that we entered a specific round.

<a id="packages.valory.skills.abstract_round_abci.behaviour_utils.BaseState.check_not_in_round"></a>

#### check`_`not`_`in`_`round

```python
def check_not_in_round(round_id: str) -> bool
```

Check that we are not in a specific round.

<a id="packages.valory.skills.abstract_round_abci.behaviour_utils.BaseState.check_not_in_last_round"></a>

#### check`_`not`_`in`_`last`_`round

```python
def check_not_in_last_round(round_id: str) -> bool
```

Check that we are not in a specific round.

<a id="packages.valory.skills.abstract_round_abci.behaviour_utils.BaseState.check_round_has_finished"></a>

#### check`_`round`_`has`_`finished

```python
def check_round_has_finished(round_id: str) -> bool
```

Check that the round has finished.

<a id="packages.valory.skills.abstract_round_abci.behaviour_utils.BaseState.check_round_height_has_changed"></a>

#### check`_`round`_`height`_`has`_`changed

```python
def check_round_height_has_changed(round_height: int) -> bool
```

Check that the round height has changed.

<a id="packages.valory.skills.abstract_round_abci.behaviour_utils.BaseState.is_round_ended"></a>

#### is`_`round`_`ended

```python
def is_round_ended(round_id: str) -> Callable[[], bool]
```

Get a callable to check whether the current round has ended.

<a id="packages.valory.skills.abstract_round_abci.behaviour_utils.BaseState.wait_until_round_end"></a>

#### wait`_`until`_`round`_`end

```python
def wait_until_round_end(timeout: Optional[float] = None) -> Generator[None, None, None]
```

Wait until the ABCI application exits from a round.

**Arguments**:

:yield: None
- `timeout`: the timeout for the wait

<a id="packages.valory.skills.abstract_round_abci.behaviour_utils.BaseState.wait_from_last_timestamp"></a>

#### wait`_`from`_`last`_`timestamp

```python
def wait_from_last_timestamp(seconds: float) -> Any
```

Delay execution for a given number of seconds from the last timestamp.

The argument may be a floating point number for subsecond precision.

**Arguments**:

:yield: None
- `seconds`: the seconds

<a id="packages.valory.skills.abstract_round_abci.behaviour_utils.BaseState.is_done"></a>

#### is`_`done

```python
def is_done() -> bool
```

Check whether the state is done.

<a id="packages.valory.skills.abstract_round_abci.behaviour_utils.BaseState.set_done"></a>

#### set`_`done

```python
def set_done() -> None
```

Set the behaviour to done.

<a id="packages.valory.skills.abstract_round_abci.behaviour_utils.BaseState.send_a2a_transaction"></a>

#### send`_`a2a`_`transaction

```python
def send_a2a_transaction(payload: BaseTxPayload) -> Generator
```

Send transaction and wait for the response, and repeat until not successful.

:param: payload: the payload to send
:yield: the responses

<a id="packages.valory.skills.abstract_round_abci.behaviour_utils.BaseState.async_act_wrapper"></a>

#### async`_`act`_`wrapper

```python
def async_act_wrapper() -> Generator
```

Do the act, supporting asynchronous execution.

<a id="packages.valory.skills.abstract_round_abci.behaviour_utils.BaseState.get_callback_request"></a>

#### get`_`callback`_`request

```python
def get_callback_request() -> Callable[[Message, "BaseState"], None]
```

Wrapper for callback request which depends on whether the message has not been handled on time.

**Returns**:

the request callback.

<a id="packages.valory.skills.abstract_round_abci.behaviour_utils.BaseState.get_http_response"></a>

#### get`_`http`_`response

```python
def get_http_response(method: str, url: str, content: Optional[bytes] = None, headers: Optional[List[OrderedDict[str, str]]] = None, parameters: Optional[List[Tuple[str, str]]] = None) -> Generator[None, None, HttpMessage]
```

Send an http request message from the skill context.

This method is skill-specific, and therefore
should not be used elsewhere.

Happy-path full flow of the messages.

_do_request:
    AbstractRoundAbci skill -> (HttpMessage | REQUEST) -> Http client connection
    Http client connection -> (HttpMessage | RESPONSE) -> AbstractRoundAbci skill

**Arguments**:

:yield: HttpMessage object
- `method`: the http request method (i.e. 'GET' or 'POST').
- `url`: the url to send the message to.
- `content`: the payload.
- `headers`: headers to be included.
- `parameters`: url query parameters.

**Returns**:

the http message and the http dialogue

<a id="packages.valory.skills.abstract_round_abci.behaviour_utils.BaseState.get_signature"></a>

#### get`_`signature

```python
def get_signature(message: bytes, is_deprecated_mode: bool = False) -> Generator[None, None, str]
```

Get signature for message.

Happy-path full flow of the messages.

_send_signing_request:
    AbstractRoundAbci skill -> (SigningMessage | SIGN_MESSAGE) -> DecisionMaker
    DecisionMaker -> (SigningMessage | SIGNED_MESSAGE) -> AbstractRoundAbci skill

**Arguments**:

:yield: SigningMessage object
- `message`: message bytes
- `is_deprecated_mode`: is deprecated mode flag

**Returns**:

message signature

<a id="packages.valory.skills.abstract_round_abci.behaviour_utils.BaseState.send_raw_transaction"></a>

#### send`_`raw`_`transaction

```python
def send_raw_transaction(transaction: RawTransaction) -> Generator[None, None, Optional[str]]
```

Send raw transactions to the ledger for mining.

Happy-path full flow of the messages.

_send_transaction_signing_request:
        AbstractRoundAbci skill -> (SigningMessage | SIGN_TRANSACTION) -> DecisionMaker
        DecisionMaker -> (SigningMessage | SIGNED_TRANSACTION) -> AbstractRoundAbci skill

_send_transaction_request:
    AbstractRoundAbci skill -> (LedgerApiMessage | SEND_SIGNED_TRANSACTION) -> Ledger connection
    Ledger connection -> (LedgerApiMessage | TRANSACTION_DIGEST) -> AbstractRoundAbci skill

**Arguments**:

:yield: SigningMessage object
- `transaction`: transaction data

**Returns**:

transaction hash

<a id="packages.valory.skills.abstract_round_abci.behaviour_utils.BaseState.get_transaction_receipt"></a>

#### get`_`transaction`_`receipt

```python
def get_transaction_receipt(tx_digest: str, retry_timeout: Optional[int] = None, retry_attempts: Optional[int] = None) -> Generator[None, None, Optional[Dict]]
```

Get transaction receipt.

Happy-path full flow of the messages.

_send_transaction_receipt_request:
    AbstractRoundAbci skill -> (LedgerApiMessage | GET_TRANSACTION_RECEIPT) -> Ledger connection
    Ledger connection -> (LedgerApiMessage | TRANSACTION_RECEIPT) -> AbstractRoundAbci skill

**Arguments**:

:yield: LedgerApiMessage object
- `tx_digest`: transaction digest received from raw transaction.
- `retry_timeout`: retry timeout.
- `retry_attempts`: number of retry attempts allowed.

**Returns**:

transaction receipt data

<a id="packages.valory.skills.abstract_round_abci.behaviour_utils.BaseState.get_ledger_api_response"></a>

#### get`_`ledger`_`api`_`response

```python
def get_ledger_api_response(performative: LedgerApiMessage.Performative, ledger_callable: str, **kwargs: Any, ,) -> Generator[None, None, LedgerApiMessage]
```

Request data from ledger api

Happy-path full flow of the messages.

AbstractRoundAbci skill -> (LedgerApiMessage | LedgerApiMessage.Performative) -> Ledger connection
Ledger connection -> (LedgerApiMessage | LedgerApiMessage.Performative) -> AbstractRoundAbci skill

**Arguments**:

- `performative`: the message performative
- `ledger_callable`: the callable to call on the contract
- `kwargs`: keyword argument for the contract api request

**Returns**:

the contract api response

<a id="packages.valory.skills.abstract_round_abci.behaviour_utils.BaseState.get_contract_api_response"></a>

#### get`_`contract`_`api`_`response

```python
def get_contract_api_response(performative: ContractApiMessage.Performative, contract_address: Optional[str], contract_id: str, contract_callable: str, **kwargs: Any, ,) -> Generator[None, None, ContractApiMessage]
```

Request contract safe transaction hash

Happy-path full flow of the messages.

AbstractRoundAbci skill -> (ContractApiMessage | ContractApiMessage.Performative) -> Ledger connection (contract dispatcher)
Ledger connection (contract dispatcher) -> (ContractApiMessage | ContractApiMessage.Performative) -> AbstractRoundAbci skill

**Arguments**:

- `performative`: the message performative
- `contract_address`: the contract address
- `contract_id`: the contract id
- `contract_callable`: the callable to call on the contract
- `kwargs`: keyword argument for the contract api request

**Returns**:

the contract api response

<a id="packages.valory.skills.abstract_round_abci.behaviour_utils.DegenerateState"></a>

## DegenerateState Objects

```python
class DegenerateState(BaseState,  ABC)
```

An abstract matching behaviour for final and degenerate rounds.

<a id="packages.valory.skills.abstract_round_abci.behaviour_utils.DegenerateState.async_act"></a>

#### async`_`act

```python
def async_act() -> Generator
```

Raise a RuntimeError.

<a id="packages.valory.skills.abstract_round_abci.behaviour_utils.make_degenerate_state"></a>

#### make`_`degenerate`_`state

```python
def make_degenerate_state(round_id: str) -> Type[DegenerateState]
```

Make a degenerate state class.
<|MERGE_RESOLUTION|>--- conflicted
+++ resolved
@@ -298,11 +298,7 @@
 ## BaseState Objects
 
 ```python
-<<<<<<< HEAD
-class BaseState(AsyncBehaviour,  CleanUpBehaviour,  ABC)
-=======
 class BaseState(AsyncBehaviour,  IPFSBehaviour,  CleanUpBehaviour,  ABC)
->>>>>>> b1a39f38
 ```
 
 Base class for FSM states.
