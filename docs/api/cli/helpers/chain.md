--- conflicted
+++ resolved
@@ -69,22 +69,6 @@
 
 Create ledger_api and crypto objects
 
-<<<<<<< HEAD
-<a id="autonomy.cli.helpers.chain.get_on_chain_dependencies"></a>
-
-#### get`_`on`_`chain`_`dependencies
-
-```python
-def get_on_chain_dependencies(
-        dependencies: Set[PackageId],
-        skip_hash_check: bool = False,
-        use_latest_dependencies: bool = False) -> List[int]
-```
-
-Get package dependencies
-
-<a id="autonomy.cli.helpers.chain.mint_component"></a>
-=======
 <a id="autonomy.cli.helpers.chain.OnChainHelper.check_required_enviroment_variables"></a>
 
 #### check`_`required`_`enviroment`_`variables
@@ -191,27 +175,12 @@
 Publish metadata.
 
 <a id="autonomy.cli.helpers.chain.MintHelper.mint_component"></a>
->>>>>>> de4debb2
 
 #### mint`_`component
 
 ```python
-<<<<<<< HEAD
-def mint_component(package_path: Path,
-                   package_type: PackageType,
-                   key: Optional[Path],
-                   chain_type: ChainType,
-                   nft: Optional[NFTHashOrPath] = None,
-                   owner: Optional[str] = None,
-                   password: Optional[str] = None,
-                   skip_hash_check: bool = False,
-                   use_latest_dependencies: bool = False,
-                   timeout: Optional[float] = None,
-                   hwi: bool = False) -> None
-=======
 def mint_component(owner: Optional[str] = None,
                    component_type: UnitType = UnitType.COMPONENT) -> None
->>>>>>> de4debb2
 ```
 
 Mint component.
@@ -234,18 +203,8 @@
 def mint_service(number_of_slots: int,
                  cost_of_bond: int,
                  threshold: int,
-<<<<<<< HEAD
-                 nft: Optional[NFTHashOrPath] = None,
-                 owner: Optional[str] = None,
-                 password: Optional[str] = None,
-                 skip_hash_check: bool = False,
-                 use_latest_dependencies: bool = False,
-                 timeout: Optional[float] = None,
-                 hwi: bool = False) -> None
-=======
                  token: Optional[str] = None,
                  owner: Optional[str] = None) -> None
->>>>>>> de4debb2
 ```
 
 Mint service
