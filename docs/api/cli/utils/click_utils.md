--- conflicted
+++ resolved
@@ -34,7 +34,6 @@
 
 Flags for abci spec outputs formats.
 
-<<<<<<< HEAD
 <a id="autonomy.cli.utils.click_utils.sys_path_patch"></a>
 
 #### sys`_`path`_`patch
@@ -45,7 +44,6 @@
 ```
 
 Patch sys.path variable with new import path at highest priority.
-=======
 <a id="autonomy.cli.utils.click_utils.PathArgument"></a>
 
 ## PathArgument Objects
@@ -65,4 +63,3 @@
 ```
 
 Convert path string to `pathlib.Path`
->>>>>>> 0ca467df
