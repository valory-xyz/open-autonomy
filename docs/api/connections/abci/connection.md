--- conflicted
+++ resolved
@@ -419,11 +419,7 @@
 #### reset`_`genesis`_`file
 
 ```python
-<<<<<<< HEAD
-def reset_genesis_file(genesis_time: str) -> None
-=======
 def reset_genesis_file(genesis_time: str, initial_height: str) -> None
->>>>>>> 2052c1a5
 ```
 
 Reset genesis file.
