# Counter Agent Service Demo

This demo shows how to run an agent service implementing a counter.
It is simple example that illustrates how state-machine replication is achieved across different agents through the consensus gadget, which is Tendermint, in this case. Note that, unlike the remaining demos, due to its simplicity, the business logic of this service is not encoded as an {{fsm_app}}. Rather, it is implemented as a simple skill (`counter`) containing an `ABCIHandler`. The skill does not contain proactive behaviours, which means that no client calls are made to the consensus gadget.

## Architecture of the Demo

This demo is composed of:

- A set of four [Tendermint](https://tendermint.com/) nodes (`node0`, `node1`, `node2`, `node3`).
- A set of four AEAs (`abci0`, `abci1`, `abci2`, `abci3`), in one-to-one connection with their corresponding Tendermint
node.

<figure markdown>
![](./images/counter_diagram.svg)
<figcaption>Architecture of the Counter demo</figcaption>
</figure>


## Running the Demo
The steps below will guide you to download the counter agent service configuration from the Service Registry, build and run a deployment that will run locally.

1. Ensure that your machine satisfies the [framework requirements](guides/quick_start.md#requirements) and that
you have followed the [setup instructions](guides/quick_start.md#setup). As a result you should have a Pipenv workspace folder.

2. Use the CLI to download the `valory/counter` service.
    ```bash
<<<<<<< HEAD
    autonomy fetch valory/counter:0.1.0:bafybeibp4ebv5dyevl4aa5vqtlkfnxrmo75xumaa5izjizw45ffppmkqii --remote --service
=======
    autonomy fetch valory/counter:0.1.0:bafybeiblafvzxd5tuo2xusuqblvnngm6f7waux3q2p7oqmvrdekw2sjbuq --remote --service
>>>>>>> b76dd664
    cd counter
    ```

3. Inside the workspace folder, create a JSON file `keys.json` containing the addresses and keys of the four agents that are
   part of this demo. Below you have a sample `keys.json` file that you can use for testing.

    !!! warning "Important"
        Use these keys for testing purposes only. **Never use these keys in a production environment or for personal use.**

        ```json
        [
          {
              "address": "0x15d34AAf54267DB7D7c367839AAf71A00a2C6A65",
              "private_key": "0x47e179ec197488593b187f80a00eb0da91f1b9d0b13f8733639f19c30a34926a"
          },
          {
              "address": "0x9965507D1a55bcC2695C58ba16FB37d819B0A4dc",
              "private_key": "0x8b3a350cf5c34c9194ca85829a2df0ec3153be0318b5e2d3348e872092edffba"
          },
          {
              "address": "0x976EA74026E726554dB657fA54763abd0C3a0aa9",
              "private_key": "0x92db14e403b83dfe3df233f83dfa3a0d7096f21ca9b0d6d6b8d88b2b4ec1564e"
          },
          {
              "address": "0x14dC79964da2C08b23698B3D3cc7Ca32193d9955",
              "private_key": "0x4bbbf85ce3377467afe5d46f804f221813b2bb87f24d81f60f1fcdbf7cbf4356"
          }
        ]
        ```

4. Build the required image
    ```bash
    autonomy build-image
    ```
    The command above generates the required images to run the agent service.

5. Build a deployment setup for the demo service:
    ```bash
    autonomy deploy build keys.json
    ```

    This will build the deployment setup required to run the service locally.
    !!!note
        It is also possible to generate a deployment using a local service configuration. See the [CLI section](./autonomy.md) for the complete details.

6. The build configuration will be located in `./abci_build`. Run the deployment using
    ```bash
    cd abci_build
    autonomy deploy run
    ```

    This will deploy a local counter service with four agents connected to four Tendermint nodes.

7. The logs of a single agent or [Tendermint](https://tendermint.com/) node can be inspected in another terminal with, e.g.,
    ```bash
    docker logs <container_id> --follow
    ```
    where `<container_id>` refers to the Docker container ID for either an agent
    (`abci0`, `abci1`, `abci2` and `abci3`) or a Tendermint node (`node0`, `node1`, `node2` and `node3`).



## Interacting with the Demo

Recall that each agent has the skill `counter`, and the consensus gadget (Tendermint) manages the consensus protocol for incoming transactions. The `counter` skill implements the `ABCICounterHandler` which receives (and responds to) callbacks from the Tendermint network when certain events happen, in particular, when a client sends a transaction to the local blockchain managed by Tendermint.

Once the agent service is up, you can interact with it.
The four Tendermint nodes, `node0`, `node1`, `node2`, and `node3`, are listening at ports `26657`, `26667`, `26677`, and `26687`, respectively.
To query the state of the service from Tendermint `node0`, execute the following HTTP request:

```
curl http://localhost:26657/abci_query
```

What will happen behind the scenes is that the Tendermint node `node0`
will send a `request_query` ABCI request to the agent `abci0` which will be handled by the `ABCICounterHandler`. The handler will reply
with a `response_query` ABCI response, containing the current state of the service.

The response to this HTTP request above is:
```
{
  "jsonrpc": "2.0",
  "id": -1,
  "result": {
    "response": {
      "code": 0,
      "log": "value: 0",
      "info": "",
      "index": "0",
      "key": null,
      "value": "AAAAAA==",
      "proofOps": {
        "ops": []
      },
      "height": "0",
      "codespace": ""
    }
  }
}
```

As you can see from the `log` field, the counter is initializes at `0`.
`value` contains the `base64` encoding of the bytes of the data,
representing the app state.

You can verify that running the same query against the other
nodes will give you the same response, e.g.

```bash
curl http://localhost:26667/abci_query
```

### Send a Transaction

To send a transaction and update the ABCI application state:

```bash
curl http://localhost:26657/broadcast_tx_commit\?tx\=0x01
```

where `0x01` is the new value for the distributed counter.

Once the request is received, the Tendermint node will
first check that the transaction is indeed valid against
the current state of the application by sending
a `check_tx` request to the ABCI application.
If so, the transaction will be added to the mempool
of pending transactions.

In our case, since the state before the transaction was `0x00`,
and since `0x01` is a unitary increment of the counter,
the transaction is valid.

After the Tendermint network managed to reach a consensus,
the command above receives this HTTP response:

```
{
  "jsonrpc": "2.0",
  "id": -1,
  "result": {
    "check_tx": {
      "code": 0,
      "data": null,
      "log": "valid transaction.",
      "info": "OK: the next count is a unitary increment.",
      "gas_wanted": "0",
      "gas_used": "0",
      "events": [],
      "codespace": ""
    },
    "deliver_tx": {
      "code": 0,
      "data": null,
      "log": "",
      "info": "",
      "gas_wanted": "0",
      "gas_used": "0",
      "events": [],
      "codespace": ""
    },
    "hash": "4BF5122F344554C53BDE2EBB8CD2B7E3D1600AD631C385A5D7CCE23C7785459A",
    "height": "3"
  }
}
```

The `check_tx` part is the response of the ABCI app when the
transaction was received and checked,
and `deliver_tx` is the response of the ABCI app after the transaction was applied
to the state.
The `info` field of the `check_tx` response:
```
OK: the next count is a unitary increment.
```
describes
the reason why the transaction is considered valid by the ABCI application.

Note that we would have obtained the same result
by interacting with another available Tendermint node;
you can try by replacing the port `26657`
with one of `26667`, `26677` and `26687`.

If, say, we had sent the transaction `0x02` instead of the
only legal one `0x01`, we would have got the following response:

```
{
  "jsonrpc": "2.0",
  "id": -1,
  "result": {
    "check_tx": {
      "code": 1,
      "data": null,
      "log": "invalid transaction.",
      "info": "ERROR: the next count must be a unitary increment.",
      "gas_wanted": "0",
      "gas_used": "0",
      "events": [],
      "codespace": ""
    },
    "deliver_tx": {
      "code": 0,
      "data": null,
      "log": "",
      "info": "",
      "gas_wanted": "0",
      "gas_used": "0",
      "events": [],
      "codespace": ""
    },
    "hash": "DBC1B4C900FFE48D575B5DA5C638040125F65DB0FE3E24494B76EA986457D986",
    "height": "0"
  }
```
The `info` field of the `check_tx` response:
```
ERROR: the next count must be a unitary increment.
```
describes  the reason why the transaction has been rejected.

Now, the query request
```bash
curl http://localhost:26667/abci_query
```

returns the updated counter value:
```
{
  "jsonrpc": "2.0",
  "id": -1,
  "result": {
    "response": {
      "code": 0,
      "log": "value: 1",
      "info": "",
      "index": "0",
      "key": null,
      "value": "AAAAAQ==",
      "proofOps": {
        "ops": []
      },
      "height": "0",
      "codespace": ""
    }
  }
}
```

### Interact through an AEA

In this section we will see an example on
how to use an AEA to interact with the Tendermint network built above.

First, open a terminal to the root of this repository,
and fetch the `counter_client` agent:

```bash
autonomy fetch valory/counter_client:0.1.0:bafybeiammfm2m3xatutqrn6xxp7tty3bzynqjqwjjiygezvcrbbnrf62o4 --remote
```

This will copy the agent project in the `counter_client` directory.

Then, enter into the project, and generate a private key:
```bash
cd counter_client
autonomy generate-key ethereum
autonomy install
```

You can see the Tendermint node the skill is configured to interact with
using the following command:
```bash
autonomy config get vendor.valory.skills.counter_client.models.params.args.tendermint_url
```

It will print `localhost:26657`, i.e. `node0`.

Finally, run the agent:
```bash
autonomy run
```

The agent periodically checks the current value of the counter;
this behaviour is implemented in the `MonitorBehaviour` of the
`counter_client` skill.
Moreover, it periodically sends a transaction to increment the
value of the counter; this behaviour is implemented in the
`IncrementerBehaviour` of the `counter_client` skill.

The output of the run should be something like:

```
    _     _____     _
   / \   | ____|   / \
  / _ \  |  _|    / _ \
 / ___ \ | |___  / ___ \
/_/   \_\|_____|/_/   \_\

v1.0.2

Starting AEA 'counter_client' in 'async' mode...
info: [counter_client] Start processing messages...
info: [counter_client] [2021-08-05T20:00:05.783576] Sending transaction with new count: 1
info: [counter_client] [2021-08-05T20:00:05.793780] The counter value is: 0
info: [counter_client] [2021-08-05T20:00:06.817543] The counter value is: 1
info: [counter_client] [2021-08-05T20:00:06.817852] Update current state: 1
info: [counter_client] [2021-08-05T20:00:07.816933] The counter value is: 1
info: [counter_client] [2021-08-05T20:00:08.784843] Sending transaction with new count: 2
info: [counter_client] [2021-08-05T20:00:08.838607] The counter value is: 1
info: [counter_client] [2021-08-05T20:00:09.822670] The counter value is: 2
info: [counter_client] [2021-08-05T20:00:09.823049] Update current state: 2
info: [counter_client] [2021-08-05T20:00:10.823978] The counter value is: 2
info: [counter_client] [2021-08-05T20:00:11.785852] Sending transaction with new count: 3
info: [counter_client] [2021-08-05T20:00:11.830393] The counter value is: 2
info: [counter_client] [2021-08-05T20:00:12.829347] The counter value is: 3
info: [counter_client] [2021-08-05T20:00:12.829746] Update current state: 3
info: [counter_client] [2021-08-05T20:00:13.826483] The counter value is: 3
info: [counter_client] [2021-08-05T20:00:14.787033] Sending transaction with new count: 4
info: [counter_client] [2021-08-05T20:00:14.838130] The counter value is: 3
info: [counter_client] [2021-08-05T20:00:15.826483] The counter value is: 4
info: [counter_client] [2021-08-05T20:00:15.826825] Update current state: 4
info: [counter_client] [2021-08-05T20:00:16.831485] The counter value is: 4
...
```<|MERGE_RESOLUTION|>--- conflicted
+++ resolved
@@ -25,11 +25,7 @@
 
 2. Use the CLI to download the `valory/counter` service.
     ```bash
-<<<<<<< HEAD
-    autonomy fetch valory/counter:0.1.0:bafybeibp4ebv5dyevl4aa5vqtlkfnxrmo75xumaa5izjizw45ffppmkqii --remote --service
-=======
-    autonomy fetch valory/counter:0.1.0:bafybeiblafvzxd5tuo2xusuqblvnngm6f7waux3q2p7oqmvrdekw2sjbuq --remote --service
->>>>>>> b76dd664
+    autonomy fetch valory/counter:0.1.0:bafybeifu47bx2pfunneuudkrdqaogygp3ube5y7xxz6g53xsirm5bktfre --remote --service
     cd counter
     ```
 
