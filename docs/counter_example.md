--- conflicted
+++ resolved
@@ -25,11 +25,7 @@
 
 2. Use the CLI to download the `valory/counter` service.
     ```bash
-<<<<<<< HEAD
-    autonomy fetch valory/counter:0.1.0:bafybeid3jw3pbda3bmewpawa37y45q6jkrwa5zi3mc47tvsfb536pcqalu --remote --service
-=======
     autonomy fetch valory/counter:0.1.0:bafybeic5eifawyftsxj3yfhp4jogueud3rtvq6oftztdq7kl4lej3vku5i --remote --service
->>>>>>> 7e2c3477
     cd counter
     ```
 
@@ -288,7 +284,7 @@
 and fetch the `counter_client` agent:
 
 ```bash
-autonomy fetch valory/counter_client:0.1.0:bafybeiddivmcgauqdsbiedeenckltzyaukmyi3e4ccxp4cssqlqyadffwe --remote
+autonomy fetch valory/counter_client:0.1.0:bafybeih7xbyimmzl7qi53zbyga4lkcwbbxprfsricn4fn2tvryrt4thebe --remote
 ```
 
 This will copy the agent project in the `counter_client` directory.
