# Counter Agent Service Demo

This demo shows how to run an agent service implementing a counter.
It is a simple example that illustrates how state-machine replication is achieved across different agents through the consensus gadget, which is Tendermint, in this case. Note that, unlike the remaining demos, due to its simplicity, the business logic of this service is not encoded as an {{fsm_app}}. Rather, it is implemented as a simple skill (`counter`) containing an `ABCIHandler`. The skill does not contain proactive behaviours, which means that no client calls are made to the consensus gadget.

## Architecture of the Demo

This demo is composed of:

- A set of four [Tendermint](https://tendermint.com/) nodes (`node0`, `node1`, `node2`, `node3`).
- A set of four AEAs (`abci0`, `abci1`, `abci2`, `abci3`), in one-to-one connection with their corresponding Tendermint
node.

<figure markdown>
![](./images/counter_diagram.svg)
<figcaption>Architecture of the Counter demo</figcaption>
</figure>


## Running the Demo
The steps below will guide you to download the counter agent service configuration from the Service Registry, build and run a deployment that will run locally.

1. Ensure that your machine satisfies the [framework requirements](guides/quick_start.md#requirements) and that
you have followed the [setup instructions](guides/quick_start.md#setup). As a result you should have a Pipenv workspace folder.

2. Use the CLI to download the `valory/counter` service.
    ```bash
<<<<<<< HEAD
    autonomy fetch valory/counter:0.1.0:bafybeiea3lcf3kkxsrgfqqgvxorsjs7r5sfx3cqyhsupop6jk7edrlrlci --remote --service
=======
    autonomy fetch valory/counter:0.1.0:bafybeifgbmnhcoysq4l5rmgc4vcm4rqe5z3tialkbfrwijn2qqxme7rzvm --remote --service
>>>>>>> 56bd6ff8
    cd counter
    ```

3. Inside the workspace folder, create a JSON file `keys.json` containing the addresses and keys of the four agents that are
   part of this demo. Below you have a sample `keys.json` file that you can use for testing.

    !!! warning "Important"
        Use these keys for testing purposes only. **Never use these keys in a production environment or for personal use.**

        ```json
        [
          {
              "address": "0x15d34AAf54267DB7D7c367839AAf71A00a2C6A65",
              "private_key": "0x47e179ec197488593b187f80a00eb0da91f1b9d0b13f8733639f19c30a34926a"
          },
          {
              "address": "0x9965507D1a55bcC2695C58ba16FB37d819B0A4dc",
              "private_key": "0x8b3a350cf5c34c9194ca85829a2df0ec3153be0318b5e2d3348e872092edffba"
          },
          {
              "address": "0x976EA74026E726554dB657fA54763abd0C3a0aa9",
              "private_key": "0x92db14e403b83dfe3df233f83dfa3a0d7096f21ca9b0d6d6b8d88b2b4ec1564e"
          },
          {
              "address": "0x14dC79964da2C08b23698B3D3cc7Ca32193d9955",
              "private_key": "0x4bbbf85ce3377467afe5d46f804f221813b2bb87f24d81f60f1fcdbf7cbf4356"
          }
        ]
        ```

4. Build the required image
    ```bash
    autonomy build-image
    ```
    The command above generates the required images to run the agent service.

5. Build a deployment setup for the demo service:
    ```bash
    autonomy deploy build keys.json -ltm
    ```

    This will build the deployment setup required to run the service locally.
    !!!note
        It is also possible to generate a deployment using a local service configuration. See the Commands section for the complete details.

6. The build configuration will be located in `./abci_build`. Run the deployment using
    ```bash
    cd abci_build
    autonomy deploy run
    ```

    This will deploy a local counter service with four agents connected to four Tendermint nodes.

7. The logs of a single agent or [Tendermint](https://tendermint.com/) node can be inspected in another terminal with, e.g.,
    ```bash
    docker logs <container_id> --follow
    ```
    where `<container_id>` refers to the Docker container ID for either an agent
    (`abci0`, `abci1`, `abci2` and `abci3`) or a Tendermint node (`node0`, `node1`, `node2` and `node3`).



## Interacting with the Demo

Recall that each agent has the skill `counter`, and the consensus gadget (Tendermint) manages the consensus protocol for incoming transactions. The `counter` skill implements the `ABCICounterHandler` which receives (and responds to) callbacks from the Tendermint network when certain events happen, in particular, when a client sends a transaction to the local blockchain managed by Tendermint.

Once the agent service is up, you can interact with it.
The four Tendermint nodes, `node0`, `node1`, `node2`, and `node3`, are listening at ports `26657`, `26667`, `26677`, and `26687`, respectively.
To query the state of the service from Tendermint `node0`, execute the following HTTP request:

```
curl http://localhost:26657/abci_query
```

What will happen behind the scenes is that the Tendermint node `node0`
will send a `request_query` ABCI request to the agent `abci0` which will be handled by the `ABCICounterHandler`. The handler will reply
with a `response_query` ABCI response, containing the current state of the service.

The response to this HTTP request above is:
```
{
  "jsonrpc": "2.0",
  "id": -1,
  "result": {
    "response": {
      "code": 0,
      "log": "value: 0",
      "info": "",
      "index": "0",
      "key": null,
      "value": "AAAAAA==",
      "proofOps": {
        "ops": []
      },
      "height": "0",
      "codespace": ""
    }
  }
}
```

As you can see from the `log` field, the counter is initialized at `0`.
`value` contains the `base64` encoding of the bytes of the data,
representing the app state.

You can verify that running the same query against the other
nodes will give you the same response, e.g.

```bash
curl http://localhost:26667/abci_query
```

### Send a Transaction

To send a transaction and update the ABCI application state:

```bash
curl http://localhost:26657/broadcast_tx_commit\?tx\=0x01
```

where `0x01` is the new value for the distributed counter.

Once the request is received, the Tendermint node will
first check that the transaction is indeed valid against
the current state of the application by sending
a `check_tx` request to the ABCI application.
If so, the transaction will be added to the mempool
of pending transactions.

In our case, since the state before the transaction was `0x00`,
and since `0x01` is a unitary increment of the counter,
the transaction is valid.

After the Tendermint network managed to reach a consensus,
the command above receives this HTTP response:

```
{
  "jsonrpc": "2.0",
  "id": -1,
  "result": {
    "check_tx": {
      "code": 0,
      "data": null,
      "log": "valid transaction.",
      "info": "OK: the next count is a unitary increment.",
      "gas_wanted": "0",
      "gas_used": "0",
      "events": [],
      "codespace": ""
    },
    "deliver_tx": {
      "code": 0,
      "data": null,
      "log": "",
      "info": "",
      "gas_wanted": "0",
      "gas_used": "0",
      "events": [],
      "codespace": ""
    },
    "hash": "4BF5122F344554C53BDE2EBB8CD2B7E3D1600AD631C385A5D7CCE23C7785459A",
    "height": "3"
  }
}
```

The `check_tx` part is the response of the ABCI app when the
transaction was received and checked,
and `deliver_tx` is the response of the ABCI app after the transaction was applied
to the state.
The `info` field of the `check_tx` response:
```
OK: the next count is a unitary increment.
```
describes
the reason why the transaction is considered valid by the ABCI application.

Note that we would have obtained the same result
by interacting with another available Tendermint node;
you can try by replacing the port `26657`
with one of `26667`, `26677` and `26687`.

If, say, we had sent the transaction `0x02` instead of the
only legal one `0x01`, we would have got the following response:

```
{
  "jsonrpc": "2.0",
  "id": -1,
  "result": {
    "check_tx": {
      "code": 1,
      "data": null,
      "log": "invalid transaction.",
      "info": "ERROR: the next count must be a unitary increment.",
      "gas_wanted": "0",
      "gas_used": "0",
      "events": [],
      "codespace": ""
    },
    "deliver_tx": {
      "code": 0,
      "data": null,
      "log": "",
      "info": "",
      "gas_wanted": "0",
      "gas_used": "0",
      "events": [],
      "codespace": ""
    },
    "hash": "DBC1B4C900FFE48D575B5DA5C638040125F65DB0FE3E24494B76EA986457D986",
    "height": "0"
  }
```
The `info` field of the `check_tx` response:
```
ERROR: the next count must be a unitary increment.
```
describes  the reason why the transaction has been rejected.

Now, the query request
```bash
curl http://localhost:26667/abci_query
```

returns the updated counter value:
```
{
  "jsonrpc": "2.0",
  "id": -1,
  "result": {
    "response": {
      "code": 0,
      "log": "value: 1",
      "info": "",
      "index": "0",
      "key": null,
      "value": "AAAAAQ==",
      "proofOps": {
        "ops": []
      },
      "height": "0",
      "codespace": ""
    }
  }
}
```

### Interact through an AEA

In this section we will see an example of
how to use an AEA to interact with the Tendermint network built above.

First, open a terminal to the root of this repository,
and fetch the `counter_client` agent:

```bash
autonomy fetch valory/counter_client:0.1.0:bafybeibbkqmoihxh52kohj43riwqpgkijtbzw7vz56muopurqymz6t7v4q --remote
```

This will copy the agent project in the `counter_client` directory.

Then, enter into the project, and generate a private key:
```bash
cd counter_client
autonomy generate-key ethereum
autonomy install
```

You can see the Tendermint node the skill is configured to interact with
using the following command:
```bash
autonomy config get vendor.valory.skills.counter_client.models.params.args.tendermint_url
```

It will print `localhost:26657`, i.e. `node0`.

Finally, run the agent:
```bash
autonomy run
```

The agent periodically checks the current value of the counter;
this behaviour is implemented in the `MonitorBehaviour` of the
`counter_client` skill.
Moreover, it periodically sends a transaction to increment the
value of the counter; this behaviour is implemented in the
`IncrementerBehaviour` of the `counter_client` skill.

The output of the run should be something like:

```text
    _     _____     _
   / \   | ____|   / \
  / _ \  |  _|    / _ \
 / ___ \ | |___  / ___ \
/_/   \_\|_____|/_/   \_\

v1.0.2

Starting AEA 'counter_client' in 'async' mode...
info: [counter_client] Start processing messages...
info: [counter_client] [2021-08-05T20:00:05.783576] Sending transaction with new count: 1
info: [counter_client] [2021-08-05T20:00:05.793780] The counter value is: 0
info: [counter_client] [2021-08-05T20:00:06.817543] The counter value is: 1
info: [counter_client] [2021-08-05T20:00:06.817852] Update current state: 1
info: [counter_client] [2021-08-05T20:00:07.816933] The counter value is: 1
info: [counter_client] [2021-08-05T20:00:08.784843] Sending transaction with new count: 2
info: [counter_client] [2021-08-05T20:00:08.838607] The counter value is: 1
info: [counter_client] [2021-08-05T20:00:09.822670] The counter value is: 2
info: [counter_client] [2021-08-05T20:00:09.823049] Update current state: 2
info: [counter_client] [2021-08-05T20:00:10.823978] The counter value is: 2
info: [counter_client] [2021-08-05T20:00:11.785852] Sending transaction with new count: 3
info: [counter_client] [2021-08-05T20:00:11.830393] The counter value is: 2
info: [counter_client] [2021-08-05T20:00:12.829347] The counter value is: 3
info: [counter_client] [2021-08-05T20:00:12.829746] Update current state: 3
info: [counter_client] [2021-08-05T20:00:13.826483] The counter value is: 3
info: [counter_client] [2021-08-05T20:00:14.787033] Sending transaction with new count: 4
info: [counter_client] [2021-08-05T20:00:14.838130] The counter value is: 3
info: [counter_client] [2021-08-05T20:00:15.826483] The counter value is: 4
info: [counter_client] [2021-08-05T20:00:15.826825] Update current state: 4
info: [counter_client] [2021-08-05T20:00:16.831485] The counter value is: 4
(...)
```<|MERGE_RESOLUTION|>--- conflicted
+++ resolved
@@ -25,11 +25,7 @@
 
 2. Use the CLI to download the `valory/counter` service.
     ```bash
-<<<<<<< HEAD
-    autonomy fetch valory/counter:0.1.0:bafybeiea3lcf3kkxsrgfqqgvxorsjs7r5sfx3cqyhsupop6jk7edrlrlci --remote --service
-=======
-    autonomy fetch valory/counter:0.1.0:bafybeifgbmnhcoysq4l5rmgc4vcm4rqe5z3tialkbfrwijn2qqxme7rzvm --remote --service
->>>>>>> 56bd6ff8
+    autonomy fetch valory/counter:0.1.0:bafybeiaittb5hshdwp6sjsmlk5omrplo26dczu4fv6d4pwb2et6sippjvu --remote --service
     cd counter
     ```
 
