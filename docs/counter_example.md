--- conflicted
+++ resolved
@@ -25,11 +25,7 @@
 
 2. Use the CLI to download the `valory/counter` service.
     ```bash
-<<<<<<< HEAD
-    autonomy fetch valory/counter:0.1.0:bafybeihmddp7omxijks7fdhfh6qjfb3ngd253kf5dyukc2azcbhaomqaqm --remote --service
-=======
     autonomy fetch valory/counter:0.1.0:bafybeibfdyem5w3kcjdljsilvjxwrbmyo2igafx3zg6i3vteh5donsm434 --remote --service
->>>>>>> f3a84d59
     cd counter
     ```
 
