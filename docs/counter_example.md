--- conflicted
+++ resolved
@@ -25,11 +25,7 @@
 
 2. Use the CLI to download the `valory/counter` service.
     ```bash
-<<<<<<< HEAD
-    autonomy fetch valory/counter:0.1.0:bafybeifx7cqcc5pkj52aenhbywiz3mjq6m47epxlbc6kgeabgnvcpvzz44 --remote --service
-=======
-    autonomy fetch valory/counter:0.1.0:bafybeiettqojd6wmmwwm72b3vrms7x3na7g7apf5th2whnb6xi4egirhwi --remote --service
->>>>>>> ccef6dde
+    autonomy fetch valory/counter:0.1.0:bafybeig7lnbfxmfxdlkfakfaw7ohcc3p2tlknbidepol4m7ldjdmuqwyzu --remote --service
     cd counter
     ```
 
