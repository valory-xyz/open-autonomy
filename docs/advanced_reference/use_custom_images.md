The {{open_autonomy}} framework uses up to 6 different Docker images when building a service deployment with the command `autonomy deploy build`. Some of these images are for testing purposes and they are only included if indicated explicitly.

## Images used in production and testing

`valory/open-autonomy`

<<<<<<< HEAD
: Base image that contains all the required Python packages and a virtual environment required to deploy an agent. The deployment builder will use `valory/open-autonomy` as the name and the current version of the framework as the version tag. You can change the name and the version tag of the image by exporting the environment variables `AUTONOMY_IMAGE_NAME` and `AUTONOMY_IMAGE_VERSION`, respectively.
=======
4. `valory/open-autonomy-hardhat`
   
    This images contains a pre-configured hardhat node which can be used for testing the services locally and running end to end tests for the agent packages.
>>>>>>> 8fef14fc

`valory/oar-<author>/<agent_package>:<package_hash>`

: This image extends the base image `valory/open-autonomy`. It contains the agent package for a service and a deployment environment for the same agent. This image is built through the `autonomy build-image` command.

`valory/open-autonomy-tendermint`

: Defines a Tendermint node in the deployment setup. The deployment builder will use `valory/open-autonomy-tendermint` as the name and the current version of the framework as the version tag. You can change the name and the version tag of the image by exporting the environment variables `TENDERMINT_IMAGE_NAME` and `TENDERMINT_IMAGE_VERSION`, respectively.

## Images used in testing only

`valory/open-autonomy-hardhat`

: Base image that contains a pre-configured Hardhat node which can be used as a test blockchain for testing services locally and running end-to-end tests for the agent packages.

`valory/autonolas-registries`

: This image extends the base image `valory/open-autonomy-hardhat`.
It comes with the Autonolas Protocol registry contracts pre-deployed. The deployment builder will use `valory/open-autonomy-hardhat` as the name and `latest` as the version tag. You can change the name and the version tag of the image by exporting the environment variables  `HARDHAT_IMAGE_NAME` and `HARDHAT_IMAGE_VERSION`, respectively, to `valory/autonolas-registries:latest`.

    !!! warning "Important"

        This image is only included if explicitly indicated through the flag `--use-hardhat` when building the service deployment (`autonomy deploy build` command).

        This image should only be used when working with the `dev` mode.

    If you require specific custom contracts to test your service, read the [guide to include custom contracts](https://github.com/valory-xyz/autonolas-registries/blob/main/docs/running_with_custom_contracts.md).

`valory/open-acn-node`

: Defines an `ACN` node in the deployment setup, which can be used for direct agent to agent communication. The deployment builder will use `valory/open-acn-node` as the name and `latest` as the version tag. You can change the name and the version tag of the image by exporting the environment variables `ACN_IMAGE_NAME` and `ACN_IMAGE_VERSION`, respectively.

    !!! warning "Important"

        This image is only included if explicitly indicated through the flag `--use-hardhat` when building the service deployment (`autonomy deploy build` command).

        This image should only be used when working with the `dev` mode.<|MERGE_RESOLUTION|>--- conflicted
+++ resolved
@@ -4,13 +4,8 @@
 
 `valory/open-autonomy`
 
-<<<<<<< HEAD
 : Base image that contains all the required Python packages and a virtual environment required to deploy an agent. The deployment builder will use `valory/open-autonomy` as the name and the current version of the framework as the version tag. You can change the name and the version tag of the image by exporting the environment variables `AUTONOMY_IMAGE_NAME` and `AUTONOMY_IMAGE_VERSION`, respectively.
-=======
-4. `valory/open-autonomy-hardhat`
-   
-    This images contains a pre-configured hardhat node which can be used for testing the services locally and running end to end tests for the agent packages.
->>>>>>> 8fef14fc
+
 
 `valory/oar-<author>/<agent_package>:<package_hash>`
 
