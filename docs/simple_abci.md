--- conflicted
+++ resolved
@@ -22,11 +22,7 @@
 - A set of four AEAs (`abci0`, `abci1`, `abci2`, `abci3`), in one-to-one connection with their corresponding Tendermint
 node.
 
-<<<<<<< HEAD
-Also, the agents are connected to the remote service [DRAND](https://drand.love) throught the Internet.
-=======
 The agents are connected to the remote service [DRAND](https://drand.love) through the Internet.
->>>>>>> 6ee902bb
 
 <figure markdown>
   ![](./images/simple_abci_app_four_agents.svg){align=center}
