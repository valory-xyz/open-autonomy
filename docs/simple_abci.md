--- conflicted
+++ resolved
@@ -37,11 +37,7 @@
 
 2. Use the CLI to download the `valory/simple_abci` service.
     ```bash
-<<<<<<< HEAD
-    autonomy fetch valory/simple_abci:0.1.0:bafybeifbv7qxuzl5apdkuvltb7vtgyg5kv3xft6h4ngziomngkv5f6qibe --remote --service
-=======
-    autonomy fetch valory/simple_abci:0.1.0:bafybeihygxpe25vdiqajbid43yxu2ist3ht6qu37alzmaq67gwpnxg442y --remote --service
->>>>>>> fb4897c9
+    autonomy fetch valory/simple_abci:0.1.0:bafybeiggdiivntw4kc6kb2glgv7mk54k2qnuavel4gqkt6tatvhw6r5tgm --remote --service
     cd simple_abci
     ```
 
