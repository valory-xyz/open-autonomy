# Simple Agent Service Demo

The Simple agent service demonstrates how to use the {{open_autonomy}} framework, and provides
a general template to build more complex services.
The goal is to provide the minimum background so that users can start developing their own agent services, and to showcase how agents interact with local Tendermint nodes. Indeed, we recommend that new users take the Simple {{fsm_app}} as the starting point for developing their own agent services.

Roughly speaking, the Simple agent service executes the following sequence of actions:

1. Agents register to the service, i.e., they indicate their willingness to participate in it.
2. Agents agree on a random value.
3. Agents nominate a keeper, based on a deterministic function and the random value.
4. Go to step 1.

Whereas the business logic of this service does not produce any useful result, each of these steps above
are expected to be quite common in the expected services that can be developed with {{open_autonomy}}.

## Architecture of the Demo

The demo is composed of:

- A set of four [Tendermint](https://tendermint.com/) nodes (`node0`, `node1`, `node2`, `node3`).
- A set of four AEAs (`abci0`, `abci1`, `abci2`, `abci3`), in one-to-one connection with their corresponding Tendermint
node.

The agents are connected to the remote service [DRAND](https://drand.love) through the Internet.

<figure markdown>
  ![](./images/simple_abci_app_four_agents.svg){align=center}
  <figcaption>Simple ABCI architecture with four agents</figcaption>
</figure>

## Running the Demo
The steps below will guide you to download the simple agent service definition from the Service Registry, build and run a deployment that will run locally.

1. Ensure that your machine satisfies the [framework requirements](guides/quick_start.md#requirements) and that
you have followed the [setup instructions](guides/quick_start.md#setup). As a result you should have a Pipenv workspace folder.

2. Use the CLI to download the `valory/simple_abci` service.
    ```bash
<<<<<<< HEAD
    autonomy fetch valory/simple_abci:0.1.0:bafybeidu4qrahc4uwolbo2xu3pixsanfi4d5gn5jrpspdo7b5hq5pxj7wu --remote --service
=======
    autonomy fetch valory/simple_abci:0.1.0:bafybeib5z7yckkcw4y2p26f2idpakxbn63r64sp4s25yk5jnc2rzgocmvq --remote --service
>>>>>>> 49c3c58e
    cd simple_abci
    ```

3. Inside the workspace folder, create a JSON file `keys.json` containing the addresses and keys of the four agents that are
   part of this demo. Below you have a sample `keys.json` file that you can use for testing.

    !!! warning "Important"
        Use these keys for testing purposes only. **Never use these keys in a production environment or for personal use.**

        ```json
        [
          {
              "address": "0x15d34AAf54267DB7D7c367839AAf71A00a2C6A65",
              "private_key": "0x47e179ec197488593b187f80a00eb0da91f1b9d0b13f8733639f19c30a34926a"
          },
          {
              "address": "0x9965507D1a55bcC2695C58ba16FB37d819B0A4dc",
              "private_key": "0x8b3a350cf5c34c9194ca85829a2df0ec3153be0318b5e2d3348e872092edffba"
          },
          {
              "address": "0x976EA74026E726554dB657fA54763abd0C3a0aa9",
              "private_key": "0x92db14e403b83dfe3df233f83dfa3a0d7096f21ca9b0d6d6b8d88b2b4ec1564e"
          },
          {
              "address": "0x14dC79964da2C08b23698B3D3cc7Ca32193d9955",
              "private_key": "0x4bbbf85ce3377467afe5d46f804f221813b2bb87f24d81f60f1fcdbf7cbf4356"
          }
        ]
        ```

4. Build the required image
    ```bash
    autonomy build-image
    ```
    The command above generates the required images to run the agent service.

5. Build a deployment setup for the demo service:
    ```bash
    autonomy deploy build keys.json
    ```

    This will build the deployment setup required to run the service locally.
    !!!note
        It is also possible to generate a deployment using a local service definition. See the [CLI section](./autonomy.md) for the complete details.

6. The build configuration will be located in `./abci_build`. Run the deployment using
    ```bash
    cd abci_build
    autonomy deploy run
    ```

    This will deploy a local simple service with four agents connected to four Tendermint nodes.

7. The logs of a single agent or [Tendermint](https://tendermint.com/) node can be inspected in another terminal with, e.g.,
    ```bash
    docker logs <container_id> --follow
    ```
    where `<container_id>` refers to the Docker container ID for either an agent
    (`abci0`, `abci1`, `abci2` and `abci3`) or a Tendermint node (`node0`, `node1`, `node2` and `node3`).


## Technical Details
The complete state machine depicting the states and transitions of the application is shown below.

<figure markdown>
<div class="mermaid">
stateDiagram-v2
    RegistrationRound --> RandomnessStartupRound: <center>DONE</center>
    RandomnessStartupRound --> SelectKeeperAtStartupRound: <center>DONE</center>
    RandomnessStartupRound --> RandomnessStartupRound: <center>NO_MAJORITY<br />ROUND_TIMEOUT</center>
    ResetAndPauseRound --> RandomnessStartupRound: <center>DONE</center>
    ResetAndPauseRound --> RegistrationRound: <center>NO_MAJORITY<br />RESET_TIMEOUT</center>
    SelectKeeperAtStartupRound --> ResetAndPauseRound: <center>DONE</center>
    SelectKeeperAtStartupRound --> RegistrationRound: <center>NO_MAJORITY<br />ROUND_TIMEOUT</center>
</div>
<figcaption>Simple ABCI Application FSM</figcaption>
</figure>

Recall that, from the point of view of the developer, the application FSM is replicated transparently in all the AEAs. The developer can simply focus on developing the FSM as if it were being executed in a single machine, and the underlying consensus layer will handle the replication mechanism across different machines.

The `valory/simple_abci` skill is the main component of the {{fsm_app}}. In
general terms, the developer should put the focus on the four action points below:

1. Implement the `Rounds`, `Behaviours` and `Payloads` associated with each FSM state.
2. Implement the `AbciApp` class.
3. Implement the `AbstractRoundBehaviour` class.

Below we discuss these points in detail for the case of the Simple {{fsm_app}}.


### Implementation of the Rounds, Behaviours and Payloads for Each State

The main modules to take into account in this development step are:

- `behaviours.py`: Contains the implementation of the behaviours to be executed at each state of the FSM. Each behaviour is one-to-one associated to a round. It also contains the `SimpleAbciConsensusBehaviour` class, which can be thought as the "main" class for the skill behaviour, and will be discussed in a separate section below.
- `rounds.py`: Contains the implementation of the rounds associated to each state and the shared `SynchronizedData`. It also contains the declaration of the FSM events, and the `SimpleAbciApp` which defines the transition function of the FSM, which will be also discussed in a separate section.
- `payloads.py`: Contains the implementation of the payloads associated to each state. One payload can be used per state. Payloads are used so sync data between agents, and therefore the application state.


#### `RegistrationRound` and `RegistrationBehaviour`

The `RegistrationRound` and `RegistrationBehaviour` are the round and behaviour classes associated to the start state of the application FSM. The hierarchy diagram for the `RegistrationRound` is depicted below:

<figure markdown>
<div class="mermaid">
classDiagram
    AbstractRound <|-- CollectionRound
    CollectionRound <|-- CollectDifferentUntilAllRound
    CollectDifferentUntilAllRound <|-- RegistrationRound
    SimpleABCIAbstractRound <|-- RegistrationRound
    AbstractRound <|-- SimpleABCIAbstractRound

    class AbstractRound{
      +round_id
      +allowed_tx_type
      +payload_attribute
      -_state
      +period_state()
      +end_block()*
      +check_payload()*
      +process_payload()*
    }
    class SimpleABCIAbstractRound{
      +period_state()
      -_return_no_majority_event()
    }
    class CollectionRound{
      -collection
      +payloads()
      +payloads_count()
      +process_payload()
      +check_payload()
    }
    class CollectDifferentUntilAllRound{
      +process_payload()
      +check_payload()
      +collection_threshold_reached()
      +most_voted_payload()
    }
    class RegistrationRound{
      +round_id = "registration"
      +allowed_tx_type = TransactionType.REGISTRATION
      +payload_attribute = "sender"
      +end_block()
    }
</div>
<figcaption>Hierarchy of the `RegistrationRound` class (some methods and fields are omitted)</figcaption>
</figure>

As it can be seen, it inherits from the main abstract class `AbstractRound` through a series of intermediate classes:

- `CollectionRound`: Helper class for rounds where the application is expected to wait until some some sort of value is collected: either a common value (e.g., a common randomness observation), or a collection of different values (e.g., exchange values from different sources).
- `CollectDifferentUntilAllRound`: Helper class for rounds that should wait until a collection of different values is collected, one from each agent ("all").
- `SimpleABCIAbstractRound`: Helper class particular to the Simple {{fsm_app}} which contains common methods for all rounds.
- `RegistrationRound`: Class that implements the particular instance of the `AbstractRound`. Many of the functionalities are already covered by the parent classes, but any concrete implementation of `AbstractRound` need to implement the abstract method `end_block()`. The method `end_block()` has the responsibility of checking the conditions to transit to the next state, and as such, it must return (1) a reference to the (updated) `SynchronizedData`, and (2) an event that will define the transition to the next state in the FSM.


To sum up, the `RegistrationRound` simply waits to collect all agent addresses (a mechanism inherited from `CollectDifferentUntilAllRound`) and it produces the `DONE` event when it finishes. The agents send their address through the proactive behaviour discussed below.
As it can be seen here, the {{open_autonomy}} framework provides a number of intermediate helper classes that can be used to simplify the development of a round.

On the other hand, the `RegistrationBehaviour` hierarchy is as follows:
<figure markdown>
<div class="mermaid">
classDiagram
    SimpleABCIBaseBehaviour<|-- RegistrationBehaviour
    BaseBehaviour <|-- SimpleABCIBaseBehaviour
    IPFSBehaviour <|-- BaseBehaviour
    AsyncBehaviour <|-- BaseBehaviour
    CleanUpBehaviour <|-- BaseBehaviour
    SimpleBehaviour <|-- IPFSBehaviour
    Behaviour <|-- SimpleBehaviour

    class AsyncBehaviour{
        +async_act()*
        +async_act_wrapper()*
    }
    class SimpleABCIBaseBehaviour {
        +period_state()
        +params()
    }
    class RegistrationBehaviour{
        +state_id = "register"
        +matching_round = RegistrationRound
        +async_act()
    }
</div>
<figcaption>Hierarchy of the `RegistrationBehaviour` class (some methods and fields are omitted)</figcaption>
</figure>

As it can be seen, the `RegistrationBehaviour` inherits from `BaseBehaviour`, which is the base class for FSM states. This class aggregates the functionality from some other classes, most notably from the `AsyncBehaviour` class which defines the `async_act()` abstract method, which must be implemented in the `RegistrationBehaviour` class. In this case, `async_act()` does the following:

1. Build the registration transaction payload.
2. Send the transaction payload and wait for it to be mined.
3. Wait until the {{fsm_app}} transitions to the next round.
4. Go to the next behaviour state (set done event).

An excerpt of the code corresponding to the `RegistrationBehaviour` is:

```python
class RegistrationBehaviour(SimpleABCIBaseBehaviour):
    """Register to the next round."""

    behaviour_id = "register"
    matching_round = RegistrationRound

    def async_act(self) -> Generator:
        """
        Do the action.

        Steps:
        - Build a registration transaction.
        - Send the transaction and wait for it to be mined.
        - Wait until ABCI application transitions to the next round.
        - Go to the next behaviour (set done event).
        """

        with self.context.benchmark_tool.measure(self.behaviour_id).local():
            payload = RegistrationPayload(self.context.agent_address)

        with self.context.benchmark_tool.measure(self.behaviour_id).consensus():
            yield from self.send_a2a_transaction(payload)
            yield from self.wait_until_round_end()

        self.set_done()
```

Finally, the hierarchy for the `RegistrationPayload` is as follows:

<figure markdown>
<div class="mermaid">
classDiagram
  BaseSimpleAbciPayload <|-- RegistrationPayload
  BaseTxPayload <|-- BaseSimpleAbciPayload

  class BaseTxPayload {
    +transaction_type
    +sender
    +id_
    +round_count
    +_initialisation
    +round_count()
  }

  class RegistrationPayload{
    +transaction_type = TransactionType.REGISTRATION
  }
</div>
<figcaption>Hierarchy of the `RegistrationPayload` class (some methods and fields are omitted)</figcaption>
</figure>

The class `RegistrationPayload` is simply a wrapper for the data to be sent by the
corresponding behaviour in the `async_act()` method.


The remaining states from the FSM follow a similar approach in the definition of the rounds, behaviours and payloads. Therefore, we will omit most of the details and highlight only the relevant information for them.


#### `RandomnessStartupRound` and `RandomnessStartupBehaviour`
As opposed to `RegistrationRound`, the class `RandomnessStartupRound` inherits from the helper abstract class `CollectSameUntilThresholdRound`. That is, the round will wait until 2/3 of the agents have agreed in the same collected value (in this case, a random string from a decentralized randomness source). If for whatever reason agents do not agree within a given timeframe, this state is revisited. As above, the method `end_block()` must be implemented, and it must return the appropriate events accordingly.

The `RandomnessBehaviour` on the other hand is the proactive part that connects to the distributed randomness service, reads the value,  commits it to the temporary blockchain, and stores it in the `SynchronizedData`.
As above, all these operations are carried on the `async_act()` method, and the
payload class `RandomnessPayload` encapsulates the collected randomness as well as the round identifier.

#### `SelectKeeperAtStartupRound` and `SelectKeeperAtStartupBehaviour`
In this case, `SelectKeeperAtStartupRound` inherits from the class `CollectSameUntilThresholdRound` as above. The value to be agreed by 2/3 of the agents is the address of the agent that will be designated as a keeper. Again, the `end_block()` method must handle the appropriate events to return, depending on the status of the consensus.


The `SelectKeeperAtStartupBehaviour` is in charge of executing the operation of selecting the keeper, which is a deterministic function of the randomness collected in the previous round. The behaviour accesses the randomness through the `SynchronizedData`, commits the output to the temporary blockchain, and it also records it on the `SynchronizedData`. The corresponding payload class, `SelectKeeperPayload` stores the selected keeper.


#### `ResetAndPauseRound` and `ResetAndPauseBehaviour`
The `ResetAndPauseRound` also inherits from  `CollectSameUntilThresholdRound`. The value that the rounds waits that the agents agree is simply the period number (an increasing integer). Once 2/3 of the agents have agreed on it, the {{fsm_app}} transitions again to the `RandomnessStartupRound`.

The `ResetAndPauseBehaviour` class simply logs the state, sleeps for a configured interval, and submits the transaction payload (period number) to the temporary blockchain. As usual, the functionality is encoded in `end_block()`. For convention, the payload associated to the class `ResetPayload` contains the round identifier.

### Implementation of `SimpleAbciApp`
This class can be found on `rounds.py`, and it simply encodes the basic parameters of the FSM transition function depicted above. Namely, it defines:
- the initial round,
- the set of initial states,
- the transition function,
- the set of final states, and
- the timeout events.

This class derives from the abstract class `AbciApp` and it must be implemented by the developer. In general, the implementation of this class does not require to define any method or parameter, besides the ones commented above.

The transition function, which is the main part of this class, is defined using Python dictionaries as it is shown here:

```python
class SimpleAbciApp(AbciApp[Event]):
    """SimpleAbciApp

    Initial round: RegistrationRound

    Initial states: {RegistrationRound}

    Transition states:
        0. RegistrationRound
            - done: 1.
            - no majority: 0.
        1. RandomnessStartupRound
            - done: 2.
            - round timeout: 1.
            - no majority: 1.
        2. SelectKeeperAtStartupRound
            - done: 3.
            - round timeout: 0.
            - no majority: 0.
        3. ResetAndPauseRound
            - done: 1.
            - reset timeout: 0.
            - no majority: 0.

    Final states: {}

    Timeouts:
        round timeout: 30.0
        reset timeout: 30.0
    """

    initial_round_cls: Type[AbstractRound] = RegistrationRound
    transition_function: AbciAppTransitionFunction = {
        RegistrationRound: {
            Event.DONE: RandomnessStartupRound,
            Event.NO_MAJORITY: RegistrationRound,
        },
        RandomnessStartupRound: {
            Event.DONE: SelectKeeperAtStartupRound,
            Event.ROUND_TIMEOUT: RandomnessStartupRound,
            Event.NO_MAJORITY: RandomnessStartupRound,
        },
        SelectKeeperAtStartupRound: {
            Event.DONE: ResetAndPauseRound,
            Event.ROUND_TIMEOUT: RegistrationRound,
            Event.NO_MAJORITY: RegistrationRound,
        },
        ResetAndPauseRound: {
            Event.DONE: RandomnessStartupRound,
            Event.RESET_TIMEOUT: RegistrationRound,
            Event.NO_MAJORITY: RegistrationRound,
        },
    }
    event_to_timeout: Dict[Event, float] = {
        Event.ROUND_TIMEOUT: 30.0,
        Event.RESET_TIMEOUT: 30.0,
    }
```

For example, upon receiving the event `DONE` being in the state `SelectKeeperAtStartupRound`, the FSM will transit to `ResetAndPauseRound`.

### Implementation of `SimpleAbciConsensusBehaviour`
This class can be found in `behaviours.py`, and is the main behaviour class, aggregating the behaviours from the different states. It is a subclass of `AbstractRoundBehaviour`. The developer needs to define:

- the initial behaviour,
- the `AbciApp` associated to the behaviour,
- the collection of individual behaviours for each state.

Recall that each behaviour is in one-to-one correspondence with a round. Upon instantiation, the parent class ensures that this correspondence holds (i.e., there are not two behaviours associated to the same round). The correspondence is achieved through the field `matching_round` from the parent class `BaseBehaviour`of each state behaviour.



### Specification of the FSM

For convenience, we provide a simplified YAML syntax to describe concisely the FSM of the {{fsm_app}}s. For the case of
the Simple {{fsm_app}} the specification is as follows:

```yaml
alphabet_in:
- DONE
- NO_MAJORITY
- RESET_TIMEOUT
- ROUND_TIMEOUT
default_start_state: RegistrationRound
final_states: []
label: packages.valory.skills.simple_abci.rounds.SimpleAbciApp
start_states:
- RegistrationRound
states:
- RandomnessStartupRound
- RegistrationRound
- ResetAndPauseRound
- SelectKeeperAtStartupRound
transition_func:
    (RandomnessStartupRound, DONE): SelectKeeperAtStartupRound
    (RandomnessStartupRound, NO_MAJORITY): RandomnessStartupRound
    (RandomnessStartupRound, ROUND_TIMEOUT): RandomnessStartupRound
    (RegistrationRound, DONE): RandomnessStartupRound
    (RegistrationRound, NO_MAJORITY): RegistrationRound
    (ResetAndPauseRound, DONE): RandomnessStartupRound
    (ResetAndPauseRound, NO_MAJORITY): RegistrationRound
    (ResetAndPauseRound, RESET_TIMEOUT): RegistrationRound
    (SelectKeeperAtStartupRound, DONE): ResetAndPauseRound
    (SelectKeeperAtStartupRound, NO_MAJORITY): RegistrationRound
    (SelectKeeperAtStartupRound, ROUND_TIMEOUT): RegistrationRound
```<|MERGE_RESOLUTION|>--- conflicted
+++ resolved
@@ -37,11 +37,7 @@
 
 2. Use the CLI to download the `valory/simple_abci` service.
     ```bash
-<<<<<<< HEAD
-    autonomy fetch valory/simple_abci:0.1.0:bafybeidu4qrahc4uwolbo2xu3pixsanfi4d5gn5jrpspdo7b5hq5pxj7wu --remote --service
-=======
-    autonomy fetch valory/simple_abci:0.1.0:bafybeib5z7yckkcw4y2p26f2idpakxbn63r64sp4s25yk5jnc2rzgocmvq --remote --service
->>>>>>> 49c3c58e
+    autonomy fetch valory/simple_abci:0.1.0:bafybeicedujdojmmoqn7jsmyi6uxvnmqhqtoytvvbf6mpyqz2qxffkvu2i --remote --service
     cd simple_abci
     ```
 
