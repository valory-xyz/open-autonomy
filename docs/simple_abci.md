# Simple Agent Service Demo

The Simple agent service demonstrates how to use the {{open_autonomy}} framework, and provides
a general template to build more complex services.
The goal is to provide the minimum background so that users can start developing their own agent services, and to showcase how agents interact with local Tendermint nodes. Indeed, we recommend that new users take the Simple {{fsm_app}} as the starting point for developing their own agent services.

Roughly speaking, the Simple agent service executes the following sequence of actions:

1. Agents register to the service, i.e., they indicate their willingness to participate in it.
2. Agents agree on a random value.
3. Agents nominate a keeper, based on a deterministic function and the random value.
4. Go to step 1.

Whereas the business logic of this service does not produce any useful result, each of these steps above
are expected to be quite common in the expected services that can be developed with {{open_autonomy}}.

## Architecture of the Demo

The demo is composed of:

- A set of four [Tendermint](https://tendermint.com/) nodes (`node0`, `node1`, `node2`, `node3`).
- A set of four AEAs (`abci0`, `abci1`, `abci2`, `abci3`), in one-to-one connection with their corresponding Tendermint
node.

The agents are connected to the remote service [DRAND](https://drand.love) through the Internet.

<figure markdown>
  ![](./images/simple_abci_app_four_agents.svg){align=center}
  <figcaption>Simple ABCI architecture with four agents</figcaption>
</figure>

## Running the Demo
The steps below will guide you to download the simple agent service definition from the Service Registry, build and run a deployment that will run locally.

1. Ensure that your machine satisfies the [framework requirements](guides/quick_start.md#requirements) and that
you have followed the [setup instructions](guides/quick_start.md#setup). As a result you should have a Pipenv workspace folder.

2. Use the CLI to download the `valory/simple_abci` service.
    ```bash
<<<<<<< HEAD
    autonomy fetch valory/simple_abci:0.1.0:bafybeieo3stobncokwjbkfe3x6jfxu2wd4ibbcgpbfg44ece7lgdqx36ju --remote --service
=======
    autonomy fetch valory/simple_abci:0.1.0:bafybeigcrl7p5hwwwu5oh5ykckj6h6vlzk37x3mg7nlwwfyzphub7j6j4a --remote --service
>>>>>>> a9675d05
    cd simple_abci
    ```

3. Inside the workspace folder, create a JSON file `keys.json` containing the addresses and keys of the four agents that are
   part of this demo. Below you have a sample `keys.json` file that you can use for testing.

    !!! warning "Important"
        Use these keys for testing purposes only. **Never use these keys in a production environment or for personal use.**

        ```json
        [
          {
              "address": "0x15d34AAf54267DB7D7c367839AAf71A00a2C6A65",
              "private_key": "0x47e179ec197488593b187f80a00eb0da91f1b9d0b13f8733639f19c30a34926a"
          },
          {
              "address": "0x9965507D1a55bcC2695C58ba16FB37d819B0A4dc",
              "private_key": "0x8b3a350cf5c34c9194ca85829a2df0ec3153be0318b5e2d3348e872092edffba"
          },
          {
              "address": "0x976EA74026E726554dB657fA54763abd0C3a0aa9",
              "private_key": "0x92db14e403b83dfe3df233f83dfa3a0d7096f21ca9b0d6d6b8d88b2b4ec1564e"
          },
          {
              "address": "0x14dC79964da2C08b23698B3D3cc7Ca32193d9955",
              "private_key": "0x4bbbf85ce3377467afe5d46f804f221813b2bb87f24d81f60f1fcdbf7cbf4356"
          }
        ]
        ```

4. Build the required image
    ```bash
    autonomy build-image
    ```
    The command above generates the required images to run the agent service.

5. Build a deployment setup for the demo service:
    ```bash
    autonomy deploy build keys.json
    ```

    This will build the deployment setup required to run the service locally.
    !!!note
        It is also possible to generate a deployment using a local service definition. See the [CLI section](./autonomy.md) for the complete details.

6. The build configuration will be located in `./abci_build`. Run the deployment using
    ```bash
    cd abci_build
    autonomy deploy run
    ```

    This will deploy a local simple service with four agents connected to four Tendermint nodes.

7. The logs of a single agent or [Tendermint](https://tendermint.com/) node can be inspected in another terminal with, e.g.,
    ```bash
    docker logs <container_id> --follow
    ```
    where `<container_id>` refers to the Docker container ID for either an agent
    (`abci0`, `abci1`, `abci2` and `abci3`) or a Tendermint node (`node0`, `node1`, `node2` and `node3`).


## Technical Details
The complete state machine depicting the states and transitions of the application is shown below.

<figure markdown>
<div class="mermaid">
stateDiagram-v2
    RegistrationRound --> RandomnessStartupRound: <center>DONE</center>
    RandomnessStartupRound --> SelectKeeperAtStartupRound: <center>DONE</center>
    RandomnessStartupRound --> RandomnessStartupRound: <center>NO_MAJORITY<br />ROUND_TIMEOUT</center>
    ResetAndPauseRound --> RandomnessStartupRound: <center>DONE</center>
    ResetAndPauseRound --> RegistrationRound: <center>NO_MAJORITY<br />RESET_TIMEOUT</center>
    SelectKeeperAtStartupRound --> ResetAndPauseRound: <center>DONE</center>
    SelectKeeperAtStartupRound --> RegistrationRound: <center>NO_MAJORITY<br />ROUND_TIMEOUT</center>
</div>
<figcaption>Simple ABCI Application FSM</figcaption>
</figure>

Recall that, from the point of view of the developer, the application FSM is replicated transparently in all the AEAs. The developer can simply focus on developing the FSM as if it were being executed in a single machine, and the underlying consensus layer will handle the replication mechanism across different machines.

The `valory/simple_abci` skill is the main component of the {{fsm_app}}. In
general terms, the developer should put the focus on the four action points below:

1. Implement the `Rounds`, `Behaviours` and `Payloads` associated with each FSM state.
2. Implement the `AbciApp` class.
3. Implement the `AbstractRoundBehaviour` class.

Below we discuss these points in detail for the case of the Simple {{fsm_app}}.


### Implementation of the Rounds, Behaviours and Payloads for Each State

The main modules to take into account in this development step are:

- `behaviours.py`: Contains the implementation of the behaviours to be executed at each state of the FSM. Each behaviour is one-to-one associated to a round. It also contains the `SimpleAbciConsensusBehaviour` class, which can be thought as the "main" class for the skill behaviour, and will be discussed in a separate section below.
- `rounds.py`: Contains the implementation of the rounds associated to each state and the shared `SynchronizedData`. It also contains the declaration of the FSM events, and the `SimpleAbciApp` which defines the transition function of the FSM, which will be also discussed in a separate section.
- `payloads.py`: Contains the implementation of the payloads associated to each state. One payload can be used per state. Payloads are used so sync data between agents, and therefore the application state.


#### `RegistrationRound` and `RegistrationBehaviour`

The `RegistrationRound` and `RegistrationBehaviour` are the round and behaviour classes associated to the start state of the application FSM. The hierarchy diagram for the `RegistrationRound` is depicted below:

<figure markdown>
<div class="mermaid">
classDiagram
    AbstractRound <|-- CollectionRound
    CollectionRound <|-- CollectDifferentUntilAllRound
    CollectDifferentUntilAllRound <|-- RegistrationRound
    SimpleABCIAbstractRound <|-- RegistrationRound
    AbstractRound <|-- SimpleABCIAbstractRound

    class AbstractRound{
      +round_id
      +allowed_tx_type
      +payload_attribute
      -_state
      +period_state()
      +end_block()*
      +check_payload()*
      +process_payload()*
    }
    class SimpleABCIAbstractRound{
      +period_state()
      -_return_no_majority_event()
    }
    class CollectionRound{
      -collection
      +payloads()
      +payloads_count()
      +process_payload()
      +check_payload()
    }
    class CollectDifferentUntilAllRound{
      +process_payload()
      +check_payload()
      +collection_threshold_reached()
      +most_voted_payload()
    }
    class RegistrationRound{
      +round_id = "registration"
      +allowed_tx_type = TransactionType.REGISTRATION
      +payload_attribute = "sender"
      +end_block()
    }
</div>
<figcaption>Hierarchy of the `RegistrationRound` class (some methods and fields are omitted)</figcaption>
</figure>

As it can be seen, it inherits from the main abstract class `AbstractRound` through a series of intermediate classes:

- `CollectionRound`: Helper class for rounds where the application is expected to wait until some some sort of value is collected: either a common value (e.g., a common randomness observation), or a collection of different values (e.g., exchange values from different sources).
- `CollectDifferentUntilAllRound`: Helper class for rounds that should wait until a collection of different values is collected, one from each agent ("all").
- `SimpleABCIAbstractRound`: Helper class particular to the Simple {{fsm_app}} which contains common methods for all rounds.
- `RegistrationRound`: Class that implements the particular instance of the `AbstractRound`. Many of the functionalities are already covered by the parent classes, but any concrete implementation of `AbstractRound` need to implement the abstract method `end_block()`. The method `end_block()` has the responsibility of checking the conditions to transit to the next state, and as such, it must return (1) a reference to the (updated) `SynchronizedData`, and (2) an event that will define the transition to the next state in the FSM.


To sum up, the `RegistrationRound` simply waits to collect all agent addresses (a mechanism inherited from `CollectDifferentUntilAllRound`) and it produces the `DONE` event when it finishes. The agents send their address through the proactive behaviour discussed below.
As it can be seen here, the {{open_autonomy}} framework provides a number of intermediate helper classes that can be used to simplify the development of a round.

On the other hand, the `RegistrationBehaviour` hierarchy is as follows:
<figure markdown>
<div class="mermaid">
classDiagram
    SimpleABCIBaseBehaviour<|-- RegistrationBehaviour
    BaseBehaviour <|-- SimpleABCIBaseBehaviour
    IPFSBehaviour <|-- BaseBehaviour
    AsyncBehaviour <|-- BaseBehaviour
    CleanUpBehaviour <|-- BaseBehaviour
    SimpleBehaviour <|-- IPFSBehaviour
    Behaviour <|-- SimpleBehaviour

    class AsyncBehaviour{
        +async_act()*
        +async_act_wrapper()*
    }
    class SimpleABCIBaseBehaviour {
        +period_state()
        +params()
    }
    class RegistrationBehaviour{
        +state_id = "register"
        +matching_round = RegistrationRound
        +async_act()
    }
</div>
<figcaption>Hierarchy of the `RegistrationBehaviour` class (some methods and fields are omitted)</figcaption>
</figure>

As it can be seen, the `RegistrationBehaviour` inherits from `BaseBehaviour`, which is the base class for FSM states. This class aggregates the functionality from some other classes, most notably from the `AsyncBehaviour` class which defines the `async_act()` abstract method, which must be implemented in the `RegistrationBehaviour` class. In this case, `async_act()` does the following:

1. Build the registration transaction payload.
2. Send the transaction payload and wait for it to be mined.
3. Wait until the {{fsm_app}} transitions to the next round.
4. Go to the next behaviour state (set done event).

An excerpt of the code corresponding to the `RegistrationBehaviour` is:

```python
class RegistrationBehaviour(SimpleABCIBaseBehaviour):
    """Register to the next round."""

    behaviour_id = "register"
    matching_round = RegistrationRound

    def async_act(self) -> Generator:
        """
        Do the action.

        Steps:
        - Build a registration transaction.
        - Send the transaction and wait for it to be mined.
        - Wait until ABCI application transitions to the next round.
        - Go to the next behaviour (set done event).
        """

        with self.context.benchmark_tool.measure(self.behaviour_id).local():
            payload = RegistrationPayload(self.context.agent_address)

        with self.context.benchmark_tool.measure(self.behaviour_id).consensus():
            yield from self.send_a2a_transaction(payload)
            yield from self.wait_until_round_end()

        self.set_done()
```

Finally, the hierarchy for the `RegistrationPayload` is as follows:

<figure markdown>
<div class="mermaid">
classDiagram
  BaseSimpleAbciPayload <|-- RegistrationPayload
  BaseTxPayload <|-- BaseSimpleAbciPayload

  class BaseTxPayload {
    +transaction_type
    +sender
    +id_
    +round_count
    +_initialisation
    +round_count()
  }

  class RegistrationPayload{
    +transaction_type = TransactionType.REGISTRATION
  }
</div>
<figcaption>Hierarchy of the `RegistrationPayload` class (some methods and fields are omitted)</figcaption>
</figure>

The class `RegistrationPayload` is simply a wrapper for the data to be sent by the
corresponding behaviour in the `async_act()` method.


The remaining states from the FSM follow a similar approach in the definition of the rounds, behaviours and payloads. Therefore, we will omit most of the details and highlight only the relevant information for them.


#### `RandomnessStartupRound` and `RandomnessStartupBehaviour`
As opposed to `RegistrationRound`, the class `RandomnessStartupRound` inherits from the helper abstract class `CollectSameUntilThresholdRound`. That is, the round will wait until 2/3 of the agents have agreed in the same collected value (in this case, a random string from a decentralized randomness source). If for whatever reason agents do not agree within a given timeframe, this state is revisited. As above, the method `end_block()` must be implemented, and it must return the appropriate events accordingly.

The `RandomnessBehaviour` on the other hand is the proactive part that connects to the distributed randomness service, reads the value,  commits it to the temporary blockchain, and stores it in the `SynchronizedData`.
As above, all these operations are carried on the `async_act()` method, and the
payload class `RandomnessPayload` encapsulates the collected randomness as well as the round identifier.

#### `SelectKeeperAtStartupRound` and `SelectKeeperAtStartupBehaviour`
In this case, `SelectKeeperAtStartupRound` inherits from the class `CollectSameUntilThresholdRound` as above. The value to be agreed by 2/3 of the agents is the address of the agent that will be designated as a keeper. Again, the `end_block()` method must handle the appropriate events to return, depending on the status of the consensus.


The `SelectKeeperAtStartupBehaviour` is in charge of executing the operation of selecting the keeper, which is a deterministic function of the randomness collected in the previous round. The behaviour accesses the randomness through the `SynchronizedData`, commits the output to the temporary blockchain, and it also records it on the `SynchronizedData`. The corresponding payload class, `SelectKeeperPayload` stores the selected keeper.


#### `ResetAndPauseRound` and `ResetAndPauseBehaviour`
The `ResetAndPauseRound` also inherits from  `CollectSameUntilThresholdRound`. The value that the rounds waits that the agents agree is simply the period number (an increasing integer). Once 2/3 of the agents have agreed on it, the {{fsm_app}} transitions again to the `RandomnessStartupRound`.

The `ResetAndPauseBehaviour` class simply logs the state, sleeps for a configured interval, and submits the transaction payload (period number) to the temporary blockchain. As usual, the functionality is encoded in `end_block()`. For convention, the payload associated to the class `ResetPayload` contains the round identifier.

### Implementation of `SimpleAbciApp`
This class can be found on `rounds.py`, and it simply encodes the basic parameters of the FSM transition function depicted above. Namely, it defines:
- the initial round,
- the set of initial states,
- the transition function,
- the set of final states, and
- the timeout events.

This class derives from the abstract class `AbciApp` and it must be implemented by the developer. In general, the implementation of this class does not require to define any method or parameter, besides the ones commented above.

The transition function, which is the main part of this class, is defined using Python dictionaries as it is shown here:

```python
class SimpleAbciApp(AbciApp[Event]):
    """SimpleAbciApp

    Initial round: RegistrationRound

    Initial states: {RegistrationRound}

    Transition states:
        0. RegistrationRound
            - done: 1.
            - no majority: 0.
        1. RandomnessStartupRound
            - done: 2.
            - round timeout: 1.
            - no majority: 1.
        2. SelectKeeperAtStartupRound
            - done: 3.
            - round timeout: 0.
            - no majority: 0.
        3. ResetAndPauseRound
            - done: 1.
            - reset timeout: 0.
            - no majority: 0.

    Final states: {}

    Timeouts:
        round timeout: 30.0
        reset timeout: 30.0
    """

    initial_round_cls: Type[AbstractRound] = RegistrationRound
    transition_function: AbciAppTransitionFunction = {
        RegistrationRound: {
            Event.DONE: RandomnessStartupRound,
            Event.NO_MAJORITY: RegistrationRound,
        },
        RandomnessStartupRound: {
            Event.DONE: SelectKeeperAtStartupRound,
            Event.ROUND_TIMEOUT: RandomnessStartupRound,
            Event.NO_MAJORITY: RandomnessStartupRound,
        },
        SelectKeeperAtStartupRound: {
            Event.DONE: ResetAndPauseRound,
            Event.ROUND_TIMEOUT: RegistrationRound,
            Event.NO_MAJORITY: RegistrationRound,
        },
        ResetAndPauseRound: {
            Event.DONE: RandomnessStartupRound,
            Event.RESET_TIMEOUT: RegistrationRound,
            Event.NO_MAJORITY: RegistrationRound,
        },
    }
    event_to_timeout: Dict[Event, float] = {
        Event.ROUND_TIMEOUT: 30.0,
        Event.RESET_TIMEOUT: 30.0,
    }
```

For example, upon receiving the event `DONE` being in the state `SelectKeeperAtStartupRound`, the FSM will transit to `ResetAndPauseRound`.

### Implementation of `SimpleAbciConsensusBehaviour`
This class can be found in `behaviours.py`, and is the main behaviour class, aggregating the behaviours from the different states. It is a subclass of `AbstractRoundBehaviour`. The developer needs to define:

- the initial behaviour,
- the `AbciApp` associated to the behaviour,
- the collection of individual behaviours for each state.

Recall that each behaviour is in one-to-one correspondence with a round. Upon instantiation, the parent class ensures that this correspondence holds (i.e., there are not two behaviours associated to the same round). The correspondence is achieved through the field `matching_round` from the parent class `BaseBehaviour`of each state behaviour.



### Specification of the FSM

For convenience, we provide a simplified YAML syntax to describe concisely the FSM of the {{fsm_app}}s. For the case of
the Simple {{fsm_app}} the specification is as follows:

```yaml
alphabet_in:
- DONE
- NO_MAJORITY
- RESET_TIMEOUT
- ROUND_TIMEOUT
default_start_state: RegistrationRound
final_states: []
label: packages.valory.skills.simple_abci.rounds.SimpleAbciApp
start_states:
- RegistrationRound
states:
- RandomnessStartupRound
- RegistrationRound
- ResetAndPauseRound
- SelectKeeperAtStartupRound
transition_func:
    (RandomnessStartupRound, DONE): SelectKeeperAtStartupRound
    (RandomnessStartupRound, NO_MAJORITY): RandomnessStartupRound
    (RandomnessStartupRound, ROUND_TIMEOUT): RandomnessStartupRound
    (RegistrationRound, DONE): RandomnessStartupRound
    (RegistrationRound, NO_MAJORITY): RegistrationRound
    (ResetAndPauseRound, DONE): RandomnessStartupRound
    (ResetAndPauseRound, NO_MAJORITY): RegistrationRound
    (ResetAndPauseRound, RESET_TIMEOUT): RegistrationRound
    (SelectKeeperAtStartupRound, DONE): ResetAndPauseRound
    (SelectKeeperAtStartupRound, NO_MAJORITY): RegistrationRound
    (SelectKeeperAtStartupRound, ROUND_TIMEOUT): RegistrationRound
```<|MERGE_RESOLUTION|>--- conflicted
+++ resolved
@@ -37,11 +37,7 @@
 
 2. Use the CLI to download the `valory/simple_abci` service.
     ```bash
-<<<<<<< HEAD
-    autonomy fetch valory/simple_abci:0.1.0:bafybeieo3stobncokwjbkfe3x6jfxu2wd4ibbcgpbfg44ece7lgdqx36ju --remote --service
-=======
-    autonomy fetch valory/simple_abci:0.1.0:bafybeigcrl7p5hwwwu5oh5ykckj6h6vlzk37x3mg7nlwwfyzphub7j6j4a --remote --service
->>>>>>> a9675d05
+    autonomy fetch valory/simple_abci:0.1.0:bafybeid7b5l7xddow6cz746ippgfqe25v5mfc3vyuxvd2h57wssogqabgu --remote --service
     cd simple_abci
     ```
 
