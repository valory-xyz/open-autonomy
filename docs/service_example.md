# Example of a service

<<<<<<< HEAD
This section gives a general, introductory overview of the library and a high-level view of the main elements that make an Agent Service. The goal is to provide a global understanding on the development process and the relationship between the main components of the stack.
=======
This section is aimed at giving a general, introductory overview of the library and a high-level view of the main elements that make an agent service, without delving into the specific details. Hopefully this will give a global understanding on the development process and the relationship between the main components of the stack.
>>>>>>> 9888cf16

We start with a simple "Hello World" example service, and we will add progressively more functionality to it.


<<<<<<< HEAD
## A Hello World! {{agent_service}}
We start our tour of the framework by visiting an elementary example. The goal is to come up with a service composed of four agents. The functionality of this service will be extremely simple. Namely, each agent will output the following message to its local console:
=======
## A Hello World! agent service
We start our tour to the framework by visiting an elementary example. The goal is to come up with a service composed of four agents. The functionality of this service will be extremely simple. Namely, each agent will output the following message to its own console:
>>>>>>> 9888cf16
> "Agent $i$ in period $j$ says: Hello World!"

More concretely, we divide the timeline into _periods_, and within each period, _only one designated agent will print the message_. The other agents will print nothing. Think of a period as an interval where the service carries out an iteration of its intended functionality.

<<<<<<< HEAD
The architecture of this {{agent_service}}, albeit simple, features four agents that are coordinated through a _consensus gadget_.
=======
The architecture of this agent service is as simple as it can be: four agents that are inherently connected through a _consensus gadget_.
>>>>>>> 9888cf16

<figure markdown>
![](./images/hello_world_architecture.svg)
<figcaption>Hello World service architecture</figcaption>
</figure>


!!! warning "Important"

    Every agent service has an associated *consensus gadget*:

    * The consensus gadget is the component that makes possible for the agents to synchronise data. This allows them to, e.g. reach agreement on certain actions or reconcile information.

<<<<<<< HEAD
    * Anything happening at the consensus network level is completely abstracted away so that developers simple consume it in their services. An application run by the {{agent_service}} can be thought and developed as a single "virtual" application.
=======
    * Anything happening at the consensus network is completely abstracted away to the developer. An application run by the agent service can be thought and developed as a single "virtual" application.
>>>>>>> 9888cf16


This is what the service would look like in all its glory:

<figure markdown>
![](./images/hello_world_action.svg)
<figcaption>Hello World agent service in action</figcaption>
</figure>

<<<<<<< HEAD
Even though printing "Hello World" on their local console is far from being an exciting functionality, this example shows a number of  nontrivial elements that are key components in an {{agent_service}}:
=======
Even though printing "Hello World" on their local console is far from being an exciting functionality, this example shows a number of  nontrivial elements that are key elements in an agent service:
>>>>>>> 9888cf16

* The service defines a sequence of "atomic," well-defined actions, whose execution in the appropriate order achieves the intended functionality.
* Agents have to interact with each other to execute each of those actions, and reach a consensus on a number of decisions at certain moments (e.g., who is the agent that prints the message in each period).
* Agents are also allowed to execute actions on their own. In this simple example it just consists of printing a local message.
* Agents have to use a global store for persistent data (e.g., which was the last agent that printed the message).
* Finally, the application can progress even if some agent is faulty or malicious (up to a certain threshold of malicious agents).

In this toy example we assume that the agent that is charge of printing the message locally will do so (i.e. it will behave honestly). When this printing functionality is replaced by other critical operations, like sending a transaction to a blockchain, it is not enough with trusting that the agent will behave honestly, and further security and cryptographic mechanisms will be required.

The main questions that we try to answer at this point are:

<<<<<<< HEAD
* What are the main elements of the {{open_autonomy}} framework to implement an {{agent_service}}?
* How do agents interact with the different components in an {{agent_service}}?
=======
* What are the main elements of the {{open_autonomy}} framework to implement an agent service?, and
* How do agents interact with the different components in an agent service?
>>>>>>> 9888cf16

## The Finite State Machine of an agent service

The first step when designing an agent service is to divide the intended functionality into "atomic" steps. For example, for the Hello World service, we identify these steps as

1. Each agent registers to the service.
2. [If Step 1 OK] Agents select which is the next agent to print the message. We call this agent the _keeper_.
3. [If Step 2 OK] The keeper prints the message "Hello World" on its local console.
4. Pause for a while and go to Step 2.

<<<<<<< HEAD
The reader may have identified Steps 2 and 3 beforehand. Step 1 is a requirement in each {{agent_service}}: it is simply a preliminary stage where each agent commits to participate actively in the service. Step 4, on the other hand is also a standard step in services that "loop", like the Hello World service. It serves as a "sleep" block of the {{agent_service}}.
=======
The reader should have probably already identified Steps 2 and 3. Step 1 is a requirement in each agent service: it is simply a preliminary stage where each agent shows its willingness to participate actively in the service. This will allow all the agents to have an idea on what agents are participating in the service. Step 4, on the other hand is also a standard step in services that "loop", like the Hello World service. It serves as a "sleep" block of the agent service.
>>>>>>> 9888cf16

Graphically, the sequence of atomic steps of the Hello Word service functionality can be seen as

<figure markdown>
![](./images/hello_world_fsm.svg)
<figcaption>Diagram of atomic operations of the Hello World service</figcaption>
</figure>

This sequence diagram of operations can be interpreted as a finite state machine (FSM) that defines the service. Ignoring network latency and delays caused by the underlying consensus gadget, it can be considered that at any given time, **all agents have the same view of the service FSM**, and **all agents execute the same transitions**. This is one of the key concepts of the {{open_autonomy}} framework.

!!! note

    FSMs are in fact an abstract model of computation. An FSM defines

    * a set of _states_,
    * a set of _events_, and
    * a [_state-transition function_](https://en.wikipedia.org/wiki/Finite-state_machine#Mathematical_model).

    The [state-transition function](https://en.wikipedia.org/wiki/Finite-state_machine#Mathematical_model) indicates how to move from a given state once an event has been received. At any timepoint, an FSM can only be located at a given state (_current state_). You can find a brief introduction about FSMs on Wikipedia, but for our purposes it is enough to understand the three bullet points above.

<<<<<<< HEAD
    Note that, according to the most the rigorous definition of an FSM, besides the current state, the FSM "has no other memory." That is, it does not know _how_ it arrived at a given state. However, in order to develop useful {{agent_service}}s, the {{open_autonomy}} framework equips these FSMs with persistent storage.
=======
    Note that, according to the most the rigorous definition of an FSM, besides the current state, the FSM "has no other memory." That is, it does not know _how_ it arrived at a given state. Of course, in order to develop useful agent services, the {{open_autonomy}} framework equips these FSMs with persistent storage.
>>>>>>> 9888cf16

Each agent runs internally a process or application that implements the service FSM, processes events and transits to new states according to the state-transition function. The component that encapsulates this functionality is an agent _skill_. As its name suggests, a skill is some sort of "knowledge" that the agent possesses.

Let us call `hello_world_abci`the skill that encapsulates the Hello World functionality (the reason for the suffix `abci` will be explained below). A zoom on an agent would look like this:

<figure markdown>
![](./images/hello_world_zoom_agent.svg)
<figcaption>Zoom on an agent.</figcaption>
</figure>

Observe that Agent 2 has three additional skills. In fact, an agent can have one or multiple skills, in addition to several other components. Skills can implement a variety of functionalities, not only those that can be captured by FSMs.

!!! warning "Important"

    All agents in an agent service are implemented by the same codebase. The codebase implementing an agent is called a _canonical agent_, whereas each of the actual instances is called _agent instance_, or simply _agent_ for short.
    Each agent instance is then parameterized with their own set of keys, addresses and other required attributes.

## Transitioning through the FSM

But how exactly does an agent transition through the FSM? That is, how are the events generated, and how are they received?

To answer this question, let us focus on a concrete state, namely, the SelectKeeper state. Several things are expected when the service is at this point.

A high level view of what occurs is as follows:

1.  Prepare the vote. Each agent determines what agent it wishes to vote for as the new keeper. Since there is the need to reach an agreement, we consider that each agent wants to vote for "Agent $M\pmod 4+1$," where $M$ is the value of the current period. Thus, the agent prepares an appropriate _payload_ that contains that information.

    ![](./images/hello_world_sequence_1.svg)


2.  Send the vote. The `hello_world_abci` skill has a component (_Behaviour_) that is in charge of casting the vote to the consensus gadget.

    ![](./images/hello_world_sequence_2.svg)


3.  The consensus gadget reads the agents' outputs, and ensures that the collection of responses observed is consistent. The gadget takes the responsibility of executing the consensus algorithm, which is abstracted away to the developer of the agent service.
    *   Note that this does not mean that the consensus gadget ensures that all the agents vote the same. Rather, it means that all the agents reach an agreement on what vote was sent by each of them.

    ![](./images/hello_world_sequence_3.svg)


4.  Once the consensus phase is finished (and stored in a temporary blockchain maintained by the agents), each agent is notified with the corresponding information via an interface called _ABCI_ (this is why we called the skill `hello_world_abci`).

    ![](./images/hello_world_sequence_4.svg)


5.  A certain skill component, called _Round_, receives and processes this information. If strictly more than $2/3$ of the agents voted for a certain keeper, then the agent records this result persistently to be used in future phases of the service. After finalizing all this processing, the _Round_ skill component outputs the event that indicates the success of the expected actions at that state.


6.  The event cast in the previous step is received by the component that actually manages the service FSM (_AbciApp_). This component processes the event according to the state-transition function and moves the current state of the FSM appropriately.

    ![](./images/hello_world_sequence_5.svg)


!!! warning "Important"

    As illustrated by the example above, there are a number of components from a skill in the {{open_autonomy}} framework that the developer needs to define in order to build an agent service. More concretely, these are:

    * **`AbciApp`**: The component that defines the FSM itself and the transitions between states.
    * **`Rounds`**: The components that process the input from the consensus gadget and outputs the appropriate events to make the next transition. **There must be exactly one round per FSM state.**
    * **`Behaviours`**: The components that execute the proactive action expected at each state: e.g. cast a vote for a keeper, print a message on screen, execute a transaction on a blockchain, etc. **There must be one behaviour per FSM state.**
    * **`Payloads`**: Associated to each behaviour. They define the contents of the transaction of the corresponding behaviour.
    * **`RoundBehaviour`**: This can be seen as the main class of the skill, which aggregates the `AbciApp` and ensures to establish a one-to-one relationship between the rounds and behaviours associated to each state of the FSM.


!!! Note

    There are several items which are called after the interface that connects with the consensus gadget, namely the Application Blockchain Interface (ABCI). In case you are not familiar with this, it is enough to know that it is an interface that abstracts away the protocol executed at the consensus gadget, and it produces callbacks to the skill when relevant events occur (e.g. agreement on a block). You can read more about the ABCI [here](https://docs.tendermint.com/master/spec/abci/).

<<<<<<< HEAD
At this point, the walkthrough of a single transition from one state of the FSM, has essentially introduced the main components of an agent and the main interactions that occur in an {{agent_service}}. It is important that the developer keeps these concepts in mind, since executions of further state transitions can be easily mapped with what has been presented here so far.
=======
At this point, the walkthrough that we have presented, i.e., a single transition from one state of the FSM, has essentially introduced the main components of an agent and the main interactions that occur in an agent service. It is important that the developer keeps these concepts in mind, since executions of further state transitions can be easily mapped with what has been presented here so far.
>>>>>>> 9888cf16

## Executing the Main Functionality

At this point, the service has only transitioned to a new state on its FSM. But, what would happen in an actual execution of the service functionality?

Mimicking the steps that occurred in the previous state, it is not difficult to see that this is what would actually happen:

1.   Upon entering the PrintMessage state, the associated behaviour, say `PrintMessageBehaviour`, will be in charge of executing the appropriate functionality. For Agent 2, it will be printing the celebrated message "Agent 2 says: Hello World". The rest of the agents simply do nothing.
2.   A dummy message (e.g., a constant value "Task completed") is sent by all the agents.
3.   The consensus gadget executes its protocol on the inputs received from the agents.
4.   The result of the consensus is forwarded to all the agents through ABCI.
5.   The `PrintMessageRound` receives a callback originating from the consensus gadget. `PrintMessageRound` verifies that all agents have responded, and it will then cast the `DONE` event.
6.   The `AbciApp` takea over and processes the event `DONE`, and moves the current state of the FSM to the next state, ResetAndPause.

As a result, we have finished a "happy path" of execution of the FSM, concluding with the expected output:

<figure markdown>
![](./images/hello_world_result.svg)
<figcaption>Result of the execution the second period of the Hello World agent service</figcaption>
</figure>


!!! note

    In Step 3 of the main functionality (printing value on screen locally), we have stipulated that all agents respond with a dummy constant value. 
    We remark that not all states of the Hello World FSM require that all agents respond. In this example, we could simply have required that the keeper sends the "Task completed" message, and the remaining agents would  wait for that single message.

    Other states might have different waiting conditions, for instance

    * wait that all agents respond with a different value, or
    * wait that more than a threshold of agents respond with the same value.

    When the waiting condition is not met during a certain time interval, a special timeout event is generated by the `Round`, and the developer is in charge of defining how the FSM will transit in that case.

## Bird's Eye View
<<<<<<< HEAD
As a summary, find below an image which shows the main components of the agent and the skill related to the Hello World {{agent_service}} presented in this overview. Of course, this is by no means the complete picture of what is inside an agent, but it should give a good intuition of what are the main elements that play a role in any {{agent_service}} and how they interact.
=======
As a summary, find below an image which shows the main components of the agent and the skill related to the Hello World agent service presented in this overview. Of course, this is by no means the complete picture of what is inside an agent, but it should give the developer a good intuition of what are the main elements that play a role in any agent service and how they interact.
>>>>>>> 9888cf16

<figure markdown>
![](./images/hello_world_agent_internal.svg)
<figcaption>Main components of an agent that play a role in an agent service. Red arrows indicate a high-level flow of messages when the agent is in the SelectKeeper state.</figcaption>
</figure>

<<<<<<< HEAD
## Coding the Hello World! {{agent_service}}: A Primer
So far, we have given a conceptual description of the Hello World {{agent_service}}. As we have seen, there are a number of components that a developer needs to focus on in order to fully define the service.
=======
## Coding the Hello World! agent service: A Primer
So far, we have given a conceptual description of the Hello World agent service. As we have seen, there are a number of components that the developer needs to focus in order to fully define the service.
>>>>>>> 9888cf16

The objective of what follows next is to explore what are the main steps to code and get the service running. Note that the complete code for the example can be found in

* `packages/valory/agents/hello_world`: the Hello World agent,
* `packages/valory/skills/hello_world_abci`: the `hello_world_abci` skill.

### Coding the Agent
Agents are defined through the {{open_aea}} library as YAML files, which specify what components the agent made of, together with some configuration parameters. Agents components can be, for example, connections, contracts, protocols or skills. We refer to the {{open_aea_doc}} for the complete details, although the reader might already have some intuition about their meaning.

This is an excerpt of the `/agents/hello_world/aea-config.yaml` file:

```yaml
# ...
connections:
- valory/abci:0.1.0:<ipfs_hash>
- valory/http_client:0.1.0:<ipfs_hash>
- valory/p2p_libp2p_client:0.1.0:<ipfs_hash>
contracts: []
protocols:
- open_aea/signing:1.0.0:<ipfs_hash>
- valory/abci:0.1.0:<ipfs_hash>
- valory/http:1.0.0:<ipfs_hash>
skills:
- valory/abstract_abci:0.1.0:<ipfs_hash>
- valory/abstract_round_abci:0.1.0:<ipfs_hash>
- valory/hello_world_abci:0.1.0:<ipfs_hash>
# ...
```

It is mandatory that all agents that will be part of an agent service have the `abci` connection, the `abci` protocol, as well as the `abstract_abci` and `abstract_round_abci` skills. These are the essential components that allow to interact with the consensus gadget, and contain helper and base classes that simplify the process of building the code for the skill.

Additionally, the agent can use other connections, protocols or skills, depending of its particular needs. In the example, the `http_client` connection and the `http` protocol allows the agent to interact with HTTP servers (although we are not using it in this service). Similarly, you can add the `ledger` connection and the `ledger_api` protocol in case the agent needs to interact with a blockchain.

Note that the agent also includes the `hello_world_abci` skill, which is the one that we need to code for this example. Except that, there is no more to code to write for the agent. The {{open_aea}} library will be in charge of reading this configuration file and execute its skills accordingly.

Note that although it is possible to develop your own protocols and connections, the {{open_aea}} framework provides a number of typical ones which can be reused. Therefore, it is usual that the developer focuses most of its programming efforts in coding the particular skill(s) for their new agent.

### Coding the Skill

Recall that the skill needs to define the `AbciApp`; `Rounds`, `Behaviours` and `Payloads` associated to each state of the FSM; and the main skill class `RoundBehaviour`. Let's look how each of these objects are implemented. The files referenced below are all placed within `packages/valory/skills/hello_world_abci`:

  **`rounds.py`**: This file defines both the `Rounds` and the `AbciApp` class. This is how the printing round (`PrintMessageRound`) inherits from the stack classes:

  <figure markdown>
  <div class="mermaid">
  classDiagram
      AbstractRound <|-- CollectionRound
      CollectionRound <|-- _CollectUntilAllRound
      _CollectUntilAllRound <|-- CollectDifferentUntilAllRound
      CollectDifferentUntilAllRound <|-- PrintMessageRound
      HelloWorldABCIAbstractRound <|-- PrintMessageRound
      AbstractRound <|-- HelloWorldABCIAbstractRound
      class AbstractRound{
        +round_id
        +allowed_tx_type
        +payload_attribute
        -_synchronized_data
        +synchronized_data()
        +end_block()*
        +check_payload()*
        +process_payload()*
      }
      class HelloWorldABCIAbstractRound{
        +synchronized_data()
        -_return_no_majority_event()
      }
      class CollectionRound{
        -collection
        +payloads()
        +payloads_count()
        +process_payload()
        +check_payload()
      }
      class _CollectUntilAllRound{
        +check_payload()
        +process_payload()
        +collection_threshold_reached()
      }
      class CollectDifferentUntilAllRound{
        +check_payload()
      }
      class PrintMessageRound{
        +round_id = "print_message"
        +allowed_tx_type = PrintMessagePayload.transaction_type
        +payload_attribute = "message"
        +end_block()
      }
  </div>
  <figcaption>Hierarchy of the PrintMessageRound class (some methods and fields are omitted)</figcaption>
  </figure>

  Note that the `HelloWorldABCIAbstractRound` is merely a convenience class defined in the same file. The class `CollectDifferentUntilAllRound` is a helper class for rounds that expect that each agent sends a different message. In this case, the message to be sent is the agent printed by each agent, which will be obviously different for each agent (one of them will be the celebrated 'Hello World' message, and the others will be 'empty' messages). Other helper classes exist within the stack to account for rounds that expect agents to agree on a common value.

  Since most of the logic is already implemented in the base classes, the programmer only needs to define a few parameters and methods within the `Round`. Most notably, the method `end_block`, which is triggered when the ABCI notifies the end of a block in the consensus gadget:

  ```python
  class PrintMessageRound(CollectDifferentUntilAllRound, HelloWorldABCIAbstractRound):

  # ...

    def end_block(self) -> Optional[Tuple[BaseSynchronizedData, Event]]:
        """Process the end of the block."""
        if self.collection_threshold_reached:
            synchronized_data = self.synchronized_data.update(
                participants=self.collection,
                all_participants=self.collection,
                synchronized_data_class=SynchronizedData,
            )
            return synchronized_data, Event.DONE
        return None
  ```

  The method updates a number of variables collected at that point, and returns the appropriate event (`DONE`) so that the `AbciApp` can process and transit to the next round.

  Observe that the `RegistrationRound` is very similar to the `PrintMessageRound`, as it simply has to collect the different addresses that each agent sends.

  After having defined the `Rounds`, the `HelloWorldAbciApp` does not have much mystery. It simply defines the transitions from one state to another in the FSM, arranged as Python dictionaries. For example,

  ```python
  SelectKeeperRound: {
      Event.DONE: PrintMessageRound,
      Event.ROUND_TIMEOUT: RegistrationRound,
      Event.NO_MAJORITY: RegistrationRound,
  },
  ```

  denotes the three possible transitions from the `SelectKeeperRound` to the corresponding `Rounds`, according to the FSM depicted above.


**`behaviours.py`**: This file defines the `Behaviours`, which encode the proactive actions occurring at each state of the FSM. The class diagram for the `PrintMessageBehaviour` is as follows:

  <figure markdown>
  <div class="mermaid">
  classDiagram
      HelloWorldABCIBaseBehaviour <|-- PrintMessageBehaviour
      BaseBehaviour <|-- HelloWorldABCIBaseBehaviour
      IPFSBehaviour <|-- BaseBehaviour
      AsyncBehaviour <|-- BaseBehaviour
      CleanUpBehaviour <|-- BaseBehaviour
      SimpleBehaviour <|-- IPFSBehaviour
      Behaviour <|-- SimpleBehaviour

      class AsyncBehaviour{
          +async_act()*
          +async_act_wrapper()*
      }
      class HelloWorldABCIBaseBehaviour {
          +syncrhonized_data()
          +params()
      }
      class PrintMessageBehaviour{
          +behaviour_id = "print_message"
          +matching_round = PrintMessageRound
          +async_act()
      }
  </div>
  <figcaption>Hierarchy of the PrintMessageBehaviour class (some methods and fields are omitted)</figcaption>
  </figure>

Again, the `HelloWorldABCIBaseBehaviour` is a convenience class, and the upper class in the hierarchy are abstract classes from the stack that facilitate re-usability of code when implementing the `Behaviour`. An excerpt of the `PrintMessageBehaviour` code is:

```python
class PrintMessageBehaviour(HelloWorldABCIBaseBehaviour, ABC):
    """Prints the celebrated 'HELLO WORLD!' message."""

    behaviour_id = "print_message"
    matching_round = PrintMessageRound

    def async_act(self) -> Generator:
        """
        Do the action.

        Steps:
        - Determine if this agent is the current keeper agent.
        - Print the appropriate to the local console.
        - Send the transaction with the printed message and wait for it to be mined.
        - Wait until ABCI application transitions to the next round.
        - Go to the next behaviour (set done event).
        """

        printed_message = f"Agent {self.context.agent_name} (address {self.context.agent_address}) in period {self.synchronized_data.period_count} says: "
        if (
            self.context.agent_address
            == self.synchronized_data.most_voted_keeper_address
        ):
            printed_message += "HELLO WORLD!"
        else:
            printed_message += ":|"

        print(printed_message)
        self.context.logger.info(f"printed_message={printed_message}")

        payload = PrintMessagePayload(self.context.agent_address, printed_message)

        with self.context.benchmark_tool.measure(self.behaviour_id).consensus():
            yield from self.send_a2a_transaction(payload)
            yield from self.wait_until_round_end()

        self.set_done()
```

Let us remark a number of noteworthy points from this code:

1.  The `matching_round` variable must be set to the corresponding `Round`.
2.  Within `async_act()`, The action must be executed (in this case, print 'Hello World' sequentially). Note how the agent reads the `context` and `synchronized_data.period_count` to determine if it is the keeper agent.
3.  After the action has been executed, the agent must prepare the `Payload` associated with this state. The payload can be anything that other agents might find useful for the action in this or future states. In this case, we simply send the message printed to the console.
4.  The agent must send the `Payload`, which the consensus gadget will be in charge of synchronizing with all the agents.
5.  The agent must wait until the consensus gadgets finishes its work, and mark the state as 'done'.

Steps 3, 4, 5 above are common for all the `Behaviours` in the agent service skills.

Once all the `Behaviours` are defined, it is time to define the `RoundBehaviour` class. This class follows a quite standard structure in all the agent services, and the reader can easily infer what is it from the source code:

```python
class HelloWorldRoundBehaviour(AbstractRoundBehaviour):
    """This behaviour manages the consensus stages for the Hello World abci app."""

    initial_behaviour_cls = RegistrationBehaviour
    abci_app_cls = HelloWorldAbciApp  # type: ignore
    behaviours: Set[Type[HelloWorldABCIBaseBehaviour]] = {  # type: ignore
        RegistrationBehaviour,  # type: ignore
        SelectKeeperBehaviour,  # type: ignore
        PrintMessageBehaviour,  # type: ignore
        ResetAndPauseBehaviour,  # type: ignore
    }
```

**`payloads.py`**: This file defines the payloads associated to the consensus engine for each of the states. Payload classes are mostly used to encapsulate data values, and carry almost no business logic. Consider for instance the payload associated to the `PrintMessageBehaviour`:

```python
class PrintMessagePayload(BaseHelloWorldAbciPayload):
    """Represent a transaction payload of type 'randomness'."""

    transaction_type = TransactionType.PRINT_MESSAGE

    def __init__(self, sender: str, message: str, **kwargs: Any) -> None:
        """Initialize a 'select_keeper' transaction payload.

        :param sender: the sender (Ethereum) address
        :param message: the message printed by the agent
        :param kwargs: the keyword arguments
        """
        super().__init__(sender, **kwargs)
        self._message = message

    @property
    def message(self) -> str:
        """Get the message"""
        return self._message

    @property
    def data(self) -> Dict:
        """Get the data."""
        return dict(message=self._message)
```


**Other required components.**  There are a number of extra files which define other components required by the agent that we have not addressed so far.
To conclude this section, let us briefly describe the purposes of each one, and we invite you to take a look at the source code:

<<<<<<< HEAD
* `skill.yaml`: This is the skill specification file. Similarly to the agent configuration file, it defines the components (e.g. protocols, connections) required by the skill, as well as a number of configuration parameters.
* `handlers.py`: Defines the `Handlers` (implementing reactive actions) used by the skill. It is mandatory that the skill associated to an {{agent_service}} implements a handler inherited from the `ABCIRoundHandler`. Other handlers are required according to the actions that the skill is performing (e.g., interacting with an HTTP server). As you can see by exploring the file, little coding is expected unless you need to implement a custom protocol.
=======
* `skill.yaml`: This is the skill specification file. Similarly as the agent, it defines the components (protocols, connections, etc.) required by the skill, as well as a number of configuration parameters.
* `handlers.py`: Defines the `Handlers` (implementing reactive actions) used by the skill. It is mandatory that the skill associated to an agent service implements a handler inherited from the `ABCIRoundHandler`. Other handlers are required according to the actions that the skill is performing (e.g., interacting with an HTTP server). As you can see by exploring the file, little coding is expected unless you need to implement a custom protocol.
>>>>>>> 9888cf16
* `dialogues.py`: It defines the dialogues associated to the protocols described in the `skill.yaml` configuration file. Again, not much coding is expected in most cases.
* `models.py`:
* `fsm_specification.yaml`: It contains a specification of the FSM in a simplified syntax. It is used for checking the consistency of the implementation, and it can be automatically generated using a script.


## Further Reading
<<<<<<< HEAD
This walkthrough of the Hello World agent service should give an overview of the development process, and of the main elements that play a role in an {{agent_service}}. However there are more elements in the {{open_autonomy}} framework that facilitate building complex applications, that interact with real blockchains and other networks. We refer the reader to the more advanced sections of the documentation, where we explore in detail the stack.
=======
While this walkthrough to a simple Hello World example should give a general overview of the development process and the main elements that play a role in an agent service and inside an agent, there are a few more elements in the {{open_autonomy}} framework that facilitate building complex applications and interact with real blockchains and other networks. We refer the reader to the more advanced sections of the documentation, where we explore in detail the stack.
>>>>>>> 9888cf16
<|MERGE_RESOLUTION|>--- conflicted
+++ resolved
@@ -1,30 +1,20 @@
 # Example of a service
 
-<<<<<<< HEAD
-This section gives a general, introductory overview of the library and a high-level view of the main elements that make an Agent Service. The goal is to provide a global understanding on the development process and the relationship between the main components of the stack.
-=======
-This section is aimed at giving a general, introductory overview of the library and a high-level view of the main elements that make an agent service, without delving into the specific details. Hopefully this will give a global understanding on the development process and the relationship between the main components of the stack.
->>>>>>> 9888cf16
+This section gives a general, introductory overview of the library and a high-level view of the main elements that make an agent service. The goal is to provide a global understanding on the development process and the relationship between the main components of the stack.
+
 
 We start with a simple "Hello World" example service, and we will add progressively more functionality to it.
 
 
-<<<<<<< HEAD
-## A Hello World! {{agent_service}}
+## A Hello World! agent service
 We start our tour of the framework by visiting an elementary example. The goal is to come up with a service composed of four agents. The functionality of this service will be extremely simple. Namely, each agent will output the following message to its local console:
-=======
-## A Hello World! agent service
-We start our tour to the framework by visiting an elementary example. The goal is to come up with a service composed of four agents. The functionality of this service will be extremely simple. Namely, each agent will output the following message to its own console:
->>>>>>> 9888cf16
+
 > "Agent $i$ in period $j$ says: Hello World!"
 
 More concretely, we divide the timeline into _periods_, and within each period, _only one designated agent will print the message_. The other agents will print nothing. Think of a period as an interval where the service carries out an iteration of its intended functionality.
 
-<<<<<<< HEAD
-The architecture of this {{agent_service}}, albeit simple, features four agents that are coordinated through a _consensus gadget_.
-=======
-The architecture of this agent service is as simple as it can be: four agents that are inherently connected through a _consensus gadget_.
->>>>>>> 9888cf16
+The architecture of this agent service, albeit simple, features four agents that are coordinated through a _consensus gadget_.
+
 
 <figure markdown>
 ![](./images/hello_world_architecture.svg)
@@ -38,11 +28,8 @@
 
     * The consensus gadget is the component that makes possible for the agents to synchronise data. This allows them to, e.g. reach agreement on certain actions or reconcile information.
 
-<<<<<<< HEAD
-    * Anything happening at the consensus network level is completely abstracted away so that developers simple consume it in their services. An application run by the {{agent_service}} can be thought and developed as a single "virtual" application.
-=======
-    * Anything happening at the consensus network is completely abstracted away to the developer. An application run by the agent service can be thought and developed as a single "virtual" application.
->>>>>>> 9888cf16
+
+    * Anything happening at the consensus network level is completely abstracted away so that developers simple consume it in their services. An application run by the agent service can be thought and developed as a single "virtual" application.
 
 
 This is what the service would look like in all its glory:
@@ -52,11 +39,8 @@
 <figcaption>Hello World agent service in action</figcaption>
 </figure>
 
-<<<<<<< HEAD
-Even though printing "Hello World" on their local console is far from being an exciting functionality, this example shows a number of  nontrivial elements that are key components in an {{agent_service}}:
-=======
-Even though printing "Hello World" on their local console is far from being an exciting functionality, this example shows a number of  nontrivial elements that are key elements in an agent service:
->>>>>>> 9888cf16
+Even though printing "Hello World" on their local console is far from being an exciting functionality, this example shows a number of  nontrivial elements that are key components in an agent service:
+
 
 * The service defines a sequence of "atomic," well-defined actions, whose execution in the appropriate order achieves the intended functionality.
 * Agents have to interact with each other to execute each of those actions, and reach a consensus on a number of decisions at certain moments (e.g., who is the agent that prints the message in each period).
@@ -68,13 +52,9 @@
 
 The main questions that we try to answer at this point are:
 
-<<<<<<< HEAD
-* What are the main elements of the {{open_autonomy}} framework to implement an {{agent_service}}?
-* How do agents interact with the different components in an {{agent_service}}?
-=======
-* What are the main elements of the {{open_autonomy}} framework to implement an agent service?, and
+
+* What are the main elements of the {{open_autonomy}} framework to implement an agent service?
 * How do agents interact with the different components in an agent service?
->>>>>>> 9888cf16
 
 ## The Finite State Machine of an agent service
 
@@ -85,11 +65,7 @@
 3. [If Step 2 OK] The keeper prints the message "Hello World" on its local console.
 4. Pause for a while and go to Step 2.
 
-<<<<<<< HEAD
-The reader may have identified Steps 2 and 3 beforehand. Step 1 is a requirement in each {{agent_service}}: it is simply a preliminary stage where each agent commits to participate actively in the service. Step 4, on the other hand is also a standard step in services that "loop", like the Hello World service. It serves as a "sleep" block of the {{agent_service}}.
-=======
-The reader should have probably already identified Steps 2 and 3. Step 1 is a requirement in each agent service: it is simply a preliminary stage where each agent shows its willingness to participate actively in the service. This will allow all the agents to have an idea on what agents are participating in the service. Step 4, on the other hand is also a standard step in services that "loop", like the Hello World service. It serves as a "sleep" block of the agent service.
->>>>>>> 9888cf16
+The reader may have identified Steps 2 and 3 beforehand. Step 1 is a requirement in each agent service: it is simply a preliminary stage where each agent commits to participate actively in the service. Step 4, on the other hand is also a standard step in services that "loop", like the Hello World service. It serves as a "sleep" block of the agent service.
 
 Graphically, the sequence of atomic steps of the Hello Word service functionality can be seen as
 
@@ -110,11 +86,7 @@
 
     The [state-transition function](https://en.wikipedia.org/wiki/Finite-state_machine#Mathematical_model) indicates how to move from a given state once an event has been received. At any timepoint, an FSM can only be located at a given state (_current state_). You can find a brief introduction about FSMs on Wikipedia, but for our purposes it is enough to understand the three bullet points above.
 
-<<<<<<< HEAD
-    Note that, according to the most the rigorous definition of an FSM, besides the current state, the FSM "has no other memory." That is, it does not know _how_ it arrived at a given state. However, in order to develop useful {{agent_service}}s, the {{open_autonomy}} framework equips these FSMs with persistent storage.
-=======
-    Note that, according to the most the rigorous definition of an FSM, besides the current state, the FSM "has no other memory." That is, it does not know _how_ it arrived at a given state. Of course, in order to develop useful agent services, the {{open_autonomy}} framework equips these FSMs with persistent storage.
->>>>>>> 9888cf16
+    Note that, according to the most the rigorous definition of an FSM, besides the current state, the FSM "has no other memory." That is, it does not know _how_ it arrived at a given state. However, in order to develop useful agent services, the {{open_autonomy}} framework equips these FSMs with persistent storage.
 
 Each agent runs internally a process or application that implements the service FSM, processes events and transits to new states according to the state-transition function. The component that encapsulates this functionality is an agent _skill_. As its name suggests, a skill is some sort of "knowledge" that the agent possesses.
 
@@ -184,11 +156,8 @@
 
     There are several items which are called after the interface that connects with the consensus gadget, namely the Application Blockchain Interface (ABCI). In case you are not familiar with this, it is enough to know that it is an interface that abstracts away the protocol executed at the consensus gadget, and it produces callbacks to the skill when relevant events occur (e.g. agreement on a block). You can read more about the ABCI [here](https://docs.tendermint.com/master/spec/abci/).
 
-<<<<<<< HEAD
-At this point, the walkthrough of a single transition from one state of the FSM, has essentially introduced the main components of an agent and the main interactions that occur in an {{agent_service}}. It is important that the developer keeps these concepts in mind, since executions of further state transitions can be easily mapped with what has been presented here so far.
-=======
-At this point, the walkthrough that we have presented, i.e., a single transition from one state of the FSM, has essentially introduced the main components of an agent and the main interactions that occur in an agent service. It is important that the developer keeps these concepts in mind, since executions of further state transitions can be easily mapped with what has been presented here so far.
->>>>>>> 9888cf16
+
+At this point, the walkthrough of a single transition from one state of the FSM, has essentially introduced the main components of an agent and the main interactions that occur in an agent service. It is important that the developer keeps these concepts in mind, since executions of further state transitions can be easily mapped with what has been presented here so far.
 
 ## Executing the Main Functionality
 
@@ -224,24 +193,16 @@
     When the waiting condition is not met during a certain time interval, a special timeout event is generated by the `Round`, and the developer is in charge of defining how the FSM will transit in that case.
 
 ## Bird's Eye View
-<<<<<<< HEAD
-As a summary, find below an image which shows the main components of the agent and the skill related to the Hello World {{agent_service}} presented in this overview. Of course, this is by no means the complete picture of what is inside an agent, but it should give a good intuition of what are the main elements that play a role in any {{agent_service}} and how they interact.
-=======
-As a summary, find below an image which shows the main components of the agent and the skill related to the Hello World agent service presented in this overview. Of course, this is by no means the complete picture of what is inside an agent, but it should give the developer a good intuition of what are the main elements that play a role in any agent service and how they interact.
->>>>>>> 9888cf16
+As a summary, find below an image which shows the main components of the agent and the skill related to the Hello World agent service presented in this overview. Of course, this is by no means the complete picture of what is inside an agent, but it should give a good intuition of what are the main elements that play a role in any agent service and how they interact.
 
 <figure markdown>
 ![](./images/hello_world_agent_internal.svg)
 <figcaption>Main components of an agent that play a role in an agent service. Red arrows indicate a high-level flow of messages when the agent is in the SelectKeeper state.</figcaption>
 </figure>
 
-<<<<<<< HEAD
-## Coding the Hello World! {{agent_service}}: A Primer
+
+## Coding the Hello World! agent service: A Primer
 So far, we have given a conceptual description of the Hello World {{agent_service}}. As we have seen, there are a number of components that a developer needs to focus on in order to fully define the service.
-=======
-## Coding the Hello World! agent service: A Primer
-So far, we have given a conceptual description of the Hello World agent service. As we have seen, there are a number of components that the developer needs to focus in order to fully define the service.
->>>>>>> 9888cf16
 
 The objective of what follows next is to explore what are the main steps to code and get the service running. Note that the complete code for the example can be found in
 
@@ -502,21 +463,13 @@
 **Other required components.**  There are a number of extra files which define other components required by the agent that we have not addressed so far.
 To conclude this section, let us briefly describe the purposes of each one, and we invite you to take a look at the source code:
 
-<<<<<<< HEAD
+
 * `skill.yaml`: This is the skill specification file. Similarly to the agent configuration file, it defines the components (e.g. protocols, connections) required by the skill, as well as a number of configuration parameters.
-* `handlers.py`: Defines the `Handlers` (implementing reactive actions) used by the skill. It is mandatory that the skill associated to an {{agent_service}} implements a handler inherited from the `ABCIRoundHandler`. Other handlers are required according to the actions that the skill is performing (e.g., interacting with an HTTP server). As you can see by exploring the file, little coding is expected unless you need to implement a custom protocol.
-=======
-* `skill.yaml`: This is the skill specification file. Similarly as the agent, it defines the components (protocols, connections, etc.) required by the skill, as well as a number of configuration parameters.
 * `handlers.py`: Defines the `Handlers` (implementing reactive actions) used by the skill. It is mandatory that the skill associated to an agent service implements a handler inherited from the `ABCIRoundHandler`. Other handlers are required according to the actions that the skill is performing (e.g., interacting with an HTTP server). As you can see by exploring the file, little coding is expected unless you need to implement a custom protocol.
->>>>>>> 9888cf16
 * `dialogues.py`: It defines the dialogues associated to the protocols described in the `skill.yaml` configuration file. Again, not much coding is expected in most cases.
 * `models.py`:
 * `fsm_specification.yaml`: It contains a specification of the FSM in a simplified syntax. It is used for checking the consistency of the implementation, and it can be automatically generated using a script.
 
 
 ## Further Reading
-<<<<<<< HEAD
-This walkthrough of the Hello World agent service should give an overview of the development process, and of the main elements that play a role in an {{agent_service}}. However there are more elements in the {{open_autonomy}} framework that facilitate building complex applications, that interact with real blockchains and other networks. We refer the reader to the more advanced sections of the documentation, where we explore in detail the stack.
-=======
-While this walkthrough to a simple Hello World example should give a general overview of the development process and the main elements that play a role in an agent service and inside an agent, there are a few more elements in the {{open_autonomy}} framework that facilitate building complex applications and interact with real blockchains and other networks. We refer the reader to the more advanced sections of the documentation, where we explore in detail the stack.
->>>>>>> 9888cf16
+This walkthrough of the Hello World agent service should give an overview of the development process, and of the main elements that play a role in an agent service. However there are more elements in the {{open_autonomy}} framework that facilitate building complex applications, that interact with real blockchains and other networks. We refer the reader to the more advanced sections of the documentation, where we explore in detail the stack.