| Package name                                                  | Package hash                                                  |
| ------------------------------------------------------------- | ------------------------------------------------------------- |
| protocol/valory/abci/0.1.0                                    | `bafybeiaw3tzlg3rkvnn5fcufblktmfwngmxugn4yo7pyjp76zz6aqtqcay` |
| connection/valory/abci/0.1.0                                  | `bafybeics24v7csn2xwyrkdgthrzdbuqutssx3mn572z2tavyr33banqz6u` |
| contract/valory/gnosis_safe_proxy_factory/0.1.0               | `bafybeicnfqyphoqhvlcc663a3g3oyk6gejo6lhi5mpahruy2laeil64obi` |
| contract/valory/service_registry/0.1.0                        | `bafybeiafm3zhfvtsz5ban5svijptxqy46tmdbts3j5qvzhwnnr5x2drd7m` |
| protocol/valory/tendermint/0.1.0                              | `bafybeihcnjhovvyyfbkuw5sjyfx2lfd4soeocfqzxz54g67333m6nk5gxq` |
| skill/valory/abstract_abci/0.1.0                              | `bafybeicog4eierjad4f542ubhe3ez7sxgrsna7t2e5pci2hncpq5vckw4e` |
<<<<<<< HEAD
| contract/valory/gnosis_safe/0.1.0                             | `bafybeif55qbcx76cxbeupirmbjpw5w4m2nsebhenkll744zenbpoi7vopa` |
| skill/valory/abstract_round_abci/0.1.0                        | `bafybeiapuwscqcpioyin4p5vbls2dioksfbbt57vjkzqx4o66cizu5w5ui` |
| contract/valory/multisend/0.1.0                               | `bafybeiaveffaomsnmsc5hx62o77u7ilma6eipox7m5lrwa56737ektva3i` |
| skill/valory/transaction_settlement_abci/0.1.0                | `bafybeieqa3o2oifbbvby4opyldqx545gb32vmrjdhnm5oapt57phu2jw4e` |
| skill/valory/registration_abci/0.1.0                          | `bafybeifqjyhrrrlltbm7r2e667xwlouzfep2zo3os23bmkrmuhi5fypwca` |
| skill/valory/reset_pause_abci/0.1.0                           | `bafybeihjefuwzoujrvrfxruye6punwszobmciuplrnl4vggzefcjorfyxq` |
| skill/valory/termination_abci/0.1.0                           | `bafybeifefuixlu34pu43sfgw6gocyoszdyhpykeigevcmhtoqfufgookhe` |
| skill/valory/counter/0.1.0                                    | `bafybeih3l5ak7ubujkf45sqavil2vbtjtxe7eh5urqawer2nj3avir7qva` |
| skill/valory/counter_client/0.1.0                             | `bafybeihr3p2ztqpbgzuo4xi7gwq4hjcc3khibirritnxkajaugshlzxjke` |
| skill/valory/hello_world_abci/0.1.0                           | `bafybeiavshfi2hnu33quvznl54ss3uji4wgpa5kh4pgaagusc7zdyvip3q` |
| skill/valory/register_reset_abci/0.1.0                        | `bafybeic5d4yur6sdvzlg4oarkjg7pvjw4anosuijvi2pouzyyvrxhh4nsq` |
| skill/valory/register_termination_abci/0.1.0                  | `bafybeidwulqbnog3dastqzt44z676bu47kb2i335qkupp7dlo42zu3ogke` |
| skill/valory/test_abci/0.1.0                                  | `bafybeigztatpngsv72ysnmgt6ny7cdbubv7lvdpvcpfnqhhfm6z2ih6fz4` |
| agent/valory/abstract_abci/0.1.0                              | `bafybeidewumd2jucnsvchnjnfdfe5eex4iig4pv3iqxwrczxdxkfouk3w4` |
| agent/valory/counter/0.1.0                                    | `bafybeia75jx7obyoxx3cs7on4lxmdq6l7uw6vuya2j3ugjvj377t2n7yey` |
| agent/valory/counter_client/0.1.0                             | `bafybeibyxuqo4itomksd6wvr3loblr2ba4jxa4x3wvtgr3rofpl5xueaaa` |
| agent/valory/hello_world/0.1.0                                | `bafybeifn2urklrct2glaclrh7np37k2c6mmszphbkdahefoygpyy6q73iq` |
| agent/valory/register_reset/0.1.0                             | `bafybeiasymx5ggp3dpvpu22kwt2z5so7cwzic66z5ch65grojcbrfjezfa` |
| agent/valory/register_termination/0.1.0                       | `bafybeifhzjgcosor35bqmovxjqka365lhlqxxzdjnxs4inbmg63u37ivyq` |
| agent/valory/registration_start_up/0.1.0                      | `bafybeiaojw5ypa2jijkbccccvxyxvw34dhfyfystajrnh7gdiiaejxuxdq` |
| agent/valory/test_abci/0.1.0                                  | `bafybeie7hj7gj4s6atlpuygw7vntknyfmgbcgh7gjzk2nxzlhdizabr45m` |
| service/valory/counter/0.1.0                                  | `bafybeidqpnr7536niha4qniqbadmzov6plvoailxeb77td6bdbh5abqzia` |
| service/valory/hello_world/0.1.0                              | `bafybeicwwcnn6zuzw4diz4hwa27eekhmtiyiituqb47idjqrkoxc25mcou` |
| service/valory/register_reset/0.1.0                           | `bafybeifvknkaylsgzgjvawsued4sge4hpkjkscziv64wnkfddjti37jipa` |
| skill/valory/safe_deployment_abci/0.1.0                       | `bafybeiaoydsf5joqznsc3ye32ysdxc255yz43y4tttri5ufpe4ca4exxwq` |
=======
| contract/valory/gnosis_safe/0.1.0                             | `bafybeidoa7hkpzpnjswns2jq6tlisbzinzpkdqtqd6gbpyxiytt3mnszpm` |
| skill/valory/abstract_round_abci/0.1.0                        | `bafybeih6fgaoxooltddckaaxg4yoj4pw6erfcyjt644q2tqxfbrrydw6jy` |
| contract/valory/multisend/0.1.0                               | `bafybeiaveffaomsnmsc5hx62o77u7ilma6eipox7m5lrwa56737ektva3i` |
| skill/valory/transaction_settlement_abci/0.1.0                | `bafybeihsbgh2ztp2kiczd2byg5pjeu3k3k5mfoif7yohtvdfbblgbn3woi` |
| skill/valory/registration_abci/0.1.0                          | `bafybeic4bstz52jmdu5yzevjzuor5f47p52xvsvb6lqi6foei7f3su4qhi` |
| skill/valory/reset_pause_abci/0.1.0                           | `bafybeia4qbyrt5sb6sybiu24cza4vgvxofttpjvt2bosoppfobfb2n6ciq` |
| skill/valory/termination_abci/0.1.0                           | `bafybeie75mksg6qwtqyma2l6qenbs3owltkywlkwktodbac4wf3fyck7wu` |
| skill/valory/counter/0.1.0                                    | `bafybeih3l5ak7ubujkf45sqavil2vbtjtxe7eh5urqawer2nj3avir7qva` |
| skill/valory/counter_client/0.1.0                             | `bafybeihr3p2ztqpbgzuo4xi7gwq4hjcc3khibirritnxkajaugshlzxjke` |
| skill/valory/hello_world_abci/0.1.0                           | `bafybeidmxej7dhwa2ydvcy5evapy22oxcamqdojvfp5ci3y7h64sfmcyea` |
| skill/valory/register_reset_abci/0.1.0                        | `bafybeias2qnwebo4lot33kh7eiexba6seuzr5prp2iwfevmqmxytyc24sy` |
| skill/valory/register_termination_abci/0.1.0                  | `bafybeiet5rz4xgknvuoks2ct7xwpvtgw2ku72omui5eoipulquuvgi6zum` |
| skill/valory/test_abci/0.1.0                                  | `bafybeifaqmjiqyrdu3hu3ssruybvj2gt7luse5xthde4ydkd6j5b4swjv4` |
| agent/valory/abstract_abci/0.1.0                              | `bafybeidewumd2jucnsvchnjnfdfe5eex4iig4pv3iqxwrczxdxkfouk3w4` |
| agent/valory/counter/0.1.0                                    | `bafybeia75jx7obyoxx3cs7on4lxmdq6l7uw6vuya2j3ugjvj377t2n7yey` |
| agent/valory/counter_client/0.1.0                             | `bafybeibyxuqo4itomksd6wvr3loblr2ba4jxa4x3wvtgr3rofpl5xueaaa` |
| agent/valory/hello_world/0.1.0                                | `bafybeiaym2n2obduulr23n5ytmv5m4jgp62rjtezivvh644ea6jy35zqkm` |
| agent/valory/register_reset/0.1.0                             | `bafybeifr6p27nmlo72ewgfuiqnjnvmqwdsqfkw3apn45cvcjxbtcgr2esy` |
| agent/valory/register_termination/0.1.0                       | `bafybeifqginiyuv4rbyxm5wjopujqtijmjhecp57qqw2mrsgyiz6xiivfe` |
| agent/valory/registration_start_up/0.1.0                      | `bafybeicikw27vjs3a3i6lamd2if55lnn5pmceijlz57ajmgwcbashrolbq` |
| agent/valory/test_abci/0.1.0                                  | `bafybeietu35cyoyrtlost5oj57hetpnvzzllsidoh3zhgavd77pwhpet4i` |
| service/valory/counter/0.1.0                                  | `bafybeidqpnr7536niha4qniqbadmzov6plvoailxeb77td6bdbh5abqzia` |
| service/valory/hello_world/0.1.0                              | `bafybeihyasfforsfualp6jnhh2jj7nreqmws2ygyfnh4p3idmfkm5yxu34` |
| service/valory/register_reset/0.1.0                           | `bafybeihurjawkojdsbktnr66rfj5rxmhzmhfa64nbtsc6fxhkhiss5udqy` |
| skill/valory/safe_deployment_abci/0.1.0                       | `bafybeibszaz62hnuy4w7jssjblhwqsripsnvkmhbrimrzkz3fdo5p72kvu` |
>>>>>>> f908d801
| protocol/open_aea/signing/1.0.0                               | `bafybeiambqptflge33eemdhis2whik67hjplfnqwieoa6wblzlaf7vuo44` |
| protocol/valory/acn/1.1.0                                     | `bafybeifontek6tvaecatoauiule3j3id6xoktpjubvuqi3h2jkzqg7zh7a` |
| protocol/valory/http/1.0.0                                    | `bafybeigzqo2zaakcjtzzsm6dh4x73v72xg6ctk6muyp5uq5ueb7y34fbxy` |
| protocol/valory/ledger_api/1.0.0                              | `bafybeih7rhi5zvfvwakx5ifgxsz2cfipeecsh7bm3gnudjxtvhrygpcftq` |
| protocol/valory/contract_api/1.0.0                            | `bafybeiaxbrvgtbdrh4lslskuxyp4awyr4whcx3nqq5yrr6vimzsxg5dy64` |
| connection/valory/http_client/0.23.0                          | `bafybeihz3tubwado7j3wlivndzzuj3c6fdsp4ra5r3nqixn3ufawzo3wii` |
| connection/valory/ledger/0.19.0                               | `bafybeiadc25se7dgnn4mufztwpzdono4xsfs45qknzdqyi3gckn6ccuv44` |
| connection/valory/p2p_libp2p_client/0.1.0                     | `bafybeidkk33xbga54szmitk6uwsi3ef56hbbdbuasltqtiyki34hgfpnxa` |<|MERGE_RESOLUTION|>--- conflicted
+++ resolved
@@ -6,59 +6,31 @@
 | contract/valory/service_registry/0.1.0                        | `bafybeiafm3zhfvtsz5ban5svijptxqy46tmdbts3j5qvzhwnnr5x2drd7m` |
 | protocol/valory/tendermint/0.1.0                              | `bafybeihcnjhovvyyfbkuw5sjyfx2lfd4soeocfqzxz54g67333m6nk5gxq` |
 | skill/valory/abstract_abci/0.1.0                              | `bafybeicog4eierjad4f542ubhe3ez7sxgrsna7t2e5pci2hncpq5vckw4e` |
-<<<<<<< HEAD
 | contract/valory/gnosis_safe/0.1.0                             | `bafybeif55qbcx76cxbeupirmbjpw5w4m2nsebhenkll744zenbpoi7vopa` |
-| skill/valory/abstract_round_abci/0.1.0                        | `bafybeiapuwscqcpioyin4p5vbls2dioksfbbt57vjkzqx4o66cizu5w5ui` |
+| skill/valory/abstract_round_abci/0.1.0                        | `bafybeic4wfwn4ykm3in2sagaxmxgsvnvw6z6g3vxxvqkgqu72dyxix7dbi` |
 | contract/valory/multisend/0.1.0                               | `bafybeiaveffaomsnmsc5hx62o77u7ilma6eipox7m5lrwa56737ektva3i` |
-| skill/valory/transaction_settlement_abci/0.1.0                | `bafybeieqa3o2oifbbvby4opyldqx545gb32vmrjdhnm5oapt57phu2jw4e` |
-| skill/valory/registration_abci/0.1.0                          | `bafybeifqjyhrrrlltbm7r2e667xwlouzfep2zo3os23bmkrmuhi5fypwca` |
-| skill/valory/reset_pause_abci/0.1.0                           | `bafybeihjefuwzoujrvrfxruye6punwszobmciuplrnl4vggzefcjorfyxq` |
-| skill/valory/termination_abci/0.1.0                           | `bafybeifefuixlu34pu43sfgw6gocyoszdyhpykeigevcmhtoqfufgookhe` |
+| skill/valory/transaction_settlement_abci/0.1.0                | `bafybeifo2pwaqyadvhtppzoma5si2qscfz4oeuj56cbbifnw6pwef52u3e` |
+| skill/valory/registration_abci/0.1.0                          | `bafybeia2eynli6bzftnxhql3uuneyx2fvkxdu7jjfbjj73mx7v2hbnlrta` |
+| skill/valory/reset_pause_abci/0.1.0                           | `bafybeifzyirueb3qkranrarfreiuryrj67owx73ku7cresfp74g47vnx6e` |
+| skill/valory/termination_abci/0.1.0                           | `bafybeibavq5sxe74lklrjwxyjunkudlzv2bplu7k45jncyim6a2cjcdiky` |
 | skill/valory/counter/0.1.0                                    | `bafybeih3l5ak7ubujkf45sqavil2vbtjtxe7eh5urqawer2nj3avir7qva` |
 | skill/valory/counter_client/0.1.0                             | `bafybeihr3p2ztqpbgzuo4xi7gwq4hjcc3khibirritnxkajaugshlzxjke` |
-| skill/valory/hello_world_abci/0.1.0                           | `bafybeiavshfi2hnu33quvznl54ss3uji4wgpa5kh4pgaagusc7zdyvip3q` |
-| skill/valory/register_reset_abci/0.1.0                        | `bafybeic5d4yur6sdvzlg4oarkjg7pvjw4anosuijvi2pouzyyvrxhh4nsq` |
-| skill/valory/register_termination_abci/0.1.0                  | `bafybeidwulqbnog3dastqzt44z676bu47kb2i335qkupp7dlo42zu3ogke` |
-| skill/valory/test_abci/0.1.0                                  | `bafybeigztatpngsv72ysnmgt6ny7cdbubv7lvdpvcpfnqhhfm6z2ih6fz4` |
+| skill/valory/hello_world_abci/0.1.0                           | `bafybeiafvck65mmcgogeb3t7ah6mjgedowre7mauew5cufutkxmtwgce5e` |
+| skill/valory/register_reset_abci/0.1.0                        | `bafybeiheghhuk4us5mvy7jjv2l7zjbkl73ioewjgujyf7utme73azjis3q` |
+| skill/valory/register_termination_abci/0.1.0                  | `bafybeigoa5dfnyijtgknt5x4in753akrcmjowakmx3mgqk444b3alau6zi` |
+| skill/valory/test_abci/0.1.0                                  | `bafybeihsbkguzoljk53ht4xpbrubgsegbd7odanuc2go6zpju7hb7s54v4` |
 | agent/valory/abstract_abci/0.1.0                              | `bafybeidewumd2jucnsvchnjnfdfe5eex4iig4pv3iqxwrczxdxkfouk3w4` |
 | agent/valory/counter/0.1.0                                    | `bafybeia75jx7obyoxx3cs7on4lxmdq6l7uw6vuya2j3ugjvj377t2n7yey` |
 | agent/valory/counter_client/0.1.0                             | `bafybeibyxuqo4itomksd6wvr3loblr2ba4jxa4x3wvtgr3rofpl5xueaaa` |
-| agent/valory/hello_world/0.1.0                                | `bafybeifn2urklrct2glaclrh7np37k2c6mmszphbkdahefoygpyy6q73iq` |
-| agent/valory/register_reset/0.1.0                             | `bafybeiasymx5ggp3dpvpu22kwt2z5so7cwzic66z5ch65grojcbrfjezfa` |
-| agent/valory/register_termination/0.1.0                       | `bafybeifhzjgcosor35bqmovxjqka365lhlqxxzdjnxs4inbmg63u37ivyq` |
-| agent/valory/registration_start_up/0.1.0                      | `bafybeiaojw5ypa2jijkbccccvxyxvw34dhfyfystajrnh7gdiiaejxuxdq` |
-| agent/valory/test_abci/0.1.0                                  | `bafybeie7hj7gj4s6atlpuygw7vntknyfmgbcgh7gjzk2nxzlhdizabr45m` |
+| agent/valory/hello_world/0.1.0                                | `bafybeicwesqzuuuzzxcepvlx3dsp6akrtryjdmxr6t3uofuzucbrv25d3m` |
+| agent/valory/register_reset/0.1.0                             | `bafybeiaaozazi34e2vcksuj543gbpil52me4cz7a6de3dbrdhaoghwpvya` |
+| agent/valory/register_termination/0.1.0                       | `bafybeiasjv7vrlosewjok36eneykdc5bf6qr6n3kx7x5rrhklqodqvumze` |
+| agent/valory/registration_start_up/0.1.0                      | `bafybeiagghp45ifonwtvum4om4xvksr3i2htqekjtlswbh44ujaz4rycma` |
+| agent/valory/test_abci/0.1.0                                  | `bafybeifwwclbabjw5apc5sghifnmnn5t6ftc6me4ybkl7jai2rpufbzode` |
 | service/valory/counter/0.1.0                                  | `bafybeidqpnr7536niha4qniqbadmzov6plvoailxeb77td6bdbh5abqzia` |
-| service/valory/hello_world/0.1.0                              | `bafybeicwwcnn6zuzw4diz4hwa27eekhmtiyiituqb47idjqrkoxc25mcou` |
-| service/valory/register_reset/0.1.0                           | `bafybeifvknkaylsgzgjvawsued4sge4hpkjkscziv64wnkfddjti37jipa` |
-| skill/valory/safe_deployment_abci/0.1.0                       | `bafybeiaoydsf5joqznsc3ye32ysdxc255yz43y4tttri5ufpe4ca4exxwq` |
-=======
-| contract/valory/gnosis_safe/0.1.0                             | `bafybeidoa7hkpzpnjswns2jq6tlisbzinzpkdqtqd6gbpyxiytt3mnszpm` |
-| skill/valory/abstract_round_abci/0.1.0                        | `bafybeih6fgaoxooltddckaaxg4yoj4pw6erfcyjt644q2tqxfbrrydw6jy` |
-| contract/valory/multisend/0.1.0                               | `bafybeiaveffaomsnmsc5hx62o77u7ilma6eipox7m5lrwa56737ektva3i` |
-| skill/valory/transaction_settlement_abci/0.1.0                | `bafybeihsbgh2ztp2kiczd2byg5pjeu3k3k5mfoif7yohtvdfbblgbn3woi` |
-| skill/valory/registration_abci/0.1.0                          | `bafybeic4bstz52jmdu5yzevjzuor5f47p52xvsvb6lqi6foei7f3su4qhi` |
-| skill/valory/reset_pause_abci/0.1.0                           | `bafybeia4qbyrt5sb6sybiu24cza4vgvxofttpjvt2bosoppfobfb2n6ciq` |
-| skill/valory/termination_abci/0.1.0                           | `bafybeie75mksg6qwtqyma2l6qenbs3owltkywlkwktodbac4wf3fyck7wu` |
-| skill/valory/counter/0.1.0                                    | `bafybeih3l5ak7ubujkf45sqavil2vbtjtxe7eh5urqawer2nj3avir7qva` |
-| skill/valory/counter_client/0.1.0                             | `bafybeihr3p2ztqpbgzuo4xi7gwq4hjcc3khibirritnxkajaugshlzxjke` |
-| skill/valory/hello_world_abci/0.1.0                           | `bafybeidmxej7dhwa2ydvcy5evapy22oxcamqdojvfp5ci3y7h64sfmcyea` |
-| skill/valory/register_reset_abci/0.1.0                        | `bafybeias2qnwebo4lot33kh7eiexba6seuzr5prp2iwfevmqmxytyc24sy` |
-| skill/valory/register_termination_abci/0.1.0                  | `bafybeiet5rz4xgknvuoks2ct7xwpvtgw2ku72omui5eoipulquuvgi6zum` |
-| skill/valory/test_abci/0.1.0                                  | `bafybeifaqmjiqyrdu3hu3ssruybvj2gt7luse5xthde4ydkd6j5b4swjv4` |
-| agent/valory/abstract_abci/0.1.0                              | `bafybeidewumd2jucnsvchnjnfdfe5eex4iig4pv3iqxwrczxdxkfouk3w4` |
-| agent/valory/counter/0.1.0                                    | `bafybeia75jx7obyoxx3cs7on4lxmdq6l7uw6vuya2j3ugjvj377t2n7yey` |
-| agent/valory/counter_client/0.1.0                             | `bafybeibyxuqo4itomksd6wvr3loblr2ba4jxa4x3wvtgr3rofpl5xueaaa` |
-| agent/valory/hello_world/0.1.0                                | `bafybeiaym2n2obduulr23n5ytmv5m4jgp62rjtezivvh644ea6jy35zqkm` |
-| agent/valory/register_reset/0.1.0                             | `bafybeifr6p27nmlo72ewgfuiqnjnvmqwdsqfkw3apn45cvcjxbtcgr2esy` |
-| agent/valory/register_termination/0.1.0                       | `bafybeifqginiyuv4rbyxm5wjopujqtijmjhecp57qqw2mrsgyiz6xiivfe` |
-| agent/valory/registration_start_up/0.1.0                      | `bafybeicikw27vjs3a3i6lamd2if55lnn5pmceijlz57ajmgwcbashrolbq` |
-| agent/valory/test_abci/0.1.0                                  | `bafybeietu35cyoyrtlost5oj57hetpnvzzllsidoh3zhgavd77pwhpet4i` |
-| service/valory/counter/0.1.0                                  | `bafybeidqpnr7536niha4qniqbadmzov6plvoailxeb77td6bdbh5abqzia` |
-| service/valory/hello_world/0.1.0                              | `bafybeihyasfforsfualp6jnhh2jj7nreqmws2ygyfnh4p3idmfkm5yxu34` |
-| service/valory/register_reset/0.1.0                           | `bafybeihurjawkojdsbktnr66rfj5rxmhzmhfa64nbtsc6fxhkhiss5udqy` |
-| skill/valory/safe_deployment_abci/0.1.0                       | `bafybeibszaz62hnuy4w7jssjblhwqsripsnvkmhbrimrzkz3fdo5p72kvu` |
->>>>>>> f908d801
+| service/valory/hello_world/0.1.0                              | `bafybeih3ra7ii3wy5cjnrgivu5ma2pt24ynrc6yer3ew2mmv2uzx4fxudq` |
+| service/valory/register_reset/0.1.0                           | `bafybeihw5wwf5nuovxlxnvpjq3mhki2eo2toc2hgnld77guliuwmmdtdju` |
+| skill/valory/safe_deployment_abci/0.1.0                       | `bafybeigitehenz5q3f5q3567m5tyxu4gzz4lm3emoqkhdopdktynpsgooq` |
 | protocol/open_aea/signing/1.0.0                               | `bafybeiambqptflge33eemdhis2whik67hjplfnqwieoa6wblzlaf7vuo44` |
 | protocol/valory/acn/1.1.0                                     | `bafybeifontek6tvaecatoauiule3j3id6xoktpjubvuqi3h2jkzqg7zh7a` |
 | protocol/valory/http/1.0.0                                    | `bafybeigzqo2zaakcjtzzsm6dh4x73v72xg6ctk6muyp5uq5ueb7y34fbxy` |
