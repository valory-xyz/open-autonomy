--- conflicted
+++ resolved
@@ -8,51 +8,38 @@
 | contract/valory/agent_registry/0.1.0                          | `bafybeibkj4pm6ziqh2fl3xfsjiou4ibnxlipmvmqhgvc7xwpnaddbtxzli` |
 | contract/valory/registries_manager/0.1.0                      | `bafybeighjuqdj2oq6tqckf7j3mqtighe7lpaahh7qt3sqxtbtjlur4tmj4` |
 | contract/valory/service_manager/0.1.0                         | `bafybeiea3bophgb6ikqvpd7lzyluthlhoazbbrknvfncu4j7wbubfsrjeu` |
-| skill/valory/test_ipfs_abci/0.1.0                             | `bafybeicxpeo5ypjvu367pksuufsrza4cngxl4nncdido53r3ryovwmvxfy` |
-| agent/valory/test_ipfs/0.1.0                                  | `bafybeibixyacbe3hr7nhv4lnumvhhljy7p6ys7itfkqhhtiyjkvavjj5ou` |
+| skill/valory/test_ipfs_abci/0.1.0                             | `bafybeihcesikppyljiqos3ls2bt64j6b3u6yta26upc3hobsah3bh3ojoe` |
+| agent/valory/test_ipfs/0.1.0                                  | `bafybeidzu2uuv3xpdlk6ow23beqg5543z72bmc4k3garatcoxaj4l2lvgq` |
 | contract/valory/service_registry/0.1.0                        | `bafybeid4wyte27tanmeiyzkjfvtvf5yyjngdsvsqvve5bzxwtzjoioubgi` |
 | protocol/valory/tendermint/0.1.0                              | `bafybeicusvezoqlmyt6iqomcbwaz3xkhk2qf3d56q5zprmj3xdxfy64k54` |
 | protocol/valory/ipfs/0.1.0                                    | `bafybeihlgai5pbmkb6mjhvgy4gkql5uvpwvxbpdowczgz4ovxat6vajrq4` |
 | skill/valory/abstract_abci/0.1.0                              | `bafybeihkrunmigvlcze7uxhafj2h3kvpf2kifggq7zqj42n2we4mcwuvou` |
 | contract/valory/gnosis_safe/0.1.0                             | `bafybeibzfhpib5fw3wady6dhq5bfgo37o437bi4s3hthbvvit7byvbalg4` |
-| skill/valory/abstract_round_abci/0.1.0                        | `bafybeib2jw7hjccou42wis35orckwycb2dgjk7yw46anuqysf2h7su3fi4` |
+| skill/valory/abstract_round_abci/0.1.0                        | `bafybeiba5xiqq443vc2vd6o6ocfejcnnsoyvndkv4ojw2yjzjxuree6jim` |
 | contract/valory/multisend/0.1.0                               | `bafybeigjywkl7hydjsrkogob3xebj2ifhqwmfhhxoeyrndzhhxi5u6amey` |
-| skill/valory/transaction_settlement_abci/0.1.0                | `bafybeiftbgfzp36bknbwus3fx2equmhgmboy4qd5myex76xfc4ze6o7b54` |
-| skill/valory/registration_abci/0.1.0                          | `bafybeidgoqi7fa2gb56hdfsf74bbunfii63zgeo4qhggb66ofver2n2gya` |
-| skill/valory/reset_pause_abci/0.1.0                           | `bafybeievxhu6u5r5wlpjfzcwuowlbanhfbi25saf25qit53jauv4kq6gne` |
-| skill/valory/termination_abci/0.1.0                           | `bafybeihpp4li6jw3co4c4jferrtzobq2ydoc3dcn67esqrg5ebvyoac66e` |
+| skill/valory/transaction_settlement_abci/0.1.0                | `bafybeihllz4gzweymgcfse4ouwejrrzniboyoq3gzd62igpuv3rgkrqepe` |
+| skill/valory/registration_abci/0.1.0                          | `bafybeiapjxmv7xoke6y7tkexs72ush6lp5vr7mjhbnosdx4gcgw2xfjpy4` |
+| skill/valory/reset_pause_abci/0.1.0                           | `bafybeicv4f2eo5xoo2bkhsrjocc7ibux4hjrfbz7xlz5jnfwkeuhngpq6a` |
+| skill/valory/termination_abci/0.1.0                           | `bafybeideznzl4s4alwmmgsc75cnx7ihv2srh2r5uo4hclfec57tcwy4ry4` |
 | skill/valory/counter/0.1.0                                    | `bafybeibzjqpzumbj2ts6lh6mgfj2t2mabgq25qrdhubbwjonnxwnhcj3cu` |
 | skill/valory/counter_client/0.1.0                             | `bafybeiaqdfulxamdshw7fykfkqvkpvjb5bnmhv7ffrjiwdi4ktiulklx6q` |
-| skill/valory/hello_world_abci/0.1.0                           | `bafybeidhftdlf24itdpzs456btixret4deeis35jdqesh3xo54ukxegdrq` |
-| skill/valory/register_reset_abci/0.1.0                        | `bafybeigda2s3nouoehbttbcyewhdolngq4m5ibnwr2driell2ufustgxga` |
-| skill/valory/register_termination_abci/0.1.0                  | `bafybeih67ylxwvmc7wamw2sjkfd77zglovqn2gziwewlgeo6pndhonbkyu` |
-| skill/valory/test_abci/0.1.0                                  | `bafybeibsosoucoq6oiohxrpzllen63r6ul5q7ne2kwfvnp44sw43cpeady` |
+| skill/valory/hello_world_abci/0.1.0                           | `bafybeifdsfswqavgejp6zhfj4fapvudvgrauv27jhzx64cktc7riiehn44` |
+| skill/valory/register_reset_abci/0.1.0                        | `bafybeiewvaj4ew5lvzcxy2iflped6ezkp7jjnte7zlej4zhjph53xnywea` |
+| skill/valory/register_termination_abci/0.1.0                  | `bafybeiflobnjvmzaji6z4beplumfd7ji3wqsod4bkoqot226xorpa4d77u` |
+| skill/valory/test_abci/0.1.0                                  | `bafybeicehon6vnw54hvixmr42qif4xnu5q7kiyazvwta3z3enfe6kh6fya` |
 | agent/valory/abstract_abci/0.1.0                              | `bafybeib4o2zojkbk4kympvyahbhezzbmcottzk7cmnr6yosoiruwr4ze5i` |
 | agent/valory/counter/0.1.0                                    | `bafybeidkwjanxwjnx74gpmm4x4nvevif5bhofyunyhsi6r2qtzxsqnsafq` |
 | agent/valory/counter_client/0.1.0                             | `bafybeicv6jsvvhvtzizko7eewukcfkg3is5dzn47l5ylgvdo4dzjof5inu` |
-<<<<<<< HEAD
-| agent/valory/hello_world/0.1.0                                | `bafybeifcl3izwfurgxdbhf4n4mu2jv5vlj5vygw6bgjlcjj66wsxefc7ry` |
-| agent/valory/register_reset/0.1.0                             | `bafybeid6i5jpihanjzfaykdgbwb5kg3y6fwdps62ivhpzd5mbldmzxgxai` |
-| agent/valory/register_termination/0.1.0                       | `bafybeifynadq24eche7jkfcbiybxr2kvkjgtj5oeueurlejswxcepy5gvq` |
-| agent/valory/registration_start_up/0.1.0                      | `bafybeidvebjdpignfsgv7sp6ux6bl444afvpmiiblzb7kr5qx6v3uioiwi` |
-| agent/valory/test_abci/0.1.0                                  | `bafybeia5f4zmb6judsbicwkzvf7udqj5o4t7epegywir3ivmybicztr434` |
-| service/valory/counter/0.1.0                                  | `bafybeihqdn34dcbwkn3blda4ngage3bqdzce3qcxpr7smnyfkxttyepuem` |
-| service/valory/hello_world/0.1.0                              | `bafybeif3vxxn6lx45wkv3qo3l6g45h7cexnntdtdxs6hiwmvcxjk3aykca` |
-| service/valory/register_reset/0.1.0                           | `bafybeidd7jjkgptascvegeelkvympjam5gvmsogvphlh5d7jalvznv7tr4` |
-| skill/valory/register_reset_recovery_abci/0.1.0               | `bafybeicmyjgiogc3dmc6iwryxbhwzs4pxnymgoqihpp7ibvs6xmkvzdzwm` |
-| agent/valory/register_reset_recovery/0.1.0                    | `bafybeiannsxcsd5b3nwwxifyj5ihio4pkaexdzfgfdnwnkflksmgdwc42i` |
-=======
-| agent/valory/hello_world/0.1.0                                | `bafybeic3czcb7fpzru3fl4noxdwgwyzirqk6cqh763h6aio7ugl6qm5gha` |
-| agent/valory/register_reset/0.1.0                             | `bafybeibjuczg4bpkpt5m26mdeolg5ooh6wfsfhm3e5xsmmw3th6nsawsne` |
-| agent/valory/register_termination/0.1.0                       | `bafybeig4yehd4oseko3pbp6x23h7qmmcvckro66uw5hpecezcslygtjtym` |
-| agent/valory/registration_start_up/0.1.0                      | `bafybeied4jwpijvcudlvu3h63gwvkdr4cnazcjk3b335ibgdjpkq4llrn4` |
-| agent/valory/test_abci/0.1.0                                  | `bafybeid2daa6abk4z42so7bbpbgy6mgfrxwa5upjmayf5jw3ej2du2ozqa` |
+| agent/valory/hello_world/0.1.0                                | `bafybeiafnqxdoslmzdedrffsuqm7u7kefenkm7yevimzioezy7ffwqr47y` |
+| agent/valory/register_reset/0.1.0                             | `bafybeihaonrskxcdgkm3utp7qqstjgx5uyna5a7b2vvwtksx2awh4kzsqy` |
+| agent/valory/register_termination/0.1.0                       | `bafybeifk7a5ds54kvgnxwx6w5bj4daaip5fovva7emjllyhs2bicndusia` |
+| agent/valory/registration_start_up/0.1.0                      | `bafybeidel5tza2nizogeq5qqqoe27p76ovhxjpvmbzl2tjdtboonn5hq2e` |
+| agent/valory/test_abci/0.1.0                                  | `bafybeiceppvpiiry4m7ewl7gpmbt3pee6vfde4jqqflhio4za6d6bko6om` |
 | service/valory/counter/0.1.0                                  | `bafybeihnd72avnqtn5ig6ikuxge2kgcoo2clt5bxqo3ar4mesdg7s7744q` |
-| service/valory/hello_world/0.1.0                              | `bafybeiangkjd6y5jjpubeog25lggrmq3y64b2cqurhmxs26i4tddksbhiq` |
-| service/valory/register_reset/0.1.0                           | `bafybeig2hgffe3nijhr6wlia2sluzt4p2al63faqxrriwpss4y5gutqbj4` |
-| skill/valory/register_reset_recovery_abci/0.1.0               | `bafybeienpr3zxuddgfwuqpgdc32qez6tdldluka6t4dwyltyx2twy6toze` |
-| agent/valory/register_reset_recovery/0.1.0                    | `bafybeicyxwchnbuqmbr3tvbesd7me4xpeuesgj7oo4wjwppkpcq6qgc7fq` |
->>>>>>> 496d7185
+| service/valory/hello_world/0.1.0                              | `bafybeiakqt3rg72ynk6zvkng7pnhm4cbfwustw6ky53fbkmexek7kq3xae` |
+| service/valory/register_reset/0.1.0                           | `bafybeibaqaeu6n2vpf4n47i3ivb5xxfwpiml4cwqx6gulgk2mjsawcvvsi` |
+| skill/valory/register_reset_recovery_abci/0.1.0               | `bafybeiehzbi5zx4y2robiolmqpyqgo74wcuwbamiia27co5ooyp6wi22nm` |
+| agent/valory/register_reset_recovery/0.1.0                    | `bafybeicve3btu4xzw6fqbgd3jon3tg45tneadw4xobnmppt27ju5mxivv4` |
 | contract/valory/multicall2/0.1.0                              | `bafybeiaegx2j5w6le2fhvzmx7stzujuezqfvicvnyqebtipivkek2cgh7m` |
 | protocol/open_aea/signing/1.0.0                               | `bafybeibqlfmikg5hk4phzak6gqzhpkt6akckx7xppbp53mvwt6r73h7tk4` |
 | protocol/valory/acn/1.1.0                                     | `bafybeignmc5uh3vgpuckljcj2tgg7hdqyytkm6m5b6v6mxtazdcvubibva` |
@@ -60,5 +47,5 @@
 | protocol/valory/ledger_api/1.0.0                              | `bafybeih6hfzj2obw5oajnt6ng6355edgvi5ngoaub44vpuszqoplfvyaom` |
 | protocol/valory/contract_api/1.0.0                            | `bafybeidv6wxpjyb2sdyibnmmum45et4zcla6tl63bnol6ztyoqvpl4spmy` |
 | connection/valory/http_client/0.23.0                          | `bafybeidykl4elwbcjkqn32wt5h4h7tlpeqovrcq3c5bcplt6nhpznhgczi` |
-| connection/valory/ledger/0.19.0                               | `bafybeicxcypcg2lxmtktbmuhqcyluzmasfsdeljyk2pvaabzc3h2jmcsui` |
+| connection/valory/ledger/0.19.0                               | `bafybeiavzloea5rtoxfdqjuexkqzpgbq73n4sl6af2vwa4bv2wd22qigyi` |
 | connection/valory/p2p_libp2p_client/0.1.0                     | `bafybeidwcobzb7ut3efegoedad7jfckvt2n6prcmd4g7xnkm6hp6aafrva` |