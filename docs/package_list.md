| Package name                                                  | Package hash                                                  |
| ------------------------------------------------------------- | ------------------------------------------------------------- |
| protocol/valory/abci/0.1.0                                    | `bafybeiaw3tzlg3rkvnn5fcufblktmfwngmxugn4yo7pyjp76zz6aqtqcay` |
| connection/valory/abci/0.1.0                                  | `bafybeics24v7csn2xwyrkdgthrzdbuqutssx3mn572z2tavyr33banqz6u` |
| contract/valory/gnosis_safe_proxy_factory/0.1.0               | `bafybeibcw3qbegmizo432nqi66hddcvt4ww3uq4jdkoqczyafofwichzgm` |
| contract/valory/service_registry/0.1.0                        | `bafybeihs42gbxnncxyh5wygbfgz3ulkjzojse4wznylzczt5neksba7tfq` |
| protocol/valory/tendermint/0.1.0                              | `bafybeihcnjhovvyyfbkuw5sjyfx2lfd4soeocfqzxz54g67333m6nk5gxq` |
| skill/valory/abstract_abci/0.1.0                              | `bafybeicog4eierjad4f542ubhe3ez7sxgrsna7t2e5pci2hncpq5vckw4e` |
| contract/valory/gnosis_safe/0.1.0                             | `bafybeidoa7hkpzpnjswns2jq6tlisbzinzpkdqtqd6gbpyxiytt3mnszpm` |
| skill/valory/abstract_round_abci/0.1.0                        | `bafybeihb5ihfhmbp3kjxp763f7675dltgrho6bj7yv7dkpp5aonczkjqom` |
| contract/valory/multisend/0.1.0                               | `bafybeiaveffaomsnmsc5hx62o77u7ilma6eipox7m5lrwa56737ektva3i` |
| skill/valory/transaction_settlement_abci/0.1.0                | `bafybeihwp6q55z3nxac76qemm7ozgwigcm53bbl3vchgb735v5qts55nhy` |
| skill/valory/registration_abci/0.1.0                          | `bafybeidvgg6nui6umqlcnxsikstbam42y4njud5faspqmgrgermwov3bmm` |
| skill/valory/reset_pause_abci/0.1.0                           | `bafybeiekk4v5qvfzpic3jxtvt2orlzdoqouxjef5yxecpthikoh7yzbspm` |
| skill/valory/termination_abci/0.1.0                           | `bafybeiaohmaww2mf2vhihawtpz5j3ny5j4i3zvl2lvc4f5qbcfwbmu4pbq` |
| skill/valory/counter/0.1.0                                    | `bafybeih3l5ak7ubujkf45sqavil2vbtjtxe7eh5urqawer2nj3avir7qva` |
| skill/valory/counter_client/0.1.0                             | `bafybeihr3p2ztqpbgzuo4xi7gwq4hjcc3khibirritnxkajaugshlzxjke` |
<<<<<<< HEAD
| skill/valory/hello_world_abci/0.1.0                           | `bafybeieq2w2x47o2qhtfvweqqvqaavkc37vtta6vmlaiqmoffifoqfkyre` |
| skill/valory/register_reset_abci/0.1.0                        | `bafybeid7jn3kzvmpee5gpo62towv5b2gmsuy6uzhlkkb55hrzfitpcw67u` |
| skill/valory/register_termination_abci/0.1.0                  | `bafybeia4jpsnwqn2acdk65y4emz544kxhpxvki7ms6gi3qqclo65wie64e` |
| skill/valory/test_abci/0.1.0                                  | `bafybeicrcqqo4g3ogj5g76e7zjk3aggidolmghcephpjhoujia535kwoxq` |
| agent/valory/abstract_abci/0.1.0                              | `bafybeidewumd2jucnsvchnjnfdfe5eex4iig4pv3iqxwrczxdxkfouk3w4` |
| agent/valory/counter/0.1.0                                    | `bafybeia75jx7obyoxx3cs7on4lxmdq6l7uw6vuya2j3ugjvj377t2n7yey` |
| agent/valory/counter_client/0.1.0                             | `bafybeibyxuqo4itomksd6wvr3loblr2ba4jxa4x3wvtgr3rofpl5xueaaa` |
| agent/valory/hello_world/0.1.0                                | `bafybeiho6hqepzmcvzlnbi6wwb66saw55tjrqel6ov46qek3z77hbm4nnu` |
| agent/valory/register_reset/0.1.0                             | `bafybeidtccenpqisukegfzypo435n4rf7ahr2xcvpgzhwuzngiyjoxucqy` |
| agent/valory/register_termination/0.1.0                       | `bafybeibbyaiixpn6zb7j6u7rrgcdm7ibdt3miua2ihbtyfdsrjyqiuwwea` |
| agent/valory/registration_start_up/0.1.0                      | `bafybeif2uce3nptm47masm2xrqi45vnualzgat7baimk6er5s2gg4fwdkq` |
| agent/valory/test_abci/0.1.0                                  | `bafybeieg3lmdywlqo7ytk7iiweuuwvc7cftey2sl4fw2o7bomzrivuc77u` |
| service/valory/counter/0.1.0                                  | `bafybeidqpnr7536niha4qniqbadmzov6plvoailxeb77td6bdbh5abqzia` |
| service/valory/hello_world/0.1.0                              | `bafybeifvewqvaqf5ilgltuspgb2ia4bl2rua6eahs44z22e7iuo3uue7uy` |
| service/valory/register_reset/0.1.0                           | `bafybeibv4bzbkeqldgnijk7klhekmycpyvpozs3nu7xm2wpqvf2cwn5eyi` |
| skill/valory/safe_deployment_abci/0.1.0                       | `bafybeih2mywgkx2z6fdjdumr3ghdth54gp6glyltrasezyo37bu3zqk7by` |
=======
| skill/valory/hello_world_abci/0.1.0                           | `bafybeibz3i6hw2icoxfwex2l6b3buopsf55gw3pxvxcmyjf6b5bhkx6vry` |
| skill/valory/register_reset_abci/0.1.0                        | `bafybeiajx724wxjywvy42yllc7vhlniplurtxb5s5jeg44f7plf3ttu4cu` |
| skill/valory/register_termination_abci/0.1.0                  | `bafybeicurwmrhft4afnwgxcoscurkqallvwgorcprt27r6whns55chpkae` |
| skill/valory/simple_abci/0.1.0                                | `bafybeigdvewzc5oukwcisfen2abdyryeinigqxkdu4e3aoshyavpjuipee` |
| skill/valory/test_abci/0.1.0                                  | `bafybeiafuqmd3l3ktbmlu75fdlutsbyk6itlwa35m7wr6j64jucn3ldqia` |
| agent/valory/abstract_abci/0.1.0                              | `bafybeidewumd2jucnsvchnjnfdfe5eex4iig4pv3iqxwrczxdxkfouk3w4` |
| agent/valory/counter/0.1.0                                    | `bafybeia75jx7obyoxx3cs7on4lxmdq6l7uw6vuya2j3ugjvj377t2n7yey` |
| agent/valory/counter_client/0.1.0                             | `bafybeibyxuqo4itomksd6wvr3loblr2ba4jxa4x3wvtgr3rofpl5xueaaa` |
| agent/valory/hello_world/0.1.0                                | `bafybeiepcjorsfmsfodcx6xewz4kc7lhoxbbol42rnlsz7dj5e5wxkwdba` |
| agent/valory/register_reset/0.1.0                             | `bafybeiah4iujpgrklgk25ax7hdteajxo4rzobdcm4snrm5hfhsugknfdem` |
| agent/valory/register_termination/0.1.0                       | `bafybeigkflej7jl4dr7ksjejivyp45ofngn5ei6di5ueoghcpuajxjy62u` |
| agent/valory/registration_start_up/0.1.0                      | `bafybeihzca3fmmwy7hpa7efzak7bf5zvvjs42svliv7pw6pqilxkbqs4sy` |
| agent/valory/simple_abci/0.1.0                                | `bafybeiaz2si6o7hx6d4f6qr4qwm6lhqz7pfwmiueukwm275bkpcn62on3i` |
| agent/valory/test_abci/0.1.0                                  | `bafybeifbepymwxczveaplzevgpuadps7sgflqltsinjgqp24s4ecwa24vu` |
| service/valory/counter/0.1.0                                  | `bafybeidqpnr7536niha4qniqbadmzov6plvoailxeb77td6bdbh5abqzia` |
| service/valory/hello_world/0.1.0                              | `bafybeidf6al36uvwvpcld5aclbegmt53myvb4bwqqiu6vqr22h5kal6ppa` |
| service/valory/register_reset/0.1.0                           | `bafybeiefukeful7aukql7mrnsty2qsoh5k2gwi5hgqbjjf7zntodlnzmsm` |
| service/valory/simple_abci/0.1.0                              | `bafybeidpuu4rc5ys63ggzry43ayfnvzfqilj6cibwmff3ylocpvee3pg4q` |
| skill/valory/safe_deployment_abci/0.1.0                       | `bafybeibdif2zmmu7bioom37tj654az3426yjnr2gfsnzc27n73es7gzjmq` |
>>>>>>> d50d2a12
| protocol/open_aea/signing/1.0.0                               | `bafybeiambqptflge33eemdhis2whik67hjplfnqwieoa6wblzlaf7vuo44` |
| protocol/valory/acn/1.1.0                                     | `bafybeifontek6tvaecatoauiule3j3id6xoktpjubvuqi3h2jkzqg7zh7a` |
| protocol/valory/http/1.0.0                                    | `bafybeigzqo2zaakcjtzzsm6dh4x73v72xg6ctk6muyp5uq5ueb7y34fbxy` |
| protocol/valory/ledger_api/1.0.0                              | `bafybeih7rhi5zvfvwakx5ifgxsz2cfipeecsh7bm3gnudjxtvhrygpcftq` |
| protocol/valory/contract_api/1.0.0                            | `bafybeiaxbrvgtbdrh4lslskuxyp4awyr4whcx3nqq5yrr6vimzsxg5dy64` |
| connection/valory/http_client/0.23.0                          | `bafybeihz3tubwado7j3wlivndzzuj3c6fdsp4ra5r3nqixn3ufawzo3wii` |
| connection/valory/ledger/0.19.0                               | `bafybeiadc25se7dgnn4mufztwpzdono4xsfs45qknzdqyi3gckn6ccuv44` |
| connection/valory/p2p_libp2p_client/0.1.0                     | `bafybeidkk33xbga54szmitk6uwsi3ef56hbbdbuasltqtiyki34hgfpnxa` |<|MERGE_RESOLUTION|>--- conflicted
+++ resolved
@@ -15,28 +15,9 @@
 | skill/valory/termination_abci/0.1.0                           | `bafybeiaohmaww2mf2vhihawtpz5j3ny5j4i3zvl2lvc4f5qbcfwbmu4pbq` |
 | skill/valory/counter/0.1.0                                    | `bafybeih3l5ak7ubujkf45sqavil2vbtjtxe7eh5urqawer2nj3avir7qva` |
 | skill/valory/counter_client/0.1.0                             | `bafybeihr3p2ztqpbgzuo4xi7gwq4hjcc3khibirritnxkajaugshlzxjke` |
-<<<<<<< HEAD
-| skill/valory/hello_world_abci/0.1.0                           | `bafybeieq2w2x47o2qhtfvweqqvqaavkc37vtta6vmlaiqmoffifoqfkyre` |
-| skill/valory/register_reset_abci/0.1.0                        | `bafybeid7jn3kzvmpee5gpo62towv5b2gmsuy6uzhlkkb55hrzfitpcw67u` |
-| skill/valory/register_termination_abci/0.1.0                  | `bafybeia4jpsnwqn2acdk65y4emz544kxhpxvki7ms6gi3qqclo65wie64e` |
-| skill/valory/test_abci/0.1.0                                  | `bafybeicrcqqo4g3ogj5g76e7zjk3aggidolmghcephpjhoujia535kwoxq` |
-| agent/valory/abstract_abci/0.1.0                              | `bafybeidewumd2jucnsvchnjnfdfe5eex4iig4pv3iqxwrczxdxkfouk3w4` |
-| agent/valory/counter/0.1.0                                    | `bafybeia75jx7obyoxx3cs7on4lxmdq6l7uw6vuya2j3ugjvj377t2n7yey` |
-| agent/valory/counter_client/0.1.0                             | `bafybeibyxuqo4itomksd6wvr3loblr2ba4jxa4x3wvtgr3rofpl5xueaaa` |
-| agent/valory/hello_world/0.1.0                                | `bafybeiho6hqepzmcvzlnbi6wwb66saw55tjrqel6ov46qek3z77hbm4nnu` |
-| agent/valory/register_reset/0.1.0                             | `bafybeidtccenpqisukegfzypo435n4rf7ahr2xcvpgzhwuzngiyjoxucqy` |
-| agent/valory/register_termination/0.1.0                       | `bafybeibbyaiixpn6zb7j6u7rrgcdm7ibdt3miua2ihbtyfdsrjyqiuwwea` |
-| agent/valory/registration_start_up/0.1.0                      | `bafybeif2uce3nptm47masm2xrqi45vnualzgat7baimk6er5s2gg4fwdkq` |
-| agent/valory/test_abci/0.1.0                                  | `bafybeieg3lmdywlqo7ytk7iiweuuwvc7cftey2sl4fw2o7bomzrivuc77u` |
-| service/valory/counter/0.1.0                                  | `bafybeidqpnr7536niha4qniqbadmzov6plvoailxeb77td6bdbh5abqzia` |
-| service/valory/hello_world/0.1.0                              | `bafybeifvewqvaqf5ilgltuspgb2ia4bl2rua6eahs44z22e7iuo3uue7uy` |
-| service/valory/register_reset/0.1.0                           | `bafybeibv4bzbkeqldgnijk7klhekmycpyvpozs3nu7xm2wpqvf2cwn5eyi` |
-| skill/valory/safe_deployment_abci/0.1.0                       | `bafybeih2mywgkx2z6fdjdumr3ghdth54gp6glyltrasezyo37bu3zqk7by` |
-=======
 | skill/valory/hello_world_abci/0.1.0                           | `bafybeibz3i6hw2icoxfwex2l6b3buopsf55gw3pxvxcmyjf6b5bhkx6vry` |
 | skill/valory/register_reset_abci/0.1.0                        | `bafybeiajx724wxjywvy42yllc7vhlniplurtxb5s5jeg44f7plf3ttu4cu` |
 | skill/valory/register_termination_abci/0.1.0                  | `bafybeicurwmrhft4afnwgxcoscurkqallvwgorcprt27r6whns55chpkae` |
-| skill/valory/simple_abci/0.1.0                                | `bafybeigdvewzc5oukwcisfen2abdyryeinigqxkdu4e3aoshyavpjuipee` |
 | skill/valory/test_abci/0.1.0                                  | `bafybeiafuqmd3l3ktbmlu75fdlutsbyk6itlwa35m7wr6j64jucn3ldqia` |
 | agent/valory/abstract_abci/0.1.0                              | `bafybeidewumd2jucnsvchnjnfdfe5eex4iig4pv3iqxwrczxdxkfouk3w4` |
 | agent/valory/counter/0.1.0                                    | `bafybeia75jx7obyoxx3cs7on4lxmdq6l7uw6vuya2j3ugjvj377t2n7yey` |
@@ -45,14 +26,11 @@
 | agent/valory/register_reset/0.1.0                             | `bafybeiah4iujpgrklgk25ax7hdteajxo4rzobdcm4snrm5hfhsugknfdem` |
 | agent/valory/register_termination/0.1.0                       | `bafybeigkflej7jl4dr7ksjejivyp45ofngn5ei6di5ueoghcpuajxjy62u` |
 | agent/valory/registration_start_up/0.1.0                      | `bafybeihzca3fmmwy7hpa7efzak7bf5zvvjs42svliv7pw6pqilxkbqs4sy` |
-| agent/valory/simple_abci/0.1.0                                | `bafybeiaz2si6o7hx6d4f6qr4qwm6lhqz7pfwmiueukwm275bkpcn62on3i` |
 | agent/valory/test_abci/0.1.0                                  | `bafybeifbepymwxczveaplzevgpuadps7sgflqltsinjgqp24s4ecwa24vu` |
 | service/valory/counter/0.1.0                                  | `bafybeidqpnr7536niha4qniqbadmzov6plvoailxeb77td6bdbh5abqzia` |
 | service/valory/hello_world/0.1.0                              | `bafybeidf6al36uvwvpcld5aclbegmt53myvb4bwqqiu6vqr22h5kal6ppa` |
 | service/valory/register_reset/0.1.0                           | `bafybeiefukeful7aukql7mrnsty2qsoh5k2gwi5hgqbjjf7zntodlnzmsm` |
-| service/valory/simple_abci/0.1.0                              | `bafybeidpuu4rc5ys63ggzry43ayfnvzfqilj6cibwmff3ylocpvee3pg4q` |
 | skill/valory/safe_deployment_abci/0.1.0                       | `bafybeibdif2zmmu7bioom37tj654az3426yjnr2gfsnzc27n73es7gzjmq` |
->>>>>>> d50d2a12
 | protocol/open_aea/signing/1.0.0                               | `bafybeiambqptflge33eemdhis2whik67hjplfnqwieoa6wblzlaf7vuo44` |
 | protocol/valory/acn/1.1.0                                     | `bafybeifontek6tvaecatoauiule3j3id6xoktpjubvuqi3h2jkzqg7zh7a` |
 | protocol/valory/http/1.0.0                                    | `bafybeigzqo2zaakcjtzzsm6dh4x73v72xg6ctk6muyp5uq5ueb7y34fbxy` |
