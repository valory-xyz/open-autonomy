| Package name                                                  | Package hash                                                  |
| ------------------------------------------------------------- | ------------------------------------------------------------- |
| protocol/valory/abci/0.1.0                                    | `bafybeig3dj5jhsowlvg3t73kgobf6xn4nka7rkttakdb2gwsg5bp7rt7q4` |
| connection/valory/abci/0.1.0                                  | `bafybeieag6jmehg54bp4ymwp6iwjvahv3yg4l3k6yqvnw5kqjtsaqmfukm` |
| connection/valory/ipfs/0.1.0                                  | `bafybeia7kzgw4tmkl6k2vjbnss4egvhcf4fmt7cnmpjjjbjogz2bu2j3fu` |
| contract/valory/gnosis_safe_proxy_factory/0.1.0               | `bafybeieuivicfjkow3asmrj57mygrqbvjnecxqaybyxf6egktdty7qxac4` |
| contract/valory/component_registry/0.1.0                      | `bafybeialw5eaa4v54s7i3sjsuy6d5k624quhxhziqntwq5hnz4g646sb7m` |
| contract/valory/agent_registry/0.1.0                          | `bafybeibkj4pm6ziqh2fl3xfsjiou4ibnxlipmvmqhgvc7xwpnaddbtxzli` |
| contract/valory/registries_manager/0.1.0                      | `bafybeighjuqdj2oq6tqckf7j3mqtighe7lpaahh7qt3sqxtbtjlur4tmj4` |
| contract/valory/service_manager/0.1.0                         | `bafybeiea3bophgb6ikqvpd7lzyluthlhoazbbrknvfncu4j7wbubfsrjeu` |
<<<<<<< HEAD
| skill/valory/test_ipfs_abci/0.1.0                             | `bafybeigg6n3mjqd6gh3ix5bjrk7oqkv2jt4aqrswp3dpxqx7njibm7n3ea` |
| agent/valory/test_ipfs/0.1.0                                  | `bafybeihk73wj4smt34f5jmof4hxhjkn7e75t3q2ruozg2wi5epwqmy5b3q` |
| contract/valory/service_registry/0.1.0                        | `bafybeia5om4we7rsl7fm6z6s6yp37gkwvzbhjc325rdv3h2ryn3bp5t3ka` |
| protocol/valory/tendermint/0.1.0                              | `bafybeicusvezoqlmyt6iqomcbwaz3xkhk2qf3d56q5zprmj3xdxfy64k54` |
| protocol/valory/ipfs/0.1.0                                    | `bafybeihlgai5pbmkb6mjhvgy4gkql5uvpwvxbpdowczgz4ovxat6vajrq4` |
| skill/valory/abstract_abci/0.1.0                              | `bafybeigutrz45w3mlyf7vpappygf4ri3oxkevcw7v2aex3afsrincirtjm` |
| contract/valory/gnosis_safe/0.1.0                             | `bafybeihat7ejaat5xbvmrw32vnosgbm4qdfieczr366ilo6344io6ugali` |
| skill/valory/abstract_round_abci/0.1.0                        | `bafybeihrrwmoqpixzd73n3tnm673ckk6p5u4aeaznnghstwtfah7b6geeq` |
| contract/valory/multisend/0.1.0                               | `bafybeigjywkl7hydjsrkogob3xebj2ifhqwmfhhxoeyrndzhhxi5u6amey` |
| skill/valory/transaction_settlement_abci/0.1.0                | `bafybeieg5dctno7t5fq4oeitdqqvjq2vh552spqe75aumqulot5kunhujq` |
| skill/valory/registration_abci/0.1.0                          | `bafybeiezocjqmoakktxscviot24noqufypxlcrhkp66tj4q6kbnsgpiy7u` |
| skill/valory/reset_pause_abci/0.1.0                           | `bafybeigeiwkkz2zi57c3urmm5q23daq6cfsed5wnkuvsoodfpqlrycayxi` |
| skill/valory/termination_abci/0.1.0                           | `bafybeigqobcr2zfafkf3siarhreyejcvq4wgvtixjl3zj5y5iabky43tnm` |
| skill/valory/counter/0.1.0                                    | `bafybeih2l2ayidvy7yl7ixbtznvgxvlsmxjfvf6skzpr7dhnhknj5utn74` |
| skill/valory/counter_client/0.1.0                             | `bafybeiaqdfulxamdshw7fykfkqvkpvjb5bnmhv7ffrjiwdi4ktiulklx6q` |
| skill/valory/hello_world_abci/0.1.0                           | `bafybeidjarxaa5vebac7doen3ydslz4hwt75add3lmaske45lv4xpfeu3e` |
| skill/valory/register_reset_abci/0.1.0                        | `bafybeicxt7cm5pq5phubf3ycwhwqmqrlasjl66eztx6m6pvxoaoi3o3sgi` |
| skill/valory/register_termination_abci/0.1.0                  | `bafybeih37pwixrut3vqdbd5kkwfs6vwsduwakax7o7cde76goqbbrs42dy` |
| skill/valory/test_abci/0.1.0                                  | `bafybeibafm6hwykxulvy7q6fxvcweyxinxw6vocaloghqzekrrvqbigbuy` |
| agent/valory/abstract_abci/0.1.0                              | `bafybeibvfr3bulbmtbpqnsz36js46q42gpb5ca7h4plmbfxavhw7e3r3ma` |
| agent/valory/counter/0.1.0                                    | `bafybeibq3hb3wfpd24qdtt3lhhj5qckrix27fr252fkeczj4xoj2lqpj2u` |
| agent/valory/counter_client/0.1.0                             | `bafybeicv6jsvvhvtzizko7eewukcfkg3is5dzn47l5ylgvdo4dzjof5inu` |
| agent/valory/hello_world/0.1.0                                | `bafybeiblvtkspkuhzhqk6jywyagib5zgap5ig27rdzutwhorck6hktw2ly` |
| agent/valory/register_reset/0.1.0                             | `bafybeig7uwb73lub7znw2nziw4vt23giv4eitqk52yiqou3zkubjgdezou` |
| agent/valory/register_termination/0.1.0                       | `bafybeih5j2z6gargwilhpkqjq4bnndif64q2nzx2v526qplbzhwl6o5tdu` |
| agent/valory/registration_start_up/0.1.0                      | `bafybeibho5l7l7dtqa2ukq3a36ftsmnf3kfgcjqsz53bxueez6n4sneoku` |
| agent/valory/test_abci/0.1.0                                  | `bafybeicmdppvoqaw7l5xsddmynfhypdv3mcucnky3wxihuhoembkaud3fe` |
| service/valory/counter/0.1.0                                  | `bafybeiamhvx4q72rfkppyxny6umspor3hf6fltikeotx2him6s2reyzo5m` |
| service/valory/hello_world/0.1.0                              | `bafybeihhhkekcqpjawkeyjbwnxzxypvhki5czqg27xuexgfqajftqplcya` |
| service/valory/register_reset/0.1.0                           | `bafybeiehznpa2b3idymvpwzucshavoyl3yjr2rqzxztaf6qlh4jit3sp7y` |
| skill/valory/register_reset_recovery_abci/0.1.0               | `bafybeihirgx7cs4ne74qxn6cr6eaqchythobaz2lwi46afbhkwoonebo5e` |
| agent/valory/register_reset_recovery/0.1.0                    | `bafybeihyzfr2q5mcrzzpvhq6a36m6c5krt2zpjzugcruuky63alzpuc5ze` |
=======
| skill/valory/test_ipfs_abci/0.1.0                             | `bafybeidljcdcgyh5aprwfs67hgdtleseqpt4mjulpsy74fkkn2udohylma` |
| agent/valory/test_ipfs/0.1.0                                  | `bafybeiez6ndad7lmjsp2iwko52zooercgpek263hjmpwp6hxn6grqhhpiu` |
| contract/valory/service_registry/0.1.0                        | `bafybeickj26svokwax7pf3ytp4lpod646lx3yb5z2bh643xovkoy64ggwi` |
| protocol/valory/tendermint/0.1.0                              | `bafybeicusvezoqlmyt6iqomcbwaz3xkhk2qf3d56q5zprmj3xdxfy64k54` |
| protocol/valory/ipfs/0.1.0                                    | `bafybeihlgai5pbmkb6mjhvgy4gkql5uvpwvxbpdowczgz4ovxat6vajrq4` |
| skill/valory/abstract_abci/0.1.0                              | `bafybeibf54u4lafqsd53m7bul4oiu2so4owmtmfeyj3bi4nzsttk3r3nbm` |
| contract/valory/gnosis_safe/0.1.0                             | `bafybeihwwv5aodluykglsbuhhrwusvjof6vvnr37rznwvlutmfwtvoju34` |
| skill/valory/abstract_round_abci/0.1.0                        | `bafybeicmfrgoepzl5j65kp4ni25kwu6n6y4lqb2trplpcfqsofv2rz34be` |
| contract/valory/multisend/0.1.0                               | `bafybeigjywkl7hydjsrkogob3xebj2ifhqwmfhhxoeyrndzhhxi5u6amey` |
| skill/valory/transaction_settlement_abci/0.1.0                | `bafybeig6jhy5zrqngdgth52p2n27c2ipwqj6yu62bj5gsojfazhkw737iu` |
| skill/valory/registration_abci/0.1.0                          | `bafybeiawbve7jwtogjytyqaqmjk23cs3w6rpvm5letai5frfa7hobbgwxq` |
| skill/valory/reset_pause_abci/0.1.0                           | `bafybeiekngkm53cr47afoz35z3i3u7k63tplv5myxsjcvfoxzvz4m2i5ei` |
| skill/valory/termination_abci/0.1.0                           | `bafybeiayzlolkdle7vywhk2h6xswnrrpmuw5i47bvxyk4y6vcvwouaqpiy` |
| skill/valory/counter/0.1.0                                    | `bafybeig5g2aw7wqulkb62jcnb2dedd6gm3jxjjlgp2vvfh5zkwa75c2xtm` |
| skill/valory/counter_client/0.1.0                             | `bafybeiaqdfulxamdshw7fykfkqvkpvjb5bnmhv7ffrjiwdi4ktiulklx6q` |
| skill/valory/hello_world_abci/0.1.0                           | `bafybeiam4cw5zbpzl7tm6sn42ayy7h6vvlf3igowhel2fdx3exujo5kmry` |
| skill/valory/register_reset_abci/0.1.0                        | `bafybeidkjvrqnbyozxam62hvw73ajczyy75qmgcinlnfcnsd6dyhdfkhtm` |
| skill/valory/register_termination_abci/0.1.0                  | `bafybeicmw46bs43jzfch2ymso63ufik7ar6p5hwcglrylsoon75ty4kuz4` |
| skill/valory/test_abci/0.1.0                                  | `bafybeibirdmcrnuje4mkasxn5y62jy6oqqwo2xr7c3epbblmcbquodtf5u` |
| agent/valory/abstract_abci/0.1.0                              | `bafybeihurq4alr55bpdtva4lh3o4fft3a2cb7grpv5bslsyzj47zp4p5su` |
| agent/valory/counter/0.1.0                                    | `bafybeiazckid2qwnirsq2qsyubz6qgdn7g5ccdamvfn4ne2jke56plcoga` |
| agent/valory/counter_client/0.1.0                             | `bafybeicv6jsvvhvtzizko7eewukcfkg3is5dzn47l5ylgvdo4dzjof5inu` |
| agent/valory/hello_world/0.1.0                                | `bafybeiagyvynuvt46ft5u2a4ogsr2ht2jxa22xp2hmeejxfjj45vnrq3uy` |
| agent/valory/register_reset/0.1.0                             | `bafybeibjyulda6bamuvkaras2uutcs72twdan6iu3ycowo5ogfjz7te7ke` |
| agent/valory/register_termination/0.1.0                       | `bafybeid5jbrseu67alerxrgnt7pijm5ivxtt7x3po2f6o3sribitluh4dm` |
| agent/valory/registration_start_up/0.1.0                      | `bafybeiapj7jwe6wicd3kwxwrvrbujtm33b55l2k52eobfd6dtgwjcorkau` |
| agent/valory/test_abci/0.1.0                                  | `bafybeichk2uqu3zx776yti7op2tei76gsyzrfv7mepqa2n4frk77eq36ea` |
| service/valory/counter/0.1.0                                  | `bafybeievnoyqkj4gvafx26om3enbjumzdx7va5wbd6qjvqdb4axt4s5w7a` |
| service/valory/hello_world/0.1.0                              | `bafybeiadxcmfcs6ga3nifqpjjyiicluqetgmlvv3a64psjzvhkc3ifqyru` |
| service/valory/register_reset/0.1.0                           | `bafybeig7vt6eqi4a4uun4ui5aqxgsnrszgzpvaysluicuj2m4mjudg4mre` |
| skill/valory/register_reset_recovery_abci/0.1.0               | `bafybeighd57qklkbalh2fioukopb6xdq4yafdgduyokwzgb4v6dn3resgi` |
| agent/valory/register_reset_recovery/0.1.0                    | `bafybeiaqgem2tivh7mgynxilu7kltrjhyuxaawnxzj2ngcqnqm2k5sub6u` |
>>>>>>> a9a93ce5
| contract/valory/multicall2/0.1.0                              | `bafybeiaegx2j5w6le2fhvzmx7stzujuezqfvicvnyqebtipivkek2cgh7m` |
| protocol/open_aea/signing/1.0.0                               | `bafybeibqlfmikg5hk4phzak6gqzhpkt6akckx7xppbp53mvwt6r73h7tk4` |
| protocol/valory/acn/1.1.0                                     | `bafybeignmc5uh3vgpuckljcj2tgg7hdqyytkm6m5b6v6mxtazdcvubibva` |
| protocol/valory/http/1.0.0                                    | `bafybeifyoio7nlh5zzyn5yz7krkou56l22to3cwg7gw5v5o3vxwklibhty` |
| protocol/valory/ledger_api/1.0.0                              | `bafybeih6hfzj2obw5oajnt6ng6355edgvi5ngoaub44vpuszqoplfvyaom` |
| protocol/valory/contract_api/1.0.0                            | `bafybeidv6wxpjyb2sdyibnmmum45et4zcla6tl63bnol6ztyoqvpl4spmy` |
| connection/valory/http_client/0.23.0                          | `bafybeidykl4elwbcjkqn32wt5h4h7tlpeqovrcq3c5bcplt6nhpznhgczi` |
| connection/valory/ledger/0.19.0                               | `bafybeiavzloea5rtoxfdqjuexkqzpgbq73n4sl6af2vwa4bv2wd22qigyi` |
| connection/valory/p2p_libp2p_client/0.1.0                     | `bafybeidwcobzb7ut3efegoedad7jfckvt2n6prcmd4g7xnkm6hp6aafrva` |<|MERGE_RESOLUTION|>--- conflicted
+++ resolved
@@ -8,40 +8,6 @@
 | contract/valory/agent_registry/0.1.0                          | `bafybeibkj4pm6ziqh2fl3xfsjiou4ibnxlipmvmqhgvc7xwpnaddbtxzli` |
 | contract/valory/registries_manager/0.1.0                      | `bafybeighjuqdj2oq6tqckf7j3mqtighe7lpaahh7qt3sqxtbtjlur4tmj4` |
 | contract/valory/service_manager/0.1.0                         | `bafybeiea3bophgb6ikqvpd7lzyluthlhoazbbrknvfncu4j7wbubfsrjeu` |
-<<<<<<< HEAD
-| skill/valory/test_ipfs_abci/0.1.0                             | `bafybeigg6n3mjqd6gh3ix5bjrk7oqkv2jt4aqrswp3dpxqx7njibm7n3ea` |
-| agent/valory/test_ipfs/0.1.0                                  | `bafybeihk73wj4smt34f5jmof4hxhjkn7e75t3q2ruozg2wi5epwqmy5b3q` |
-| contract/valory/service_registry/0.1.0                        | `bafybeia5om4we7rsl7fm6z6s6yp37gkwvzbhjc325rdv3h2ryn3bp5t3ka` |
-| protocol/valory/tendermint/0.1.0                              | `bafybeicusvezoqlmyt6iqomcbwaz3xkhk2qf3d56q5zprmj3xdxfy64k54` |
-| protocol/valory/ipfs/0.1.0                                    | `bafybeihlgai5pbmkb6mjhvgy4gkql5uvpwvxbpdowczgz4ovxat6vajrq4` |
-| skill/valory/abstract_abci/0.1.0                              | `bafybeigutrz45w3mlyf7vpappygf4ri3oxkevcw7v2aex3afsrincirtjm` |
-| contract/valory/gnosis_safe/0.1.0                             | `bafybeihat7ejaat5xbvmrw32vnosgbm4qdfieczr366ilo6344io6ugali` |
-| skill/valory/abstract_round_abci/0.1.0                        | `bafybeihrrwmoqpixzd73n3tnm673ckk6p5u4aeaznnghstwtfah7b6geeq` |
-| contract/valory/multisend/0.1.0                               | `bafybeigjywkl7hydjsrkogob3xebj2ifhqwmfhhxoeyrndzhhxi5u6amey` |
-| skill/valory/transaction_settlement_abci/0.1.0                | `bafybeieg5dctno7t5fq4oeitdqqvjq2vh552spqe75aumqulot5kunhujq` |
-| skill/valory/registration_abci/0.1.0                          | `bafybeiezocjqmoakktxscviot24noqufypxlcrhkp66tj4q6kbnsgpiy7u` |
-| skill/valory/reset_pause_abci/0.1.0                           | `bafybeigeiwkkz2zi57c3urmm5q23daq6cfsed5wnkuvsoodfpqlrycayxi` |
-| skill/valory/termination_abci/0.1.0                           | `bafybeigqobcr2zfafkf3siarhreyejcvq4wgvtixjl3zj5y5iabky43tnm` |
-| skill/valory/counter/0.1.0                                    | `bafybeih2l2ayidvy7yl7ixbtznvgxvlsmxjfvf6skzpr7dhnhknj5utn74` |
-| skill/valory/counter_client/0.1.0                             | `bafybeiaqdfulxamdshw7fykfkqvkpvjb5bnmhv7ffrjiwdi4ktiulklx6q` |
-| skill/valory/hello_world_abci/0.1.0                           | `bafybeidjarxaa5vebac7doen3ydslz4hwt75add3lmaske45lv4xpfeu3e` |
-| skill/valory/register_reset_abci/0.1.0                        | `bafybeicxt7cm5pq5phubf3ycwhwqmqrlasjl66eztx6m6pvxoaoi3o3sgi` |
-| skill/valory/register_termination_abci/0.1.0                  | `bafybeih37pwixrut3vqdbd5kkwfs6vwsduwakax7o7cde76goqbbrs42dy` |
-| skill/valory/test_abci/0.1.0                                  | `bafybeibafm6hwykxulvy7q6fxvcweyxinxw6vocaloghqzekrrvqbigbuy` |
-| agent/valory/abstract_abci/0.1.0                              | `bafybeibvfr3bulbmtbpqnsz36js46q42gpb5ca7h4plmbfxavhw7e3r3ma` |
-| agent/valory/counter/0.1.0                                    | `bafybeibq3hb3wfpd24qdtt3lhhj5qckrix27fr252fkeczj4xoj2lqpj2u` |
-| agent/valory/counter_client/0.1.0                             | `bafybeicv6jsvvhvtzizko7eewukcfkg3is5dzn47l5ylgvdo4dzjof5inu` |
-| agent/valory/hello_world/0.1.0                                | `bafybeiblvtkspkuhzhqk6jywyagib5zgap5ig27rdzutwhorck6hktw2ly` |
-| agent/valory/register_reset/0.1.0                             | `bafybeig7uwb73lub7znw2nziw4vt23giv4eitqk52yiqou3zkubjgdezou` |
-| agent/valory/register_termination/0.1.0                       | `bafybeih5j2z6gargwilhpkqjq4bnndif64q2nzx2v526qplbzhwl6o5tdu` |
-| agent/valory/registration_start_up/0.1.0                      | `bafybeibho5l7l7dtqa2ukq3a36ftsmnf3kfgcjqsz53bxueez6n4sneoku` |
-| agent/valory/test_abci/0.1.0                                  | `bafybeicmdppvoqaw7l5xsddmynfhypdv3mcucnky3wxihuhoembkaud3fe` |
-| service/valory/counter/0.1.0                                  | `bafybeiamhvx4q72rfkppyxny6umspor3hf6fltikeotx2him6s2reyzo5m` |
-| service/valory/hello_world/0.1.0                              | `bafybeihhhkekcqpjawkeyjbwnxzxypvhki5czqg27xuexgfqajftqplcya` |
-| service/valory/register_reset/0.1.0                           | `bafybeiehznpa2b3idymvpwzucshavoyl3yjr2rqzxztaf6qlh4jit3sp7y` |
-| skill/valory/register_reset_recovery_abci/0.1.0               | `bafybeihirgx7cs4ne74qxn6cr6eaqchythobaz2lwi46afbhkwoonebo5e` |
-| agent/valory/register_reset_recovery/0.1.0                    | `bafybeihyzfr2q5mcrzzpvhq6a36m6c5krt2zpjzugcruuky63alzpuc5ze` |
-=======
 | skill/valory/test_ipfs_abci/0.1.0                             | `bafybeidljcdcgyh5aprwfs67hgdtleseqpt4mjulpsy74fkkn2udohylma` |
 | agent/valory/test_ipfs/0.1.0                                  | `bafybeiez6ndad7lmjsp2iwko52zooercgpek263hjmpwp6hxn6grqhhpiu` |
 | contract/valory/service_registry/0.1.0                        | `bafybeickj26svokwax7pf3ytp4lpod646lx3yb5z2bh643xovkoy64ggwi` |
@@ -74,7 +40,6 @@
 | service/valory/register_reset/0.1.0                           | `bafybeig7vt6eqi4a4uun4ui5aqxgsnrszgzpvaysluicuj2m4mjudg4mre` |
 | skill/valory/register_reset_recovery_abci/0.1.0               | `bafybeighd57qklkbalh2fioukopb6xdq4yafdgduyokwzgb4v6dn3resgi` |
 | agent/valory/register_reset_recovery/0.1.0                    | `bafybeiaqgem2tivh7mgynxilu7kltrjhyuxaawnxzj2ngcqnqm2k5sub6u` |
->>>>>>> a9a93ce5
 | contract/valory/multicall2/0.1.0                              | `bafybeiaegx2j5w6le2fhvzmx7stzujuezqfvicvnyqebtipivkek2cgh7m` |
 | protocol/open_aea/signing/1.0.0                               | `bafybeibqlfmikg5hk4phzak6gqzhpkt6akckx7xppbp53mvwt6r73h7tk4` |
 | protocol/valory/acn/1.1.0                                     | `bafybeignmc5uh3vgpuckljcj2tgg7hdqyytkm6m5b6v6mxtazdcvubibva` |
