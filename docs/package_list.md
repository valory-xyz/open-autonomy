--- conflicted
+++ resolved
@@ -7,40 +7,32 @@
 | protocol/valory/tendermint/0.1.0                              | `bafybeihcnjhovvyyfbkuw5sjyfx2lfd4soeocfqzxz54g67333m6nk5gxq` |
 | skill/valory/abstract_abci/0.1.0                              | `bafybeickobpknzpdtlezxdvuuasudjvrauv6wlyiw2cwooatwntl56ibvy` |
 | contract/valory/gnosis_safe/0.1.0                             | `bafybeia7taspp5boe5235fdv5ejdix7fdhyy4kwp26qx2ng2oo3k7kk7iy` |
-| skill/valory/abstract_round_abci/0.1.0                        | `bafybeigpivsw5fl6uu5aup7irdq4qtfrnjkisr5bfxazniuygszhbwkitm` |
+| skill/valory/abstract_round_abci/0.1.0                        | `bafybeigyqa4fld6zkpbcfed77jrirgdk2jhhwaqo2wl3vcke2ugnnadeeu` |
 | contract/valory/multisend/0.1.0                               | `bafybeiaveffaomsnmsc5hx62o77u7ilma6eipox7m5lrwa56737ektva3i` |
-| skill/valory/transaction_settlement_abci/0.1.0                | `bafybeiclrnvdfotuoiwmpspj33aokxpt76h5zhn5cqvjj2nnfg4s5yixni` |
-| skill/valory/registration_abci/0.1.0                          | `bafybeigjm6ckbslus76f72immq6dnaqe7onzqkrgoa7pny2a22sdfkehay` |
-| skill/valory/reset_pause_abci/0.1.0                           | `bafybeigtt2gbcx3etmfsdqokthn7dqve7wduwlty5cskbntmg64nnorfje` |
-| skill/valory/termination_abci/0.1.0                           | `bafybeibij5fzaogv3gapaarqtnxgapo4d6j3rdwwypndjn3h4znlsugd7u` |
+| skill/valory/transaction_settlement_abci/0.1.0                | `bafybeiebncsefwu34lsmbc4lo3ko3c6cya23dliqderux5bibyg4bwikga` |
+| skill/valory/registration_abci/0.1.0                          | `bafybeiggbkivwlzpn3gxto3vft3zsvlzkufv3vge433dtui3gbf64vxkvm` |
+| skill/valory/reset_pause_abci/0.1.0                           | `bafybeib33an7rygcmro36ny6vkzwwrfmlbhntjczw75j44kbljaqmuedeu` |
+| skill/valory/termination_abci/0.1.0                           | `bafybeibwrgietx76q65wvjtl32zbfci4fgd2knl3nw7ccfvrmqyje7uzxy` |
 | skill/valory/counter/0.1.0                                    | `bafybeiekdgw5ifhhrk5qogdu7vrddak2qxqljtvyhevkks5jlsqoac6o3m` |
 | skill/valory/counter_client/0.1.0                             | `bafybeib3apxotnry7gt6a5q2cesdobjlcb5bjqjuzwnp4f5naozbiyxvja` |
-| skill/valory/hello_world_abci/0.1.0                           | `bafybeid7sgamvck5hglky7tlvdzrg6zsy5fhtch7d2ceactiygmwzhitwm` |
-| skill/valory/register_reset_abci/0.1.0                        | `bafybeifdq2wltzcj2yix5sfr4js2e5fw6liogdljgzdcbbqmnnb5du2xay` |
-| skill/valory/register_termination_abci/0.1.0                  | `bafybeie7lqksiqfrwlbgehae3kxpks555sw43gvrpdxwcwqy5eckb5j3g4` |
-| skill/valory/test_abci/0.1.0                                  | `bafybeihin7ztnwhrfxq5kg73p7nelzisvsaato3nr5556q2s52l4lrqq5q` |
+| skill/valory/hello_world_abci/0.1.0                           | `bafybeic2wbmzawm3xtf3x5qxj5unylqndeymwd7kymfjuwykxfblvojuja` |
+| skill/valory/register_reset_abci/0.1.0                        | `bafybeievv6p4a2xw3kqdaf7l6onnucn7fcne3qs7vcp6rrd4tfc55v7otm` |
+| skill/valory/register_termination_abci/0.1.0                  | `bafybeienibtqmjxsjdjhkbnxuqea3fpnaccvgp4wt7zhae7j2eirnbmdyy` |
+| skill/valory/test_abci/0.1.0                                  | `bafybeifcrf4p6gjipqnprysp6fyipy2wpnsqhpnbjdk33vqzcgegxpu7ze` |
 | agent/valory/abstract_abci/0.1.0                              | `bafybeigndr4ahzea5z37zy4raho5trdpqb3dy2uljsijp7mxrkpeqjhm4u` |
 | agent/valory/counter/0.1.0                                    | `bafybeiazv7hjn4bw7bl6raopogkb5plmxrso6f5j4ry3xvyzveay367diu` |
 | agent/valory/counter_client/0.1.0                             | `bafybeiddivmcgauqdsbiedeenckltzyaukmyi3e4ccxp4cssqlqyadffwe` |
-| agent/valory/hello_world/0.1.0                                | `bafybeih6glimypd3sd7h5hc4niy22er4356ot5322vi45xpzixayqnbbp4` |
-| agent/valory/register_reset/0.1.0                             | `bafybeigggxmlzflaxmsuz6r4np47f6fktpbnlgsw4tbmb4pywvxpoth7wq` |
-| agent/valory/register_termination/0.1.0                       | `bafybeibzjieriw3lgzag7ot4jua52yu3bljoyfomqndtjkgizwkaq2oh7u` |
-| agent/valory/registration_start_up/0.1.0                      | `bafybeid5x45w7ckvccpt4kvn3idonilkuffxqvtpyqjmsd6kt7awpm6n3y` |
-| agent/valory/test_abci/0.1.0                                  | `bafybeicylc3s34vn5ucgyrqkndnzwh4obgfbrpp5y5to2hwgpx2imins5y` |
+| agent/valory/hello_world/0.1.0                                | `bafybeigjhcwh5zfr3aiv3fmbjlbeclk4jzz24ukrhhjiqsmwzi6benmizy` |
+| agent/valory/register_reset/0.1.0                             | `bafybeig4nnbxd7jw6zrt2dcubh77wwoy7e5sunioxupzotmnnpe2hkhcny` |
+| agent/valory/register_termination/0.1.0                       | `bafybeid5tqsfu2idf5yjbh4qxqwmxdu4soenn4cgfmaejsi5ofdeiiztky` |
+| agent/valory/registration_start_up/0.1.0                      | `bafybeigcpf6om454jzlxlevxo7ufreyo7ddhstbmv4niqmsvlqvoubr4uy` |
+| agent/valory/test_abci/0.1.0                                  | `bafybeic5ivyd6z37b32u4vtjl5ylphejmqtz6epigvevojxci2eygiwlrq` |
 | service/valory/counter/0.1.0                                  | `bafybeidnazya3g5fv5qe5ntj2rcbumx56pee2w6hsazywlqm576gavsjl4` |
-<<<<<<< HEAD
-| service/valory/hello_world/0.1.0                              | `bafybeiat2qviu2q6y4lccek4sway3bz3xu3gwxjmljth6utr7txnk3owmq` |
-| service/valory/register_reset/0.1.0                           | `bafybeig652oawqwxgoxh5owiwgiomgolsaynrtbldgtoyd4slbkw2eogxy` |
-| skill/valory/safe_deployment_abci/0.1.0                       | `bafybeifmtly37llflduujqtej2yqjkedttzqxebj7tqdvb5rrpoh5fs5um` |
-| skill/valory/register_reset_recovery_abci/0.1.0               | `bafybeics7hy7w6btn4tdbwsulvbyqpa4vfsnmektvtltvrap7tzzjg2qxa` |
-| agent/valory/register_reset_recovery/0.1.0                    | `bafybeigmnsbj42c3uhela7mrd2tu3yir76p3zxnuxnjtknnvlss2g7gqey` |
-=======
 | service/valory/hello_world/0.1.0                              | `bafybeiaufsrb2pt7jxkn5wrwwphuyqcd7n4neudk47exc2yu2zznufo474` |
 | service/valory/register_reset/0.1.0                           | `bafybeiednzqek6duoqj6xxsjiwilwxa7r5z7yazhbamnfe3mplmj3mwa64` |
 | skill/valory/safe_deployment_abci/0.1.0                       | `bafybeifieciyx24k5wrvnu5rugolahmoad2n4sh56rurfzgzddxuag2ecq` |
 | skill/valory/register_reset_recovery_abci/0.1.0               | `bafybeiap6wb2aytmcw7s2all2qtmvsfiqf7fyxkvywydrqeowah2ct5e6y` |
 | agent/valory/register_reset_recovery/0.1.0                    | `bafybeieuvlzspsphjmbbgyoqvanptyvoz6qrosim6inoj6h3qn7ehx7xd4` |
->>>>>>> 6976d0e5
 | protocol/open_aea/signing/1.0.0                               | `bafybeiambqptflge33eemdhis2whik67hjplfnqwieoa6wblzlaf7vuo44` |
 | protocol/valory/acn/1.1.0                                     | `bafybeifontek6tvaecatoauiule3j3id6xoktpjubvuqi3h2jkzqg7zh7a` |
 | protocol/valory/http/1.0.0                                    | `bafybeigzqo2zaakcjtzzsm6dh4x73v72xg6ctk6muyp5uq5ueb7y34fbxy` |
