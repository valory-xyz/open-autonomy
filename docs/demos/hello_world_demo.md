--- conflicted
+++ resolved
@@ -23,11 +23,7 @@
 
 2. Use the CLI to fetch the `valory/hello_world` service.
     ```bash
-<<<<<<< HEAD
-    autonomy fetch valory/hello_world:0.1.0:bafybeidrkafx2rcjdlwj3llvj54odkcf3yjaynbqggqp6cmkrlkfr7bd5u --remote --service
-=======
     autonomy fetch valory/hello_world:0.1.0:bafybeih5zu5aybn4l3kfa4j527cuahkdh3jzplpeybv6uvnfkhdkfyjg2q --remote --service
->>>>>>> dc737a1e
     cd hello_world
     ```
 
