--- conflicted
+++ resolved
@@ -23,11 +23,7 @@
 
 2. Use the CLI to fetch the `valory/hello_world` service.
     ```bash
-<<<<<<< HEAD
-    autonomy fetch valory/hello_world:0.1.0:bafybeibx6sril7nrv57vejebzqnepbujpurdukwdn6gdtxzce7cva4tira --remote --service
-=======
-    autonomy fetch valory/hello_world:0.1.0:bafybeihucfxtayfm3wz3uhi5gisyartzc6ndl4vt24ycfdmu4gfwlyq4jy --remote --service
->>>>>>> 7acd0631
+    autonomy fetch valory/hello_world:0.1.0:bafybeicxtlk256yhxafucm3vdedeyjrq3hesfq5hworws7jewwb7tusx2q --remote --service
     cd hello_world
     ```
 
