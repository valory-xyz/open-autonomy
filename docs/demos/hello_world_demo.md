# Hello world agent service demo
This demo is aimed at giving a general, introductory overview on what are the main elements that make an agent service and how they work. The goal is to provide to new users of the {{open_autonomy}} framework a global understanding on the development process and the relationship between the main components of the stack. You can skip the [running the demo section](./hello_world_demo.md#running-the-demo) on a first read.



## Architecture of the demo
The demo is composed of:

- A set of four [Tendermint](https://tendermint.com/) nodes (`node0`, `node1`, `node2`, `node3`).
- A set of four AEAs (`abci0`, `abci1`, `abci2`, `abci3`), in one-to-one connection with their corresponding Tendermint
node.

<figure markdown>
  ![](../images/hello_world_demo_architecture.svg){align=center}
  <figcaption>Hello world agent service demo architecture with four agents</figcaption>
</figure>

## Running the demo
The steps below will guide you to download the simple agent service definition from the Service Registry, build and run a local deployment.

1. Ensure that your machine satisfies the [framework requirements](../guides/set_up.md#requirements) and that
you have followed the [setup instructions](../guides/set_up.md#setup). As a result you should have a Pipenv workspace folder.

2. Use the CLI to fetch the `valory/hello_world` service.
    ```bash
<<<<<<< HEAD
    autonomy fetch valory/hello_world:0.1.0:bafybeiafgmcak3azbmszqjzkfgr5wvarpigmqfbygvljntd4tt6bbhz32y --remote --service
=======
    autonomy fetch valory/hello_world:0.1.0:bafybeiajdyfso636ypbjayoa6pguz47a7uufvzf4m6mjrpwlntco5doy5e --remote --service
>>>>>>> 1344b274
    cd hello_world
    ```

3. Follow the steps in the [local deployment guide](../guides/deploy_service.md#local-deployment) to deploy and run the service locally.

4. The logs of a single agent or [Tendermint](https://tendermint.com/) node can be inspected in another terminal with, e.g.,
    ```bash
    docker logs <container_id> --follow
    ```
    where `<container_id>` refers to the Docker container ID for either an agent
    (`abci0`, `abci1`, `abci2` and `abci3`) or a [Tendermint](https://tendermint.com/) node (`node0`, `node1`, `node2` and `node3`).



## Details of the demo
The service presented in this demo is a "Hello world" agent service, which can be considered as a baseline service to which more complex functionalities can be added. The functionality of the service is extremely simple. Namely, each agent will output (at different times) the following message to its local console:
> "Agent $i$ in period $j$ says: Hello World!"

More concretely, we divide the timeline into _periods_, and within each period, _only one designated agent will print the message_. The other agents will print nothing. Think of a period as an interval where the service executes an iteration of its intended functionality (e.g., checking some price on a market, execute an investment strategy, etc.).


The architecture of this agent service, albeit simple, features four agents that are coordinated through a _consensus gadget_. For clarity and simplicity, we will be using the simplified architecture diagram depicted below.

<figure markdown>
![](../images/hello_world_demo_architecture_simplified.svg){align="center"}
<figcaption>A simplified view of the Hello world agent service architecture</figcaption>
</figure>


!!! warning "Important"

    Every agent service has an associated *consensus gadget*:

    * The consensus gadget is the component that makes possible for the agents to synchronise data. This allows them to, e.g. reach agreement on certain actions or reconcile information.

    * Anything happening at the consensus network level is completely abstracted away so that developers simple consume it in their services. An application run by the agent service can be thought and developed as a single "virtual" application.


This is what the service would look like in all its glory:

<figure markdown>
![](../images/hello_world_action.svg)
<figcaption>Hello World agent service in action</figcaption>
</figure>

Even though printing "Hello World" on their local console is far from being an exciting functionality, this example shows a number of  non-trivial elements that are key components in an agent service:

* The service defines a sequence of "atomic," well-defined actions, whose execution in the appropriate order achieves the intended functionality.
* Agents have to interact with each other to execute each of those actions, and reach a consensus on a number of decisions at certain moments (e.g., which is the agent that prints the message in each period).
* Agents are also allowed to execute actions on their own. In this simple example it just consists of printing a local message.
* Agents have to use a global store for persistent data (e.g., which was the last agent that printed the message).
* Finally, the application can progress even if some agent is faulty or malicious (up to a certain threshold of malicious agents).

In this toy example we assume that the agent that is charge of printing the message locally will do so (i.e. it will behave honestly). When this printing functionality is replaced by other critical operations, like sending a transaction to a blockchain, it is not enough with trusting that the agent will behave honestly, and further security and cryptographic mechanisms will be required.

The main questions that we try to answer at this point are:

* What are the main elements of the {{open_autonomy}} framework to implement an agent service?
* How do agents interact with the different components in an agent service?

### The finite-state machine of an agent service

The first step when designing an agent service is to divide the intended functionality into "atomic" steps. For example, for the Hello World service, we identify these steps as

1. Each agent registers to the service.
2. [If Step 1 OK] Agents select which is the next agent to print the message. We call this agent the _keeper_.
3. [If Step 2 OK] The keeper prints the message "Hello World" on its local console.
4. Pause for a while and go to Step 2.

The reader may have identified Steps 2 and 3 beforehand. Step 1 is a requirement in each agent service: it is simply a preliminary stage where each agent commits to participate actively in the service. Step 4, on the other hand is also a standard step in services that "loop", like the Hello World service. It serves as a "sleep" block of the agent service.

Graphically, the sequence of atomic steps of the Hello Word service functionality can be seen as

<figure markdown>
![](../images/hello_world_fsm.svg)
<figcaption>Diagram of atomic operations of the Hello World service</figcaption>
</figure>

This sequence diagram of operations can be interpreted as a finite-state machine (FSM) that defines the service. Ignoring network latency and delays caused by the underlying consensus gadget, it can be considered that at any given time, **all agents have the same view of the service FSM**, and **all agents execute the same transitions**. This is one of the key concepts of the {{open_autonomy}} framework.

!!! note

    FSMs are in fact an abstract model of computation. An FSM defines

    * a set of _states_,
    * a set of _events_, and
    * a [_state-transition function_](https://en.wikipedia.org/wiki/Finite-state_machine#Mathematical_model).

    The [state-transition function](https://en.wikipedia.org/wiki/Finite-state_machine#Mathematical_model) indicates how to move from a given state once an event has been received. At any timepoint, an FSM can only be located at a given state (_current state_). You can find a brief introduction about FSMs on Wikipedia, but for our purposes it is enough to understand the three bullet points above.

    Note that, according to the most the rigorous definition of an FSM, besides the current state, the FSM "has no other memory." That is, it does not know _how_ it arrived at a given state. However, in order to develop useful agent services, the {{open_autonomy}} framework equips these FSMs with persistent storage.

Each agent runs internally a process or application that implements the service FSM, processes events and transits to new states according to the state-transition function. The component that encapsulates this functionality is an agent _skill_. As its name suggests, a skill is some sort of "knowledge" that the agent possesses.

The component that encapsulates the Hello World functionality is the "Hello World {{fsm_app}}", which is a skill named `hello_world_abci`. A zoom on an agent would look like this:

<figure markdown>
![](../images/hello_world_zoom_agent.svg)
<figcaption>Zoom on an agent.</figcaption>
</figure>

Observe that Agent 2 has three additional skills. In fact, an agent can have one or multiple skills, in addition to several other components. Skills can implement a variety of functionalities, not only those that can be captured by FSMs.

!!! warning "Important"

    All agents in an agent service are implemented by the same codebase. The codebase implementing an agent is called a _canonical agent_, whereas each of the actual instances is called _agent instance_, or simply _agent_ for short.
    Each agent instance is then parameterized with their own set of keys, addresses and other required attributes.

### Transitioning through the FSM

But how exactly does an agent transition through the FSM? That is, how are the events generated, and how are they received?

To answer this question, let us focus on a concrete state, namely, the SelectKeeper state. Several things are expected when the service is at this point.

A high level view of what occurs is as follows:

1.  Prepare the vote. Each agent determines what agent it wishes to vote for as the new keeper. Since there is the need to reach an agreement, we consider that each agent wants to vote for "Agent $M\pmod 4+1$," where $M$ is the value of the current period. Thus, the agent prepares an appropriate _payload_ that contains that information.

    ![](../images/hello_world_sequence_1.svg)


2.  Send the vote. The Hello World {{fsm_app}} has a component (_Behaviour_) that is in charge of casting the vote to the consensus gadget.

    ![](../images/hello_world_sequence_2.svg)


3.  The consensus gadget reads the agents' outputs, and ensures that the collection of responses observed is consistent. The gadget takes the responsibility of executing the consensus algorithm, which is abstracted away to the developer of the agent service.
    *   Note that this does not mean that the consensus gadget ensures that all the agents vote the same. Rather, it means that all the agents reach an agreement on what vote was sent by each of them.

    ![](../images/hello_world_sequence_3.svg)


4.  Once the consensus phase is finished (and stored in a temporary blockchain maintained by the agents), each agent is notified with the corresponding information via an interface called _ABCI_.

    ![](../images/hello_world_sequence_4.svg)


5.  A certain skill component, called _Round_, receives and processes this information. If strictly more than $2/3$ of the agents voted for a certain keeper, then the agent records this result persistently to be used in future phases of the service. After finalizing all this processing, the _Round_ skill component outputs the event that indicates the success of the expected actions at that state.


6.  The event cast in the previous step is received by the component that actually manages the service FSM (_AbciApp_). This component processes the event according to the state-transition function and moves the current state of the FSM appropriately.

    ![](../images/hello_world_sequence_5.svg)


!!! warning "Important"

    As illustrated by the example above, there are a number of components from a skill in the {{open_autonomy}} framework that the developer needs to define in order to build an agent service. More concretely, these are:

    * **`AbciApp`**: The component that defines the FSM itself and the transitions between states.
    * **`Rounds`**: The components that process the input from the consensus gadget and outputs the appropriate events to make the next transition. **There must be exactly one round per FSM state.**
    * **`Behaviours`**: The components that execute the proactive action expected at each state: e.g. cast a vote for a keeper, print a message on screen, execute a transaction on a blockchain, etc. **There must be one behaviour per FSM state.**
    * **`Payloads`**: Associated to each behaviour. They define the contents of the transaction of the corresponding behaviour.
    * **`RoundBehaviour`**: This can be seen as the main class of the skill, which aggregates the `AbciApp` and ensures to establish a one-to-one relationship between the rounds and behaviours associated to each state of the FSM.


!!! Note

    There are several items which are called after the interface that connects with the consensus gadget, namely the Application Blockchain Interface (ABCI). In case you are not familiar with this, it is enough to know that it is an interface that abstracts away the protocol executed at the consensus gadget, and it produces callbacks to the skill when relevant events occur (e.g. agreement on a block). You can read more about the ABCI [here](https://github.com/tendermint/spec/blob/95cf253b6df623066ff7cd4074a94e7a3f147c7a/spec/abci).

At this point, the walk-through of a single transition from one state of the FSM, has essentially introduced the main components of an agent and the main interactions that occur in an agent service. It is important that the developer keeps these concepts in mind, since executions of further state transitions can be easily mapped with what has been presented here so far.

### Executing the main functionality

At this point, the service has only transitioned to a new state on its FSM. But, what would happen in an actual execution of the service functionality?

Mimicking the steps that occurred in the previous state, it is not difficult to see that this is what would actually happen:

1.   Upon entering the PrintMessage state, the associated behaviour, say `PrintMessageBehaviour`, will be in charge of executing the appropriate functionality. For Agent 2, it will be printing the celebrated message "Agent 2 says: Hello World". The rest of the agents simply do nothing.
2.   A dummy message (e.g., a constant value "Task completed") is sent by all the agents.
3.   The consensus gadget executes its protocol on the inputs received from the agents.
4.   The result of the consensus is forwarded to all the agents through ABCI.
5.   The `PrintMessageRound` receives a callback originating from the consensus gadget. `PrintMessageRound` verifies that all agents have responded, and it will then cast the `DONE` event.
6.   The `AbciApp` takes over and processes the event `DONE`, and moves the current state of the FSM to the next state, ResetAndPause.

As a result, we have finished a "happy path" of execution of the FSM, concluding with the expected output:

<figure markdown>
![](../images/hello_world_result.svg)
<figcaption>Result of the execution the second period of the Hello World agent service</figcaption>
</figure>


!!! note

    In Step 3 of the main functionality (printing value on screen locally), we have stipulated that all agents respond with a dummy constant value.
    We remark that not all states of the Hello World FSM require that all agents respond. In this example, we could simply have required that the keeper sends the "Task completed" message, and the remaining agents would  wait for that single message.

    Other states might have different waiting conditions, for instance

    * wait that all agents respond with a different value, or
    * wait that more than a threshold of agents respond with the same value.

    When the waiting condition is not met during a certain time interval, a special timeout event is generated by the `Round`, and the developer is in charge of defining how the FSM will transit in that case.

### Bird's eye view
As a summary, find below an image which shows the main components of the agent and the skill related to the Hello World agent service presented in this overview. Of course, this is by no means the complete picture of what is inside an agent, but it should give a good intuition of what are the main elements that play a role in any agent service and how they interact.

<figure markdown>
![](../images/hello_world_agent_internal.svg)
<figcaption>Main components of an agent that play a role in an agent service. Red arrows indicate a high-level flow of messages when the agent is in the SelectKeeper state.</figcaption>
</figure>

### Coding the Hello World agent service: a primer
So far, we have given a conceptual description of the Hello World agent service. As we have seen, there are a number of components that a developer needs to focus on in order to fully define the service.

The objective of what follows next is to explore what are the main steps to code and get the service running. Note that the complete code for the example can be found in

* `packages/valory/agents/hello_world`: the Hello World agent,
* `packages/valory/skills/hello_world_abci`: the `hello_world_abci` skill that implements the Hello World FSM app.

#### Coding the agent
Agents are defined through the {{open_aea}} library as YAML files, which specify what components the agent made of, together with some configuration parameters. Agents components can be, for example, connections, contracts, protocols or skills. We refer to the {{open_aea_doc}} for the complete details, although the reader might already have some intuition about their meaning.

This is an excerpt of the `/agents/hello_world/aea-config.yaml` file:

```yaml
# ...
connections:
- valory/abci:0.1.0:<ipfs_hash>
- valory/http_client:0.23.0:<ipfs_hash>
- valory/p2p_libp2p_client:0.1.0:<ipfs_hash>
contracts: []
protocols:
- open_aea/signing:1.0.0:<ipfs_hash>
- valory/abci:0.1.0:<ipfs_hash>
- valory/http:1.0.0:<ipfs_hash>
skills:
- valory/abstract_abci:0.1.0:<ipfs_hash>
- valory/abstract_round_abci:0.1.0:<ipfs_hash>
- valory/hello_world_abci:0.1.0:<ipfs_hash>
# ...
```

It is mandatory that all agents that will be part of an agent service have the `abci` connection, the `abci` protocol, as well as the `abstract_abci` and `abstract_round_abci` skills. These are the essential components that allow to interact with the consensus gadget, and contain helper and base classes that simplify the process of building the code for the skill.

Additionally, the agent can use other connections, protocols or skills, depending of its particular needs. In the example, the `http_client` connection and the `http` protocol allows the agent to interact with HTTP servers (although we are not using it in this service). Similarly, you can add the `ledger` connection and the `ledger_api` protocol in case the agent needs to interact with a blockchain.

Note that the agent also includes the `hello_world_abci` skill, which is the one that we need to code for this example. Except that, there is no more to code to write for the agent. The {{open_aea}} library will be in charge of reading this configuration file and execute its skills accordingly.

Note that although it is possible to develop your own protocols and connections, the {{open_aea}} framework provides a number of typical ones which can be reused. Therefore, it is usual that the developer focuses most of its programming efforts in coding the particular skill(s) for their new agent.

#### Coding the skill

Recall that the skill needs to define the `AbciApp`; `Rounds`, `Behaviours` and `Payloads` associated to each state of the FSM; and the main skill class `RoundBehaviour`. Let's look how each of these objects are implemented. The files referenced below are all placed within `packages/valory/skills/hello_world_abci`:

  **`rounds.py`**: This file defines both the `Rounds` and the `AbciApp` class. This is how the printing round (`PrintMessageRound`) inherits from the stack classes:

  <figure markdown>
  <div class="mermaid">
  classDiagram
      AbstractRound <|-- CollectionRound
      CollectionRound <|-- _CollectUntilAllRound
      _CollectUntilAllRound <|-- CollectDifferentUntilAllRound
      CollectDifferentUntilAllRound <|-- PrintMessageRound
      HelloWorldABCIAbstractRound <|-- PrintMessageRound
      AbstractRound <|-- HelloWorldABCIAbstractRound
      class AbstractRound{
        +round_id
        +allowed_tx_type
        +payload_attribute
        -_synchronized_data
        +synchronized_data()
        +end_block()*
        +check_payload()*
        +process_payload()*
      }
      class HelloWorldABCIAbstractRound{
        +synchronized_data()
        -_return_no_majority_event()
      }
      class CollectionRound{
        -collection
        +payloads()
        +payloads_count()
        +process_payload()
        +check_payload()
      }
      class _CollectUntilAllRound{
        +check_payload()
        +process_payload()
        +collection_threshold_reached()
      }
      class CollectDifferentUntilAllRound{
        +check_payload()
      }
      class PrintMessageRound{
        +round_id = "print_message"
        +allowed_tx_type = PrintMessagePayload.transaction_type
        +payload_attribute = "message"
        +end_block()
      }
  </div>
  <figcaption>Hierarchy of the PrintMessageRound class (some methods and fields are omitted)</figcaption>
  </figure>

  Note that the `HelloWorldABCIAbstractRound` is merely a convenience class defined in the same file. The class `CollectDifferentUntilAllRound` is a helper class for rounds that expect that each agent sends a different message. In this case, the message to be sent is the agent printed by each agent, which will be obviously different for each agent (one of them will be the celebrated 'Hello World' message, and the others will be 'empty' messages). Other helper classes exist within the stack to account for rounds that expect agents to agree on a common value.

  Since most of the logic is already implemented in the base classes, the programmer only needs to define a few parameters and methods within the `Round`. Most notably, the method `end_block`, which is triggered when the ABCI notifies the end of a block in the consensus gadget:

  ```python
  class PrintMessageRound(CollectDifferentUntilAllRound, HelloWorldABCIAbstractRound):

  # ...

    def end_block(self) -> Optional[Tuple[BaseSynchronizedData, Event]]:
        """Process the end of the block."""
        if self.collection_threshold_reached:
            synchronized_data = self.synchronized_data.update(
                participants=self.collection,
                all_participants=self.collection,
                synchronized_data_class=SynchronizedData,
            )
            return synchronized_data, Event.DONE
        return None
  ```

  The method updates a number of variables collected at that point, and returns the appropriate event (`DONE`) so that the `AbciApp` can process and transit to the next round.

  Observe that the `RegistrationRound` is very similar to the `PrintMessageRound`, as it simply has to collect the different addresses that each agent sends.

  After having defined the `Rounds`, the `HelloWorldAbciApp` does not have much mystery. It simply defines the transitions from one state to another in the FSM, arranged as Python dictionaries. For example,

  ```python
  SelectKeeperRound: {
      Event.DONE: PrintMessageRound,
      Event.ROUND_TIMEOUT: RegistrationRound,
      Event.NO_MAJORITY: RegistrationRound,
  },
  ```

  denotes the three possible transitions from the `SelectKeeperRound` to the corresponding `Rounds`, according to the FSM depicted above.


**`behaviours.py`**: This file defines the `Behaviours`, which encode the proactive actions occurring at each state of the FSM. The class diagram for the `PrintMessageBehaviour` is as follows:

  <figure markdown>
  <div class="mermaid">
  classDiagram
      HelloWorldABCIBaseBehaviour <|-- PrintMessageBehaviour
      BaseBehaviour <|-- HelloWorldABCIBaseBehaviour
      IPFSBehaviour <|-- BaseBehaviour
      AsyncBehaviour <|-- BaseBehaviour
      CleanUpBehaviour <|-- BaseBehaviour
      SimpleBehaviour <|-- IPFSBehaviour
      Behaviour <|-- SimpleBehaviour

      class AsyncBehaviour{
          +async_act()*
          +async_act_wrapper()*
      }
      class HelloWorldABCIBaseBehaviour {
          +syncrhonized_data()
          +params()
      }
      class PrintMessageBehaviour{
          +behaviour_id = "print_message"
          +matching_round = PrintMessageRound
          +async_act()
      }
  </div>
  <figcaption>Hierarchy of the PrintMessageBehaviour class (some methods and fields are omitted)</figcaption>
  </figure>

Again, the `HelloWorldABCIBaseBehaviour` is a convenience class, and the upper class in the hierarchy are abstract classes from the stack that facilitate re-usability of code when implementing the `Behaviour`. An excerpt of the `PrintMessageBehaviour` code is:

```python
class PrintMessageBehaviour(HelloWorldABCIBaseBehaviour, ABC):
    """Prints the celebrated 'HELLO WORLD!' message."""

    behaviour_id = "print_message"
    matching_round = PrintMessageRound

    def async_act(self) -> Generator:
        """
        Do the action.

        Steps:
        - Determine if this agent is the current keeper agent.
        - Print the appropriate to the local console.
        - Send the transaction with the printed message and wait for it to be mined.
        - Wait until ABCI application transitions to the next round.
        - Go to the next behaviour (set done event).
        """

        printed_message = f"Agent {self.context.agent_name} (address {self.context.agent_address}) in period {self.synchronized_data.period_count} says: "
        if (
            self.context.agent_address
            == self.synchronized_data.most_voted_keeper_address
        ):
            printed_message += "HELLO WORLD!"
        else:
            printed_message += ":|"

        print(printed_message)
        self.context.logger.info(f"printed_message={printed_message}")

        payload = PrintMessagePayload(self.context.agent_address, printed_message)

        with self.context.benchmark_tool.measure(self.behaviour_id).consensus():
            yield from self.send_a2a_transaction(payload)
            yield from self.wait_until_round_end()

        self.set_done()
```

Let us remark a number of noteworthy points from this code:

1.  The `matching_round` variable must be set to the corresponding `Round`.
2.  Within `async_act()`, The action must be executed (in this case, print 'Hello World' sequentially). Note how the agent reads the `context` and `synchronized_data.period_count` to determine if it is the keeper agent.
3.  After the action has been executed, the agent must prepare the `Payload` associated with this state. The payload can be anything that other agents might find useful for the action in this or future states. In this case, we simply send the message printed to the console.
4.  The agent must send the `Payload`, which the consensus gadget will be in charge of synchronizing with all the agents.
5.  The agent must wait until the consensus gadgets finishes its work, and mark the state as 'done'.

Steps 3, 4, 5 above are common for all the `Behaviours` in the agent service skills.

Once all the `Behaviours` are defined, it is time to define the `RoundBehaviour` class. This class follows a quite standard structure in all the agent services, and the reader can easily infer what is it from the source code:

```python
class HelloWorldRoundBehaviour(AbstractRoundBehaviour):
    """This behaviour manages the consensus stages for the Hello World abci app."""

    initial_behaviour_cls = RegistrationBehaviour
    abci_app_cls = HelloWorldAbciApp  # type: ignore
    behaviours: Set[Type[HelloWorldABCIBaseBehaviour]] = {  # type: ignore
        RegistrationBehaviour,  # type: ignore
        SelectKeeperBehaviour,  # type: ignore
        PrintMessageBehaviour,  # type: ignore
        ResetAndPauseBehaviour,  # type: ignore
    }
```

**`payloads.py`**: This file defines the payloads associated to the consensus engine for each of the states. Payload classes are mostly used to encapsulate data values, and carry almost no business logic. Consider for instance the payload associated to the `PrintMessageBehaviour`:

```python
class PrintMessagePayload(BaseHelloWorldAbciPayload):
    """Represent a transaction payload of type 'randomness'."""

    transaction_type = TransactionType.PRINT_MESSAGE

    def __init__(self, sender: str, message: str, **kwargs: Any) -> None:
        """Initialize a 'select_keeper' transaction payload.

        :param sender: the sender (Ethereum) address
        :param message: the message printed by the agent
        :param kwargs: the keyword arguments
        """
        super().__init__(sender, **kwargs)
        self._message = message

    @property
    def message(self) -> str:
        """Get the message"""
        return self._message

    @property
    def data(self) -> Dict:
        """Get the data."""
        return dict(message=self._message)
```


**Other required components.**  There are a number of extra files which define other components required by the agent that we have not addressed so far.
To conclude this section, let us briefly describe the purposes of each one, and we invite you to take a look at the source code:

* `skill.yaml`: This is the skill specification file. Similarly to the agent configuration file, it defines the components (e.g. protocols, connections) required by the skill, as well as a number of configuration parameters.
* `handlers.py`: Defines the `Handlers` (implementing reactive actions) used by the skill. It is mandatory that the skill associated to an agent service implements a handler inherited from the `ABCIRoundHandler`. Other handlers are required according to the actions that the skill is performing (e.g., interacting with an HTTP server). As you can see by exploring the file, little coding is expected unless you need to implement a custom protocol.
* `dialogues.py`: It defines the dialogues associated to the protocols described in the `skill.yaml` configuration file. Again, not much coding is expected in most cases.
* `models.py`:
* `fsm_specification.yaml`: It contains a specification of the FSM in a simplified syntax. It is used for checking the consistency of the implementation, and it can be automatically generated using a script.


## Further reading
This walk-through of the Hello World agent service should give an overview of the development process, and of the main elements that play a role in an agent service. However there are more elements in the {{open_autonomy}} framework that facilitate building complex applications, that interact with real blockchains and other networks. We refer the reader to the more advanced sections of the documentation, where we explore in detail the stack.<|MERGE_RESOLUTION|>--- conflicted
+++ resolved
@@ -23,11 +23,7 @@
 
 2. Use the CLI to fetch the `valory/hello_world` service.
     ```bash
-<<<<<<< HEAD
-    autonomy fetch valory/hello_world:0.1.0:bafybeiafgmcak3azbmszqjzkfgr5wvarpigmqfbygvljntd4tt6bbhz32y --remote --service
-=======
-    autonomy fetch valory/hello_world:0.1.0:bafybeiajdyfso636ypbjayoa6pguz47a7uufvzf4m6mjrpwlntco5doy5e --remote --service
->>>>>>> 1344b274
+    autonomy fetch valory/hello_world:0.1.0:bafybeia6f32tjkooojgjkwiqabb6g27jno7xf7zfretkwzryixqjb6qaim --remote --service
     cd hello_world
     ```
 
