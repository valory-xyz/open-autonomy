--- conflicted
+++ resolved
@@ -23,11 +23,7 @@
 
 2. Use the CLI to fetch the `valory/hello_world` service.
     ```bash
-<<<<<<< HEAD
-    autonomy fetch valory/hello_world:0.1.0:bafybeigakyopxu3wjricwxvbdrbqq3pgzbdjg4xnjqrh34pwvqfsaiycla --remote --service
-=======
-    autonomy fetch valory/hello_world:0.1.0:bafybeia5vhtg2ff2ovnqagmsoqaxs2rcth75mgadc5cnvwqzsxkeldo4vy --remote --service
->>>>>>> c8cd2edd
+    autonomy fetch valory/hello_world:0.1.0:bafybeids3lhc66fbiiqeljy5nsctm5o3tnrrth56yqmsemyid6zevocg3i --remote --service
     cd hello_world
     ```
 
