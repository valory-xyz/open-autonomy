--- conflicted
+++ resolved
@@ -23,11 +23,7 @@
 
 2. Use the CLI to fetch the `valory/hello_world` service.
     ```bash
-<<<<<<< HEAD
-    autonomy fetch valory/hello_world:0.1.0:bafybeig4jzw3q6id3m4rc72qppkklch5m5ysa5epw6up7y57hjjyek7mbu --remote --service
-=======
-    autonomy fetch valory/hello_world:0.1.0:bafybeibo54hqyuintgk3ggxepztm3ejliwd4v5bxuj6c7qprmigfp2f564 --remote --service
->>>>>>> 53c8d289
+    autonomy fetch valory/hello_world:0.1.0:bafybeihpsxnad5xc7soain6go4utyfnjzhhnkmsubiwti4uphcy55k6wti --remote --service
     cd hello_world
     ```
 
