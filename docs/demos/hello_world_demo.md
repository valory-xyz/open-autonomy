--- conflicted
+++ resolved
@@ -23,11 +23,7 @@
 
 2. Use the CLI to fetch the `valory/hello_world` service.
     ```bash
-<<<<<<< HEAD
-    autonomy fetch valory/hello_world:0.1.0:bafybeifsmmhwxqdtpf3ljvyi4hgb72vuh7rao5vgjq326g2l33nlfpgtja --remote --service
-=======
-    autonomy fetch valory/hello_world:0.1.0:bafybeib5ktuzyvntjpaie4atmcwj2clg5somjctyblgxasbupb53v7o45y --remote --service
->>>>>>> 579ffd73
+    autonomy fetch valory/hello_world:0.1.0:bafybeigakyopxu3wjricwxvbdrbqq3pgzbdjg4xnjqrh34pwvqfsaiycla --remote --service
     cd hello_world
     ```
 
