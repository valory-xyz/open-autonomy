--- conflicted
+++ resolved
@@ -23,11 +23,7 @@
 
 2. Use the CLI to fetch the `valory/hello_world` service.
     ```bash
-<<<<<<< HEAD
-    autonomy fetch valory/hello_world:0.1.0:bafybeibadirhszsi26l42sch56jzz2avsqnix7u5bo22fdbj3umminrnne --remote --service
-=======
     autonomy fetch valory/hello_world:0.1.0:bafybeiebee6oq5lojrzfh4vm6rnye5xmarfkblbiun44kq353vcp4xrttm --remote --service
->>>>>>> 552df12d
     cd hello_world
     ```
 
