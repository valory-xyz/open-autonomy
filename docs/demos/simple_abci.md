# Simple agent service demo
The Simple agent service demonstrates how to use the {{open_autonomy}} framework, and provides
a general template to build more complex services.
The goal is to provide the minimum background so that users can start developing their own agent services, and to showcase how agents interact with local Tendermint nodes. Indeed, we recommend that new users take the Simple {{fsm_app}} as the starting point for developing their own agent services.

Roughly speaking, the Simple agent service executes the following sequence of actions:

1. Agents register to the service, i.e., they indicate their willingness to participate in it.
2. Agents agree on a random value.
3. Agents nominate a keeper, based on a deterministic function and the random value.
4. Go to step 1.

Whereas the business logic of this service does not produce any useful result, each of these steps above
are expected to be quite common in the expected services that can be developed with {{open_autonomy}}.

## Architecture of the demo
The demo is composed of:

- A set of four [Tendermint](https://tendermint.com/) nodes (`node0`, `node1`, `node2`, `node3`).
- A set of four AEAs (`abci0`, `abci1`, `abci2`, `abci3`), in one-to-one connection with their corresponding Tendermint
node.

The agents are connected to the remote service [DRAND](https://drand.love) through the Internet.

<figure markdown>
  ![](../images/simple_demo_architecture.svg){align=center}
  <figcaption>Simple agent service demo architecture with four agents</figcaption>
</figure>

## Running the demo
The steps below will guide you to download the simple agent service definition from the Service Registry, build and run a local deployment.

1. Ensure that your machine satisfies the [framework requirements](../guides/set_up.md#requirements) and that
you have followed the [setup instructions](../guides/set_up.md#setup). As a result you should have a Pipenv workspace folder.

2. Use the CLI to fetch the `valory/simple_abci` service.
    ```bash
<<<<<<< HEAD
    autonomy fetch valory/simple_abci:0.1.0:bafybeifhfdr4k7673l2cumrjcnvdeioa3uywcyuzsdvmiadihqmsyijcpi --remote --service
=======
    autonomy fetch valory/simple_abci:0.1.0:bafybeiczsmrxpjt7e4an7wn3pvk3upr4cqnmfqq5kgvopgcfah4jk4xybi --remote --service
>>>>>>> be508bad
    cd simple_abci
    ```

3. Follow the steps in the [local deployment guide](../guides/deploy_service.md#local-deployment) to deploy and run the service locally.

4. The logs of a single agent or [Tendermint](https://tendermint.com/) node can be inspected in another terminal with, e.g.,
    ```bash
    docker logs <container_id> --follow
    ```
    where `<container_id>` refers to the Docker container ID for either an agent
    (`abci0`, `abci1`, `abci2` and `abci3`) or a [Tendermint](https://tendermint.com/) node (`node0`, `node1`, `node2` and `node3`).


## Details of the demo
The complete state machine depicting the states and transitions of the application is shown below.

<figure markdown>
<div class="mermaid">
stateDiagram-v2
    RegistrationRound --> RandomnessStartupRound: <center>DONE</center>
    RandomnessStartupRound --> SelectKeeperAtStartupRound: <center>DONE</center>
    RandomnessStartupRound --> RandomnessStartupRound: <center>NO_MAJORITY<br />ROUND_TIMEOUT</center>
    ResetAndPauseRound --> RandomnessStartupRound: <center>DONE</center>
    ResetAndPauseRound --> RegistrationRound: <center>NO_MAJORITY<br />RESET_TIMEOUT</center>
    SelectKeeperAtStartupRound --> ResetAndPauseRound: <center>DONE</center>
    SelectKeeperAtStartupRound --> RegistrationRound: <center>NO_MAJORITY<br />ROUND_TIMEOUT</center>
</div>
<figcaption>Simple ABCI Application FSM</figcaption>
</figure>

Recall that, from the point of view of the developer, the application FSM is replicated transparently in all the AEAs. The developer can simply focus on developing the FSM as if it were being executed in a single machine, and the underlying consensus layer will handle the replication mechanism across different machines.

The `valory/simple_abci` skill is the main component of the {{fsm_app}}. In
general terms, the developer should put the focus on the four action points below:

1. Implement the `Rounds`, `Behaviours` and `Payloads` associated with each FSM state.
2. Implement the `AbciApp` class.
3. Implement the `AbstractRoundBehaviour` class.

Below we discuss these points in detail for the case of the Simple {{fsm_app}}.


### Implementation of the Rounds, Behaviours and Payloads for Each State

The main modules to take into account in this development step are:

- `behaviours.py`: Contains the implementation of the behaviours to be executed at each state of the FSM. Each behaviour is one-to-one associated to a round. It also contains the `SimpleAbciConsensusBehaviour` class, which can be thought as the "main" class for the skill behaviour, and will be discussed in a separate section below.
- `rounds.py`: Contains the implementation of the rounds associated to each state and the shared `SynchronizedData`. It also contains the declaration of the FSM events, and the `SimpleAbciApp` which defines the transition function of the FSM, which will be also discussed in a separate section.
- `payloads.py`: Contains the implementation of the payloads associated to each state. One payload can be used per state. Payloads are used so sync data between agents, and therefore the application state.


#### `RegistrationRound` and `RegistrationBehaviour`

The `RegistrationRound` and `RegistrationBehaviour` are the round and behaviour classes associated to the start state of the application FSM. The hierarchy diagram for the `RegistrationRound` is depicted below:

<figure markdown>
<div class="mermaid">
classDiagram
    AbstractRound <|-- CollectionRound
    CollectionRound <|-- CollectDifferentUntilAllRound
    CollectDifferentUntilAllRound <|-- RegistrationRound
    SimpleABCIAbstractRound <|-- RegistrationRound
    AbstractRound <|-- SimpleABCIAbstractRound

    class AbstractRound{
      +round_id
      +allowed_tx_type
      +payload_attribute
      -_state
      +period_state()
      +end_block()*
      +check_payload()*
      +process_payload()*
    }
    class SimpleABCIAbstractRound{
      +period_state()
      -_return_no_majority_event()
    }
    class CollectionRound{
      -collection
      +payloads()
      +payloads_count()
      +process_payload()
      +check_payload()
    }
    class CollectDifferentUntilAllRound{
      +process_payload()
      +check_payload()
      +collection_threshold_reached()
      +most_voted_payload()
    }
    class RegistrationRound{
      +round_id = "registration"
      +allowed_tx_type = TransactionType.REGISTRATION
      +payload_attribute = "sender"
      +end_block()
    }
</div>
<figcaption>Hierarchy of the `RegistrationRound` class (some methods and fields are omitted)</figcaption>
</figure>

As it can be seen, it inherits from the main abstract class `AbstractRound` through a series of intermediate classes:

- `CollectionRound`: Helper class for rounds where the application is expected to wait until some some sort of value is collected: either a common value (e.g., a common randomness observation), or a collection of different values (e.g., exchange values from different sources).
- `CollectDifferentUntilAllRound`: Helper class for rounds that should wait until a collection of different values is collected, one from each agent ("all").
- `SimpleABCIAbstractRound`: Helper class particular to the Simple {{fsm_app}} which contains common methods for all rounds.
- `RegistrationRound`: Class that implements the particular instance of the `AbstractRound`. Many of the functionalities are already covered by the parent classes, but any concrete implementation of `AbstractRound` need to implement the abstract method `end_block()`. The method `end_block()` has the responsibility of checking the conditions to transit to the next state, and as such, it must return (1) a reference to the (updated) `SynchronizedData`, and (2) an event that will define the transition to the next state in the FSM.


To sum up, the `RegistrationRound` simply waits to collect all agent addresses (a mechanism inherited from `CollectDifferentUntilAllRound`) and it produces the `DONE` event when it finishes. The agents send their address through the proactive behaviour discussed below.
As it can be seen here, the {{open_autonomy}} framework provides a number of intermediate helper classes that can be used to simplify the development of a round.

On the other hand, the `RegistrationBehaviour` hierarchy is as follows:
<figure markdown>
<div class="mermaid">
classDiagram
    SimpleABCIBaseBehaviour<|-- RegistrationBehaviour
    BaseBehaviour <|-- SimpleABCIBaseBehaviour
    IPFSBehaviour <|-- BaseBehaviour
    AsyncBehaviour <|-- BaseBehaviour
    CleanUpBehaviour <|-- BaseBehaviour
    SimpleBehaviour <|-- IPFSBehaviour
    Behaviour <|-- SimpleBehaviour

    class AsyncBehaviour{
        +async_act()*
        +async_act_wrapper()*
    }
    class SimpleABCIBaseBehaviour {
        +period_state()
        +params()
    }
    class RegistrationBehaviour{
        +state_id = "register"
        +matching_round = RegistrationRound
        +async_act()
    }
</div>
<figcaption>Hierarchy of the `RegistrationBehaviour` class (some methods and fields are omitted)</figcaption>
</figure>

As it can be seen, the `RegistrationBehaviour` inherits from `BaseBehaviour`, which is the base class for FSM states. This class aggregates the functionality from some other classes, most notably from the `AsyncBehaviour` class which defines the `async_act()` abstract method, which must be implemented in the `RegistrationBehaviour` class. In this case, `async_act()` does the following:

1. Build the registration transaction payload.
2. Send the transaction payload and wait for it to be mined.
3. Wait until the {{fsm_app}} transitions to the next round.
4. Go to the next behaviour state (set done event).

An excerpt of the code corresponding to the `RegistrationBehaviour` is:

```python
class RegistrationBehaviour(SimpleABCIBaseBehaviour):
    """Register to the next round."""

    behaviour_id = "register"
    matching_round = RegistrationRound

    def async_act(self) -> Generator:
        """
        Do the action.

        Steps:
        - Build a registration transaction.
        - Send the transaction and wait for it to be mined.
        - Wait until ABCI application transitions to the next round.
        - Go to the next behaviour (set done event).
        """

        with self.context.benchmark_tool.measure(self.behaviour_id).local():
            payload = RegistrationPayload(self.context.agent_address)

        with self.context.benchmark_tool.measure(self.behaviour_id).consensus():
            yield from self.send_a2a_transaction(payload)
            yield from self.wait_until_round_end()

        self.set_done()
```

Finally, the hierarchy for the `RegistrationPayload` is as follows:

<figure markdown>
<div class="mermaid">
classDiagram
  BaseSimpleAbciPayload <|-- RegistrationPayload
  BaseTxPayload <|-- BaseSimpleAbciPayload

  class BaseTxPayload {
    +transaction_type
    +sender
    +id_
    +round_count
    +_initialisation
    +round_count()
  }

  class RegistrationPayload{
    +transaction_type = TransactionType.REGISTRATION
  }
</div>
<figcaption>Hierarchy of the `RegistrationPayload` class (some methods and fields are omitted)</figcaption>
</figure>

The class `RegistrationPayload` is simply a wrapper for the data to be sent by the
corresponding behaviour in the `async_act()` method.


The remaining states from the FSM follow a similar approach in the definition of the rounds, behaviours and payloads. Therefore, we will omit most of the details and highlight only the relevant information for them.


#### `RandomnessStartupRound` and `RandomnessStartupBehaviour`
As opposed to `RegistrationRound`, the class `RandomnessStartupRound` inherits from the helper abstract class `CollectSameUntilThresholdRound`. That is, the round will wait until 2/3 of the agents have agreed in the same collected value (in this case, a random string from a decentralized randomness source). If for whatever reason agents do not agree within a given timeframe, this state is revisited. As above, the method `end_block()` must be implemented, and it must return the appropriate events accordingly.

The `RandomnessBehaviour` on the other hand is the proactive part that connects to the distributed randomness service, reads the value,  commits it to the temporary blockchain, and stores it in the `SynchronizedData`.
As above, all these operations are carried on the `async_act()` method, and the
payload class `RandomnessPayload` encapsulates the collected randomness as well as the round identifier.

#### `SelectKeeperAtStartupRound` and `SelectKeeperAtStartupBehaviour`
In this case, `SelectKeeperAtStartupRound` inherits from the class `CollectSameUntilThresholdRound` as above. The value to be agreed by 2/3 of the agents is the address of the agent that will be designated as a keeper. Again, the `end_block()` method must handle the appropriate events to return, depending on the status of the consensus.


The `SelectKeeperAtStartupBehaviour` is in charge of executing the operation of selecting the keeper, which is a deterministic function of the randomness collected in the previous round. The behaviour accesses the randomness through the `SynchronizedData`, commits the output to the temporary blockchain, and it also records it on the `SynchronizedData`. The corresponding payload class, `SelectKeeperPayload` stores the selected keeper.


#### `ResetAndPauseRound` and `ResetAndPauseBehaviour`
The `ResetAndPauseRound` also inherits from  `CollectSameUntilThresholdRound`. The value that the rounds waits that the agents agree is simply the period number (an increasing integer). Once 2/3 of the agents have agreed on it, the {{fsm_app}} transitions again to the `RandomnessStartupRound`.

The `ResetAndPauseBehaviour` class simply logs the state, sleeps for a configured interval, and submits the transaction payload (period number) to the temporary blockchain. As usual, the functionality is encoded in `end_block()`. For convention, the payload associated to the class `ResetPayload` contains the round identifier.

### Implementation of `SimpleAbciApp`
This class can be found on `rounds.py`, and it simply encodes the basic parameters of the FSM transition function depicted above. Namely, it defines:
- the initial round,
- the set of initial states,
- the transition function,
- the set of final states, and
- the timeout events.

This class derives from the abstract class `AbciApp` and it must be implemented by the developer. In general, the implementation of this class does not require to define any method or parameter, besides the ones commented above.

The transition function, which is the main part of this class, is defined using Python dictionaries as it is shown here:

```python
class SimpleAbciApp(AbciApp[Event]):
    """SimpleAbciApp

    Initial round: RegistrationRound

    Initial states: {RegistrationRound}

    Transition states:
        0. RegistrationRound
            - done: 1.
            - no majority: 0.
        1. RandomnessStartupRound
            - done: 2.
            - round timeout: 1.
            - no majority: 1.
        2. SelectKeeperAtStartupRound
            - done: 3.
            - round timeout: 0.
            - no majority: 0.
        3. ResetAndPauseRound
            - done: 1.
            - reset timeout: 0.
            - no majority: 0.

    Final states: {}

    Timeouts:
        round timeout: 30.0
        reset timeout: 30.0
    """

    initial_round_cls: Type[AbstractRound] = RegistrationRound
    transition_function: AbciAppTransitionFunction = {
        RegistrationRound: {
            Event.DONE: RandomnessStartupRound,
            Event.NO_MAJORITY: RegistrationRound,
        },
        RandomnessStartupRound: {
            Event.DONE: SelectKeeperAtStartupRound,
            Event.ROUND_TIMEOUT: RandomnessStartupRound,
            Event.NO_MAJORITY: RandomnessStartupRound,
        },
        SelectKeeperAtStartupRound: {
            Event.DONE: ResetAndPauseRound,
            Event.ROUND_TIMEOUT: RegistrationRound,
            Event.NO_MAJORITY: RegistrationRound,
        },
        ResetAndPauseRound: {
            Event.DONE: RandomnessStartupRound,
            Event.RESET_TIMEOUT: RegistrationRound,
            Event.NO_MAJORITY: RegistrationRound,
        },
    }
    event_to_timeout: Dict[Event, float] = {
        Event.ROUND_TIMEOUT: 30.0,
        Event.RESET_TIMEOUT: 30.0,
    }
```

For example, upon receiving the event `DONE` being in the state `SelectKeeperAtStartupRound`, the FSM will transit to `ResetAndPauseRound`.

### Implementation of `SimpleAbciConsensusBehaviour`
This class can be found in `behaviours.py`, and is the main behaviour class, aggregating the behaviours from the different states. It is a subclass of `AbstractRoundBehaviour`. The developer needs to define:

- the initial behaviour,
- the `AbciApp` associated to the behaviour,
- the collection of individual behaviours for each state.

Recall that each behaviour is in one-to-one correspondence with a round. Upon instantiation, the parent class ensures that this correspondence holds (i.e., there are not two behaviours associated to the same round). The correspondence is achieved through the field `matching_round` from the parent class `BaseBehaviour`of each state behaviour.



### Specification of the FSM

For convenience, we provide a simplified YAML syntax to describe concisely the FSM of the {{fsm_app}}s. For the case of
the Simple {{fsm_app}} the specification is as follows:

```yaml
alphabet_in:
- DONE
- NO_MAJORITY
- RESET_TIMEOUT
- ROUND_TIMEOUT
default_start_state: RegistrationRound
final_states: []
label: packages.valory.skills.simple_abci.rounds.SimpleAbciApp
start_states:
- RegistrationRound
states:
- RandomnessStartupRound
- RegistrationRound
- ResetAndPauseRound
- SelectKeeperAtStartupRound
transition_func:
    (RandomnessStartupRound, DONE): SelectKeeperAtStartupRound
    (RandomnessStartupRound, NO_MAJORITY): RandomnessStartupRound
    (RandomnessStartupRound, ROUND_TIMEOUT): RandomnessStartupRound
    (RegistrationRound, DONE): RandomnessStartupRound
    (RegistrationRound, NO_MAJORITY): RegistrationRound
    (ResetAndPauseRound, DONE): RandomnessStartupRound
    (ResetAndPauseRound, NO_MAJORITY): RegistrationRound
    (ResetAndPauseRound, RESET_TIMEOUT): RegistrationRound
    (SelectKeeperAtStartupRound, DONE): ResetAndPauseRound
    (SelectKeeperAtStartupRound, NO_MAJORITY): RegistrationRound
    (SelectKeeperAtStartupRound, ROUND_TIMEOUT): RegistrationRound
```<|MERGE_RESOLUTION|>--- conflicted
+++ resolved
@@ -35,11 +35,7 @@
 
 2. Use the CLI to fetch the `valory/simple_abci` service.
     ```bash
-<<<<<<< HEAD
-    autonomy fetch valory/simple_abci:0.1.0:bafybeifhfdr4k7673l2cumrjcnvdeioa3uywcyuzsdvmiadihqmsyijcpi --remote --service
-=======
-    autonomy fetch valory/simple_abci:0.1.0:bafybeiczsmrxpjt7e4an7wn3pvk3upr4cqnmfqq5kgvopgcfah4jk4xybi --remote --service
->>>>>>> be508bad
+    autonomy fetch valory/simple_abci:0.1.0:bafybeid7iph7szzxykufdsdkmszuzknest56rfpflhu7y4fdrr3huwckr4 --remote --service
     cd simple_abci
     ```
 
