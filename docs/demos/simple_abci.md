# Simple agent service demo
The Simple agent service demonstrates how to use the {{open_autonomy}} framework, and provides
a general template to build more complex services.
The goal is to provide the minimum background so that users can start developing their own agent services, and to showcase how agents interact with local Tendermint nodes. Indeed, we recommend that new users take the Simple {{fsm_app}} as the starting point for developing their own agent services.

Roughly speaking, the Simple agent service executes the following sequence of actions:

1. Agents register to the service, i.e., they indicate their willingness to participate in it.
2. Agents agree on a random value.
3. Agents nominate a keeper, based on a deterministic function and the random value.
4. Go to step 1.

Whereas the business logic of this service does not produce any useful result, each of these steps above
are expected to be quite common in the expected services that can be developed with {{open_autonomy}}.

## Architecture of the demo
The demo is composed of:

- A set of four [Tendermint](https://tendermint.com/) nodes (`node0`, `node1`, `node2`, `node3`).
- A set of four AEAs (`abci0`, `abci1`, `abci2`, `abci3`), in one-to-one connection with their corresponding Tendermint
node.

The agents are connected to the remote service [DRAND](https://drand.love) through the Internet.

<figure markdown>
  ![](../images/simple_demo_architecture.svg){align=center}
  <figcaption>Simple agent service demo architecture with four agents</figcaption>
</figure>

## Running the demo
The steps below will guide you to download the simple agent service definition from the Service Registry, build and run a local deployment.

1. Ensure that your machine satisfies the [framework requirements](../guides/set_up.md#requirements) and that
you have followed the [setup instructions](../guides/set_up.md#setup). As a result you should have a Pipenv workspace folder.

2. Use the CLI to fetch the `valory/simple_abci` service.
    ```bash
<<<<<<< HEAD
    autonomy fetch valory/simple_abci:0.1.0:bafybeibjipewzq5y6fgirgs3e46r6r3ovawmeyj5pfho4gvpwa3ulgo4we --remote --service
=======
    autonomy fetch valory/simple_abci:0.1.0:bafybeiecsh3aefhgrsa5desxhboreww4x5ohvpaimjt4ey6uh5wt2ns3p4 --remote --service
>>>>>>> 63986854
    cd simple_abci
    ```

3. Follow the steps in the [local deployment guide](../guides/deploy_service.md#local-deployment) to deploy and run the service locally.

4. The logs of a single agent or [Tendermint](https://tendermint.com/) node can be inspected in another terminal with, e.g.,
    ```bash
    docker logs <container_id> --follow
    ```
    where `<container_id>` refers to the Docker container ID for either an agent
    (`abci0`, `abci1`, `abci2` and `abci3`) or a [Tendermint](https://tendermint.com/) node (`node0`, `node1`, `node2` and `node3`).


## Details of the demo
The complete state machine depicting the states and transitions of the application is shown below.

<figure markdown>
<div class="mermaid">
stateDiagram-v2
    RegistrationRound --> RandomnessStartupRound: <center>DONE</center>
    RandomnessStartupRound --> SelectKeeperAtStartupRound: <center>DONE</center>
    RandomnessStartupRound --> RandomnessStartupRound: <center>NO_MAJORITY<br />ROUND_TIMEOUT</center>
    ResetAndPauseRound --> RandomnessStartupRound: <center>DONE</center>
    ResetAndPauseRound --> RegistrationRound: <center>NO_MAJORITY<br />RESET_TIMEOUT</center>
    SelectKeeperAtStartupRound --> ResetAndPauseRound: <center>DONE</center>
    SelectKeeperAtStartupRound --> RegistrationRound: <center>NO_MAJORITY<br />ROUND_TIMEOUT</center>
</div>
<figcaption>Simple ABCI Application FSM</figcaption>
</figure>

Recall that, from the point of view of the developer, the application FSM is replicated transparently in all the AEAs. The developer can simply focus on developing the FSM as if it were being executed in a single machine, and the underlying consensus layer will handle the replication mechanism across different machines.

The `valory/simple_abci` skill is the main component of the {{fsm_app}}. In
general terms, the developer should put the focus on the four action points below:

1. Implement the `Rounds`, `Behaviours` and `Payloads` associated with each FSM state.
2. Implement the `AbciApp` class.
3. Implement the `AbstractRoundBehaviour` class.

Below we discuss these points in detail for the case of the Simple {{fsm_app}}.


### Implementation of the Rounds, Behaviours and Payloads for Each State

The main modules to take into account in this development step are:

- `behaviours.py`: Contains the implementation of the behaviours to be executed at each state of the FSM. Each behaviour is one-to-one associated to a round. It also contains the `SimpleAbciConsensusBehaviour` class, which can be thought as the "main" class for the skill behaviour, and will be discussed in a separate section below.
- `rounds.py`: Contains the implementation of the rounds associated to each state and the shared `SynchronizedData`. It also contains the declaration of the FSM events, and the `SimpleAbciApp` which defines the transition function of the FSM, which will be also discussed in a separate section.
- `payloads.py`: Contains the implementation of the payloads associated to each state. One payload can be used per state. Payloads are used so sync data between agents, and therefore the application state.


#### `RegistrationRound` and `RegistrationBehaviour`

The `RegistrationRound` and `RegistrationBehaviour` are the round and behaviour classes associated to the start state of the application FSM. The hierarchy diagram for the `RegistrationRound` is depicted below:

<figure markdown>
<div class="mermaid">
classDiagram
    AbstractRound <|-- CollectionRound
    CollectionRound <|-- CollectDifferentUntilAllRound
    CollectDifferentUntilAllRound <|-- RegistrationRound
    SimpleABCIAbstractRound <|-- RegistrationRound
    AbstractRound <|-- SimpleABCIAbstractRound

    class AbstractRound{
      +round_id
      +allowed_tx_type
      +payload_attribute
      -_state
      +period_state()
      +end_block()*
      +check_payload()*
      +process_payload()*
    }
    class SimpleABCIAbstractRound{
      +period_state()
      -_return_no_majority_event()
    }
    class CollectionRound{
      -collection
      +payloads()
      +payloads_count()
      +process_payload()
      +check_payload()
    }
    class CollectDifferentUntilAllRound{
      +process_payload()
      +check_payload()
      +collection_threshold_reached()
      +most_voted_payload()
    }
    class RegistrationRound{
      +round_id = "registration"
      +allowed_tx_type = TransactionType.REGISTRATION
      +payload_attribute = "sender"
      +end_block()
    }
</div>
<figcaption>Hierarchy of the `RegistrationRound` class (some methods and fields are omitted)</figcaption>
</figure>

As it can be seen, it inherits from the main abstract class `AbstractRound` through a series of intermediate classes:

- `CollectionRound`: Helper class for rounds where the application is expected to wait until some some sort of value is collected: either a common value (e.g., a common randomness observation), or a collection of different values (e.g., exchange values from different sources).
- `CollectDifferentUntilAllRound`: Helper class for rounds that should wait until a collection of different values is collected, one from each agent ("all").
- `SimpleABCIAbstractRound`: Helper class particular to the Simple {{fsm_app}} which contains common methods for all rounds.
- `RegistrationRound`: Class that implements the particular instance of the `AbstractRound`. Many of the functionalities are already covered by the parent classes, but any concrete implementation of `AbstractRound` need to implement the abstract method `end_block()`. The method `end_block()` has the responsibility of checking the conditions to transit to the next state, and as such, it must return (1) a reference to the (updated) `SynchronizedData`, and (2) an event that will define the transition to the next state in the FSM.


To sum up, the `RegistrationRound` simply waits to collect all agent addresses (a mechanism inherited from `CollectDifferentUntilAllRound`) and it produces the `DONE` event when it finishes. The agents send their address through the proactive behaviour discussed below.
As it can be seen here, the {{open_autonomy}} framework provides a number of intermediate helper classes that can be used to simplify the development of a round.

On the other hand, the `RegistrationBehaviour` hierarchy is as follows:
<figure markdown>
<div class="mermaid">
classDiagram
    SimpleABCIBaseBehaviour<|-- RegistrationBehaviour
    BaseBehaviour <|-- SimpleABCIBaseBehaviour
    IPFSBehaviour <|-- BaseBehaviour
    AsyncBehaviour <|-- BaseBehaviour
    CleanUpBehaviour <|-- BaseBehaviour
    SimpleBehaviour <|-- IPFSBehaviour
    Behaviour <|-- SimpleBehaviour

    class AsyncBehaviour{
        +async_act()*
        +async_act_wrapper()*
    }
    class SimpleABCIBaseBehaviour {
        +period_state()
        +params()
    }
    class RegistrationBehaviour{
        +state_id = "register"
        +matching_round = RegistrationRound
        +async_act()
    }
</div>
<figcaption>Hierarchy of the `RegistrationBehaviour` class (some methods and fields are omitted)</figcaption>
</figure>

As it can be seen, the `RegistrationBehaviour` inherits from `BaseBehaviour`, which is the base class for FSM states. This class aggregates the functionality from some other classes, most notably from the `AsyncBehaviour` class which defines the `async_act()` abstract method, which must be implemented in the `RegistrationBehaviour` class. In this case, `async_act()` does the following:

1. Build the registration transaction payload.
2. Send the transaction payload and wait for it to be mined.
3. Wait until the {{fsm_app}} transitions to the next round.
4. Go to the next behaviour state (set done event).

An excerpt of the code corresponding to the `RegistrationBehaviour` is:

```python
class RegistrationBehaviour(SimpleABCIBaseBehaviour):
    """Register to the next round."""

    behaviour_id = "register"
    matching_round = RegistrationRound

    def async_act(self) -> Generator:
        """
        Do the action.

        Steps:
        - Build a registration transaction.
        - Send the transaction and wait for it to be mined.
        - Wait until ABCI application transitions to the next round.
        - Go to the next behaviour (set done event).
        """

        with self.context.benchmark_tool.measure(self.behaviour_id).local():
            payload = RegistrationPayload(self.context.agent_address)

        with self.context.benchmark_tool.measure(self.behaviour_id).consensus():
            yield from self.send_a2a_transaction(payload)
            yield from self.wait_until_round_end()

        self.set_done()
```

Finally, the hierarchy for the `RegistrationPayload` is as follows:

<figure markdown>
<div class="mermaid">
classDiagram
  BaseSimpleAbciPayload <|-- RegistrationPayload
  BaseTxPayload <|-- BaseSimpleAbciPayload

  class BaseTxPayload {
    +transaction_type
    +sender
    +id_
    +round_count
    +_initialisation
    +round_count()
  }

  class RegistrationPayload{
    +transaction_type = TransactionType.REGISTRATION
  }
</div>
<figcaption>Hierarchy of the `RegistrationPayload` class (some methods and fields are omitted)</figcaption>
</figure>

The class `RegistrationPayload` is simply a wrapper for the data to be sent by the
corresponding behaviour in the `async_act()` method.


The remaining states from the FSM follow a similar approach in the definition of the rounds, behaviours and payloads. Therefore, we will omit most of the details and highlight only the relevant information for them.


#### `RandomnessStartupRound` and `RandomnessStartupBehaviour`
As opposed to `RegistrationRound`, the class `RandomnessStartupRound` inherits from the helper abstract class `CollectSameUntilThresholdRound`. That is, the round will wait until 2/3 of the agents have agreed in the same collected value (in this case, a random string from a decentralized randomness source). If for whatever reason agents do not agree within a given timeframe, this state is revisited. As above, the method `end_block()` must be implemented, and it must return the appropriate events accordingly.

The `RandomnessBehaviour` on the other hand is the proactive part that connects to the distributed randomness service, reads the value,  commits it to the temporary blockchain, and stores it in the `SynchronizedData`.
As above, all these operations are carried on the `async_act()` method, and the
payload class `RandomnessPayload` encapsulates the collected randomness as well as the round identifier.

#### `SelectKeeperAtStartupRound` and `SelectKeeperAtStartupBehaviour`
In this case, `SelectKeeperAtStartupRound` inherits from the class `CollectSameUntilThresholdRound` as above. The value to be agreed by 2/3 of the agents is the address of the agent that will be designated as a keeper. Again, the `end_block()` method must handle the appropriate events to return, depending on the status of the consensus.


The `SelectKeeperAtStartupBehaviour` is in charge of executing the operation of selecting the keeper, which is a deterministic function of the randomness collected in the previous round. The behaviour accesses the randomness through the `SynchronizedData`, commits the output to the temporary blockchain, and it also records it on the `SynchronizedData`. The corresponding payload class, `SelectKeeperPayload` stores the selected keeper.


#### `ResetAndPauseRound` and `ResetAndPauseBehaviour`
The `ResetAndPauseRound` also inherits from  `CollectSameUntilThresholdRound`. The value that the rounds waits that the agents agree is simply the period number (an increasing integer). Once 2/3 of the agents have agreed on it, the {{fsm_app}} transitions again to the `RandomnessStartupRound`.

The `ResetAndPauseBehaviour` class simply logs the state, sleeps for a configured interval, and submits the transaction payload (period number) to the temporary blockchain. As usual, the functionality is encoded in `end_block()`. For convention, the payload associated to the class `ResetPayload` contains the round identifier.

### Implementation of `SimpleAbciApp`
This class can be found on `rounds.py`, and it simply encodes the basic parameters of the FSM transition function depicted above. Namely, it defines:
- the initial round,
- the set of initial states,
- the transition function,
- the set of final states, and
- the timeout events.

This class derives from the abstract class `AbciApp` and it must be implemented by the developer. In general, the implementation of this class does not require to define any method or parameter, besides the ones commented above.

The transition function, which is the main part of this class, is defined using Python dictionaries as it is shown here:

```python
class SimpleAbciApp(AbciApp[Event]):
    """SimpleAbciApp

    Initial round: RegistrationRound

    Initial states: {RegistrationRound}

    Transition states:
        0. RegistrationRound
            - done: 1.
            - no majority: 0.
        1. RandomnessStartupRound
            - done: 2.
            - round timeout: 1.
            - no majority: 1.
        2. SelectKeeperAtStartupRound
            - done: 3.
            - round timeout: 0.
            - no majority: 0.
        3. ResetAndPauseRound
            - done: 1.
            - reset timeout: 0.
            - no majority: 0.

    Final states: {}

    Timeouts:
        round timeout: 30.0
        reset timeout: 30.0
    """

    initial_round_cls: Type[AbstractRound] = RegistrationRound
    transition_function: AbciAppTransitionFunction = {
        RegistrationRound: {
            Event.DONE: RandomnessStartupRound,
            Event.NO_MAJORITY: RegistrationRound,
        },
        RandomnessStartupRound: {
            Event.DONE: SelectKeeperAtStartupRound,
            Event.ROUND_TIMEOUT: RandomnessStartupRound,
            Event.NO_MAJORITY: RandomnessStartupRound,
        },
        SelectKeeperAtStartupRound: {
            Event.DONE: ResetAndPauseRound,
            Event.ROUND_TIMEOUT: RegistrationRound,
            Event.NO_MAJORITY: RegistrationRound,
        },
        ResetAndPauseRound: {
            Event.DONE: RandomnessStartupRound,
            Event.RESET_TIMEOUT: RegistrationRound,
            Event.NO_MAJORITY: RegistrationRound,
        },
    }
    event_to_timeout: Dict[Event, float] = {
        Event.ROUND_TIMEOUT: 30.0,
        Event.RESET_TIMEOUT: 30.0,
    }
```

For example, upon receiving the event `DONE` being in the state `SelectKeeperAtStartupRound`, the FSM will transit to `ResetAndPauseRound`.

### Implementation of `SimpleAbciConsensusBehaviour`
This class can be found in `behaviours.py`, and is the main behaviour class, aggregating the behaviours from the different states. It is a subclass of `AbstractRoundBehaviour`. The developer needs to define:

- the initial behaviour,
- the `AbciApp` associated to the behaviour,
- the collection of individual behaviours for each state.

Recall that each behaviour is in one-to-one correspondence with a round. Upon instantiation, the parent class ensures that this correspondence holds (i.e., there are not two behaviours associated to the same round). The correspondence is achieved through the field `matching_round` from the parent class `BaseBehaviour`of each state behaviour.



### Specification of the FSM

For convenience, we provide a simplified YAML syntax to describe concisely the FSM of the {{fsm_app}}s. For the case of
the Simple {{fsm_app}} the specification is as follows:

```yaml
alphabet_in:
- DONE
- NO_MAJORITY
- RESET_TIMEOUT
- ROUND_TIMEOUT
default_start_state: RegistrationRound
final_states: []
label: SimpleAbciApp
start_states:
- RegistrationRound
states:
- RandomnessStartupRound
- RegistrationRound
- ResetAndPauseRound
- SelectKeeperAtStartupRound
transition_func:
    (RandomnessStartupRound, DONE): SelectKeeperAtStartupRound
    (RandomnessStartupRound, NO_MAJORITY): RandomnessStartupRound
    (RandomnessStartupRound, ROUND_TIMEOUT): RandomnessStartupRound
    (RegistrationRound, DONE): RandomnessStartupRound
    (RegistrationRound, NO_MAJORITY): RegistrationRound
    (ResetAndPauseRound, DONE): RandomnessStartupRound
    (ResetAndPauseRound, NO_MAJORITY): RegistrationRound
    (ResetAndPauseRound, RESET_TIMEOUT): RegistrationRound
    (SelectKeeperAtStartupRound, DONE): ResetAndPauseRound
    (SelectKeeperAtStartupRound, NO_MAJORITY): RegistrationRound
    (SelectKeeperAtStartupRound, ROUND_TIMEOUT): RegistrationRound
```<|MERGE_RESOLUTION|>--- conflicted
+++ resolved
@@ -35,11 +35,7 @@
 
 2. Use the CLI to fetch the `valory/simple_abci` service.
     ```bash
-<<<<<<< HEAD
-    autonomy fetch valory/simple_abci:0.1.0:bafybeibjipewzq5y6fgirgs3e46r6r3ovawmeyj5pfho4gvpwa3ulgo4we --remote --service
-=======
-    autonomy fetch valory/simple_abci:0.1.0:bafybeiecsh3aefhgrsa5desxhboreww4x5ohvpaimjt4ey6uh5wt2ns3p4 --remote --service
->>>>>>> 63986854
+    autonomy fetch valory/simple_abci:0.1.0:bafybeifibzeifitt6tl3dgfprc5xc6wphfxffm67ipalj2qvyxwxarfmba --remote --service
     cd simple_abci
     ```
 
