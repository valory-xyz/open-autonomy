--- conflicted
+++ resolved
@@ -35,11 +35,7 @@
 
 2. Use the CLI to fetch the `valory/simple_abci` service.
     ```bash
-<<<<<<< HEAD
-    autonomy fetch valory/simple_abci:0.1.0:bafybeia2pttfv3vnz4ndqreqxuh46v7ssmdwishnp5e7wp47ia3bbtxziq --remote --service
-=======
     autonomy fetch valory/simple_abci:0.1.0:bafybeiaeuh7p6pvewbnyilxq5ipjrusnjhs2xzns2gl4aodj7h2pmukweq --remote --service
->>>>>>> d70c5fa4
     cd simple_abci
     ```
 
