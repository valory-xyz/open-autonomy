--- conflicted
+++ resolved
@@ -35,11 +35,7 @@
 
 2. Use the CLI to fetch the `valory/simple_abci` service.
     ```bash
-<<<<<<< HEAD
-    autonomy fetch valory/simple_abci:0.1.0:bafybeibnvfe3quq3gvurlikfykav7mk75eeknlepenoqs5eupls44edak4 --remote --service
-=======
     autonomy fetch valory/simple_abci:0.1.0:bafybeidomshymblyw5zkbelpunz25l7xovbmjntq3lu4u5vdfcpmwqokja --remote --service
->>>>>>> f3a84d59
     cd simple_abci
     ```
 
