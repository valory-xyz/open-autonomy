--- conflicted
+++ resolved
@@ -35,11 +35,7 @@
 
 2. Use the CLI to fetch the `valory/simple_abci` service.
     ```bash
-<<<<<<< HEAD
-    autonomy fetch valory/simple_abci:0.1.0:bafybeigjg7etduj5uqyyjlkkfeaay55q3es6gqrz5i5av5olvorr3f5xk4 --remote --service
-=======
-    autonomy fetch valory/simple_abci:0.1.0:bafybeiem4mk7kma3x25ujmofan46mnumfpv2ccqynov7jjdk57vx5ix2ky --remote --service
->>>>>>> 7acd0631
+    autonomy fetch valory/simple_abci:0.1.0:bafybeia5fkjjwy52aiz7f5zy755nu6zxsbmvx7rwhvdxriigvdqj27dvza --remote --service
     cd simple_abci
     ```
 
