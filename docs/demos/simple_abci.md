# Simple agent service demo
The Simple agent service demonstrates how to use the {{open_autonomy}} framework, and provides
a general template to build more complex services.
The goal is to provide the minimum background so that users can start developing their own agent services, and to showcase how agents interact with local Tendermint nodes. Indeed, we recommend that new users take the Simple {{fsm_app}} as the starting point for developing their own agent services.

Roughly speaking, the Simple agent service executes the following sequence of actions:

1. Agents register to the service, i.e., they indicate their willingness to participate in it.
2. Agents agree on a random value.
3. Agents nominate a keeper, based on a deterministic function and the random value.
4. Go to step 1.

Whereas the business logic of this service does not produce any useful result, each of these steps above
are expected to be quite common in the expected services that can be developed with {{open_autonomy}}.

## Architecture of the demo
The demo is composed of:

- A set of four [Tendermint](https://tendermint.com/) nodes (`node0`, `node1`, `node2`, `node3`).
- A set of four AEAs (`abci0`, `abci1`, `abci2`, `abci3`), in one-to-one connection with their corresponding Tendermint
node.

The agents are connected to the remote service [DRAND](https://drand.love) through the Internet.

<figure markdown>
  ![](../images/simple_demo_architecture.svg){align=center}
  <figcaption>Simple agent service demo architecture with four agents</figcaption>
</figure>

## Running the demo
The steps below will guide you to download the simple agent service definition from the Service Registry, build and run a local deployment.

1. Ensure that your machine satisfies the [framework requirements](../guides/set_up.md#requirements) and that
you have followed the [setup instructions](../guides/set_up.md#setup). As a result you should have a Pipenv workspace folder.

2. Use the CLI to fetch the `valory/simple_abci` service.
    ```bash
<<<<<<< HEAD
    autonomy fetch valory/simple_abci:0.1.0:bafybeid74z2z4dfmcfnpy4l4ia5mhbs4kyjdcrtd5x2oqlz3vcjrtzibxy --remote --service
=======
    autonomy fetch valory/simple_abci:0.1.0:bafybeiekbnr2uvwnrh5rj4ikphaaow3dttjt2pz6odyqypvtlk4wnngjpm --remote --service
>>>>>>> a7c90d52
    cd simple_abci
    ```

3. Follow the steps in the [local deployment guide](../guides/deploy_service.md#local-deployment) to deploy and run the service locally.

4. The logs of a single agent or [Tendermint](https://tendermint.com/) node can be inspected in another terminal with, e.g.,
    ```bash
    docker logs <container_id> --follow
    ```
    where `<container_id>` refers to the Docker container ID for either an agent
    (`abci0`, `abci1`, `abci2` and `abci3`) or a [Tendermint](https://tendermint.com/) node (`node0`, `node1`, `node2` and `node3`).


## Details of the demo
The complete state machine depicting the states and transitions of the application is shown below.

<figure markdown>
<div class="mermaid">
stateDiagram-v2
    RegistrationRound --> RandomnessStartupRound: <center>DONE</center>
    RandomnessStartupRound --> SelectKeeperAtStartupRound: <center>DONE</center>
    RandomnessStartupRound --> RandomnessStartupRound: <center>NO_MAJORITY<br />ROUND_TIMEOUT</center>
    ResetAndPauseRound --> RandomnessStartupRound: <center>DONE</center>
    ResetAndPauseRound --> RegistrationRound: <center>NO_MAJORITY<br />RESET_TIMEOUT</center>
    SelectKeeperAtStartupRound --> ResetAndPauseRound: <center>DONE</center>
    SelectKeeperAtStartupRound --> RegistrationRound: <center>NO_MAJORITY<br />ROUND_TIMEOUT</center>
</div>
<figcaption>Simple ABCI Application FSM</figcaption>
</figure>

Recall that, from the point of view of the developer, the application FSM is replicated transparently in all the AEAs. The developer can simply focus on developing the FSM as if it were being executed in a single machine, and the underlying consensus layer will handle the replication mechanism across different machines.

The `valory/simple_abci` skill is the main component of the {{fsm_app}}. In
general terms, the developer should put the focus on the four action points below:

1. Implement the `Rounds`, `Behaviours` and `Payloads` associated with each FSM state.
2. Implement the `AbciApp` class.
3. Implement the `AbstractRoundBehaviour` class.

Below we discuss these points in detail for the case of the Simple {{fsm_app}}.


### Implementation of the Rounds, Behaviours and Payloads for Each State

The main modules to take into account in this development step are:

- `behaviours.py`: Contains the implementation of the behaviours to be executed at each state of the FSM. Each behaviour is one-to-one associated to a round. It also contains the `SimpleAbciConsensusBehaviour` class, which can be thought as the "main" class for the skill behaviour, and will be discussed in a separate section below.
- `rounds.py`: Contains the implementation of the rounds associated to each state and the shared `SynchronizedData`. It also contains the declaration of the FSM events, and the `SimpleAbciApp` which defines the transition function of the FSM, which will be also discussed in a separate section.
- `payloads.py`: Contains the implementation of the payloads associated to each state. One payload can be used per state. Payloads are used so sync data between agents, and therefore the application state.


#### `RegistrationRound` and `RegistrationBehaviour`

The `RegistrationRound` and `RegistrationBehaviour` are the round and behaviour classes associated to the start state of the application FSM. The hierarchy diagram for the `RegistrationRound` is depicted below:

<figure markdown>
<div class="mermaid">
classDiagram
    AbstractRound <|-- CollectionRound
    CollectionRound <|-- CollectDifferentUntilAllRound
    CollectDifferentUntilAllRound <|-- RegistrationRound
    SimpleABCIAbstractRound <|-- RegistrationRound
    AbstractRound <|-- SimpleABCIAbstractRound

    class AbstractRound{
      +round_id
      +allowed_tx_type
      +payload_attribute
      -_state
      +period_state()
      +end_block()*
      +check_payload()*
      +process_payload()*
    }
    class SimpleABCIAbstractRound{
      +period_state()
      -_return_no_majority_event()
    }
    class CollectionRound{
      -collection
      +payloads()
      +payloads_count()
      +process_payload()
      +check_payload()
    }
    class CollectDifferentUntilAllRound{
      +process_payload()
      +check_payload()
      +collection_threshold_reached()
      +most_voted_payload()
    }
    class RegistrationRound{
      +round_id = "registration"
      +allowed_tx_type = TransactionType.REGISTRATION
      +payload_attribute = "sender"
      +end_block()
    }
</div>
<figcaption>Hierarchy of the `RegistrationRound` class (some methods and fields are omitted)</figcaption>
</figure>

As it can be seen, it inherits from the main abstract class `AbstractRound` through a series of intermediate classes:

- `CollectionRound`: Helper class for rounds where the application is expected to wait until some some sort of value is collected: either a common value (e.g., a common randomness observation), or a collection of different values (e.g., exchange values from different sources).
- `CollectDifferentUntilAllRound`: Helper class for rounds that should wait until a collection of different values is collected, one from each agent ("all").
- `SimpleABCIAbstractRound`: Helper class particular to the Simple {{fsm_app}} which contains common methods for all rounds.
- `RegistrationRound`: Class that implements the particular instance of the `AbstractRound`. Many of the functionalities are already covered by the parent classes, but any concrete implementation of `AbstractRound` need to implement the abstract method `end_block()`. The method `end_block()` has the responsibility of checking the conditions to transit to the next state, and as such, it must return (1) a reference to the (updated) `SynchronizedData`, and (2) an event that will define the transition to the next state in the FSM.


To sum up, the `RegistrationRound` simply waits to collect all agent addresses (a mechanism inherited from `CollectDifferentUntilAllRound`) and it produces the `DONE` event when it finishes. The agents send their address through the proactive behaviour discussed below.
As it can be seen here, the {{open_autonomy}} framework provides a number of intermediate helper classes that can be used to simplify the development of a round.

On the other hand, the `RegistrationBehaviour` hierarchy is as follows:
<figure markdown>
<div class="mermaid">
classDiagram
    SimpleABCIBaseBehaviour<|-- RegistrationBehaviour
    BaseBehaviour <|-- SimpleABCIBaseBehaviour
    IPFSBehaviour <|-- BaseBehaviour
    AsyncBehaviour <|-- BaseBehaviour
    CleanUpBehaviour <|-- BaseBehaviour
    SimpleBehaviour <|-- IPFSBehaviour
    Behaviour <|-- SimpleBehaviour

    class AsyncBehaviour{
        +async_act()*
        +async_act_wrapper()*
    }
    class SimpleABCIBaseBehaviour {
        +period_state()
        +params()
    }
    class RegistrationBehaviour{
        +state_id = "register"
        +matching_round = RegistrationRound
        +async_act()
    }
</div>
<figcaption>Hierarchy of the `RegistrationBehaviour` class (some methods and fields are omitted)</figcaption>
</figure>

As it can be seen, the `RegistrationBehaviour` inherits from `BaseBehaviour`, which is the base class for FSM states. This class aggregates the functionality from some other classes, most notably from the `AsyncBehaviour` class which defines the `async_act()` abstract method, which must be implemented in the `RegistrationBehaviour` class. In this case, `async_act()` does the following:

1. Build the registration transaction payload.
2. Send the transaction payload and wait for it to be mined.
3. Wait until the {{fsm_app}} transitions to the next round.
4. Go to the next behaviour state (set done event).

An excerpt of the code corresponding to the `RegistrationBehaviour` is:

```python
class RegistrationBehaviour(SimpleABCIBaseBehaviour):
    """Register to the next round."""

    behaviour_id = "register"
    matching_round = RegistrationRound

    def async_act(self) -> Generator:
        """
        Do the action.

        Steps:
        - Build a registration transaction.
        - Send the transaction and wait for it to be mined.
        - Wait until ABCI application transitions to the next round.
        - Go to the next behaviour (set done event).
        """

        with self.context.benchmark_tool.measure(self.behaviour_id).local():
            payload = RegistrationPayload(self.context.agent_address)

        with self.context.benchmark_tool.measure(self.behaviour_id).consensus():
            yield from self.send_a2a_transaction(payload)
            yield from self.wait_until_round_end()

        self.set_done()
```

Finally, the hierarchy for the `RegistrationPayload` is as follows:

<figure markdown>
<div class="mermaid">
classDiagram
  BaseSimpleAbciPayload <|-- RegistrationPayload
  BaseTxPayload <|-- BaseSimpleAbciPayload

  class BaseTxPayload {
    +transaction_type
    +sender
    +id_
    +round_count
    +_initialisation
    +round_count()
  }

  class RegistrationPayload{
    +transaction_type = TransactionType.REGISTRATION
  }
</div>
<figcaption>Hierarchy of the `RegistrationPayload` class (some methods and fields are omitted)</figcaption>
</figure>

The class `RegistrationPayload` is simply a wrapper for the data to be sent by the
corresponding behaviour in the `async_act()` method.


The remaining states from the FSM follow a similar approach in the definition of the rounds, behaviours and payloads. Therefore, we will omit most of the details and highlight only the relevant information for them.


#### `RandomnessStartupRound` and `RandomnessStartupBehaviour`
As opposed to `RegistrationRound`, the class `RandomnessStartupRound` inherits from the helper abstract class `CollectSameUntilThresholdRound`. That is, the round will wait until 2/3 of the agents have agreed in the same collected value (in this case, a random string from a decentralized randomness source). If for whatever reason agents do not agree within a given timeframe, this state is revisited. As above, the method `end_block()` must be implemented, and it must return the appropriate events accordingly.

The `RandomnessBehaviour` on the other hand is the proactive part that connects to the distributed randomness service, reads the value,  commits it to the temporary blockchain, and stores it in the `SynchronizedData`.
As above, all these operations are carried on the `async_act()` method, and the
payload class `RandomnessPayload` encapsulates the collected randomness as well as the round identifier.

#### `SelectKeeperAtStartupRound` and `SelectKeeperAtStartupBehaviour`
In this case, `SelectKeeperAtStartupRound` inherits from the class `CollectSameUntilThresholdRound` as above. The value to be agreed by 2/3 of the agents is the address of the agent that will be designated as a keeper. Again, the `end_block()` method must handle the appropriate events to return, depending on the status of the consensus.


The `SelectKeeperAtStartupBehaviour` is in charge of executing the operation of selecting the keeper, which is a deterministic function of the randomness collected in the previous round. The behaviour accesses the randomness through the `SynchronizedData`, commits the output to the temporary blockchain, and it also records it on the `SynchronizedData`. The corresponding payload class, `SelectKeeperPayload` stores the selected keeper.


#### `ResetAndPauseRound` and `ResetAndPauseBehaviour`
The `ResetAndPauseRound` also inherits from  `CollectSameUntilThresholdRound`. The value that the rounds waits that the agents agree is simply the period number (an increasing integer). Once 2/3 of the agents have agreed on it, the {{fsm_app}} transitions again to the `RandomnessStartupRound`.

The `ResetAndPauseBehaviour` class simply logs the state, sleeps for a configured interval, and submits the transaction payload (period number) to the temporary blockchain. As usual, the functionality is encoded in `end_block()`. For convention, the payload associated to the class `ResetPayload` contains the round identifier.

### Implementation of `SimpleAbciApp`
This class can be found on `rounds.py`, and it simply encodes the basic parameters of the FSM transition function depicted above. Namely, it defines:
- the initial round,
- the set of initial states,
- the transition function,
- the set of final states, and
- the timeout events.

This class derives from the abstract class `AbciApp` and it must be implemented by the developer. In general, the implementation of this class does not require to define any method or parameter, besides the ones commented above.

The transition function, which is the main part of this class, is defined using Python dictionaries as it is shown here:

```python
class SimpleAbciApp(AbciApp[Event]):
    """SimpleAbciApp

    Initial round: RegistrationRound

    Initial states: {RegistrationRound}

    Transition states:
        0. RegistrationRound
            - done: 1.
            - no majority: 0.
        1. RandomnessStartupRound
            - done: 2.
            - round timeout: 1.
            - no majority: 1.
        2. SelectKeeperAtStartupRound
            - done: 3.
            - round timeout: 0.
            - no majority: 0.
        3. ResetAndPauseRound
            - done: 1.
            - reset timeout: 0.
            - no majority: 0.

    Final states: {}

    Timeouts:
        round timeout: 30.0
        reset timeout: 30.0
    """

    initial_round_cls: Type[AbstractRound] = RegistrationRound
    transition_function: AbciAppTransitionFunction = {
        RegistrationRound: {
            Event.DONE: RandomnessStartupRound,
            Event.NO_MAJORITY: RegistrationRound,
        },
        RandomnessStartupRound: {
            Event.DONE: SelectKeeperAtStartupRound,
            Event.ROUND_TIMEOUT: RandomnessStartupRound,
            Event.NO_MAJORITY: RandomnessStartupRound,
        },
        SelectKeeperAtStartupRound: {
            Event.DONE: ResetAndPauseRound,
            Event.ROUND_TIMEOUT: RegistrationRound,
            Event.NO_MAJORITY: RegistrationRound,
        },
        ResetAndPauseRound: {
            Event.DONE: RandomnessStartupRound,
            Event.RESET_TIMEOUT: RegistrationRound,
            Event.NO_MAJORITY: RegistrationRound,
        },
    }
    event_to_timeout: Dict[Event, float] = {
        Event.ROUND_TIMEOUT: 30.0,
        Event.RESET_TIMEOUT: 30.0,
    }
```

For example, upon receiving the event `DONE` being in the state `SelectKeeperAtStartupRound`, the FSM will transit to `ResetAndPauseRound`.

### Implementation of `SimpleAbciConsensusBehaviour`
This class can be found in `behaviours.py`, and is the main behaviour class, aggregating the behaviours from the different states. It is a subclass of `AbstractRoundBehaviour`. The developer needs to define:

- the initial behaviour,
- the `AbciApp` associated to the behaviour,
- the collection of individual behaviours for each state.

Recall that each behaviour is in one-to-one correspondence with a round. Upon instantiation, the parent class ensures that this correspondence holds (i.e., there are not two behaviours associated to the same round). The correspondence is achieved through the field `matching_round` from the parent class `BaseBehaviour`of each state behaviour.



### Specification of the FSM

For convenience, we provide a simplified YAML syntax to describe concisely the FSM of the {{fsm_app}}s. For the case of
the Simple {{fsm_app}} the specification is as follows:

```yaml
alphabet_in:
- DONE
- NO_MAJORITY
- RESET_TIMEOUT
- ROUND_TIMEOUT
default_start_state: RegistrationRound
final_states: []
label: packages.valory.skills.simple_abci.rounds.SimpleAbciApp
start_states:
- RegistrationRound
states:
- RandomnessStartupRound
- RegistrationRound
- ResetAndPauseRound
- SelectKeeperAtStartupRound
transition_func:
    (RandomnessStartupRound, DONE): SelectKeeperAtStartupRound
    (RandomnessStartupRound, NO_MAJORITY): RandomnessStartupRound
    (RandomnessStartupRound, ROUND_TIMEOUT): RandomnessStartupRound
    (RegistrationRound, DONE): RandomnessStartupRound
    (RegistrationRound, NO_MAJORITY): RegistrationRound
    (ResetAndPauseRound, DONE): RandomnessStartupRound
    (ResetAndPauseRound, NO_MAJORITY): RegistrationRound
    (ResetAndPauseRound, RESET_TIMEOUT): RegistrationRound
    (SelectKeeperAtStartupRound, DONE): ResetAndPauseRound
    (SelectKeeperAtStartupRound, NO_MAJORITY): RegistrationRound
    (SelectKeeperAtStartupRound, ROUND_TIMEOUT): RegistrationRound
```<|MERGE_RESOLUTION|>--- conflicted
+++ resolved
@@ -35,11 +35,7 @@
 
 2. Use the CLI to fetch the `valory/simple_abci` service.
     ```bash
-<<<<<<< HEAD
-    autonomy fetch valory/simple_abci:0.1.0:bafybeid74z2z4dfmcfnpy4l4ia5mhbs4kyjdcrtd5x2oqlz3vcjrtzibxy --remote --service
-=======
-    autonomy fetch valory/simple_abci:0.1.0:bafybeiekbnr2uvwnrh5rj4ikphaaow3dttjt2pz6odyqypvtlk4wnngjpm --remote --service
->>>>>>> a7c90d52
+    autonomy fetch valory/simple_abci:0.1.0:bafybeig3b43spk5cloys42g2r3pcwjfyoqk7zk2c4ukaxar4rbct6h3nca --remote --service
     cd simple_abci
     ```
 
