--- conflicted
+++ resolved
@@ -35,11 +35,7 @@
 
 2. Use the CLI to fetch the `valory/simple_abci` service.
     ```bash
-<<<<<<< HEAD
-    autonomy fetch valory/simple_abci:0.1.0:bafybeib6p3o3obhpindtp25xw4ntkazyq5b76xpkbq32iwwmq2rwn2wuhu --remote --service
-=======
-    autonomy fetch valory/simple_abci:0.1.0:bafybeifustxt5r6iwwzgku6wzkc74bb6fdgrgjdosmje5myiqqq76oemyy --remote --service
->>>>>>> 53c8d289
+    autonomy fetch valory/simple_abci:0.1.0:bafybeiccun24vqkjar2xqyzyvuxrxzcw55betgyt66tfmheummaohnkoyq --remote --service
     cd simple_abci
     ```
 
