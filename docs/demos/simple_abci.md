--- conflicted
+++ resolved
@@ -35,11 +35,7 @@
 
 2. Use the CLI to fetch the `valory/simple_abci` service.
     ```bash
-<<<<<<< HEAD
-    autonomy fetch valory/simple_abci:0.1.0:bafybeibz5vohqnrvt4oofnwdaxxvm6mnbf3vn4kzlguqsydz5yll3cvp6i --remote --service
-=======
-    autonomy fetch valory/simple_abci:0.1.0:bafybeieb5ksw6s6anbfaowwczme4qajg4rsubxwdwuiezbyblhakioxxoe --remote --service
->>>>>>> 579ffd73
+    autonomy fetch valory/simple_abci:0.1.0:bafybeih66jwdt3m6ko4uczfnjn323xckq6qtrqjjc6kj5ii3wotcppu45y --remote --service
     cd simple_abci
     ```
 
