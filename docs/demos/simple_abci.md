# Simple agent service demo
The Simple agent service demonstrates how to use the {{open_autonomy}} framework, and provides
a general template to build more complex services.
The goal is to provide the minimum background so that users can start developing their own agent services, and to showcase how agents interact with local Tendermint nodes. Indeed, we recommend that new users take the Simple {{fsm_app}} as the starting point for developing their own agent services.

Roughly speaking, the Simple agent service executes the following sequence of actions:

1. Agents register to the service, i.e., they indicate their willingness to participate in it.
2. Agents agree on a random value.
3. Agents nominate a keeper, based on a deterministic function and the random value.
4. Go to step 1.

Whereas the business logic of this service does not produce any useful result, each of these steps above
are expected to be quite common in the expected services that can be developed with {{open_autonomy}}.

## Architecture of the demo
The demo is composed of:

- A set of four [Tendermint](https://tendermint.com/) nodes (`node0`, `node1`, `node2`, `node3`).
- A set of four AEAs (`abci0`, `abci1`, `abci2`, `abci3`), in one-to-one connection with their corresponding Tendermint
node.

The agents are connected to the remote service [DRAND](https://drand.love) through the Internet.

<figure markdown>
  ![](../images/simple_demo_architecture.svg){align=center}
  <figcaption>Simple agent service demo architecture with four agents</figcaption>
</figure>

## Running the demo
The steps below will guide you to download the simple agent service definition from the Service Registry, build and run a local deployment.

1. Ensure that your machine satisfies the [framework requirements](../guides/set_up.md#requirements) and that
you have followed the [setup instructions](../guides/set_up.md#setup). As a result you should have a Pipenv workspace folder.

2. Use the CLI to fetch the `valory/simple_abci` service.
    ```bash
<<<<<<< HEAD
    autonomy fetch valory/simple_abci:0.1.0:bafybeie43hhjp3lcscvaeodxc2hmdqe7jwtkjeelryyouxina5l7fubazu --remote --service
=======
    autonomy fetch valory/simple_abci:0.1.0:bafybeid2i23lrskvdofmdhfi2lymxofi6hbe33kjgo367n7ktpkolqm42u --remote --service
>>>>>>> dfad7ced
    cd simple_abci
    ```

3. Follow the steps in the [local deployment guide](../guides/deploy_service.md#local-deployment) to deploy and run the service locally.

4. The logs of a single agent or [Tendermint](https://tendermint.com/) node can be inspected in another terminal with, e.g.,
    ```bash
    docker logs <container_id> --follow
    ```
    where `<container_id>` refers to the Docker container ID for either an agent
    (`abci0`, `abci1`, `abci2` and `abci3`) or a [Tendermint](https://tendermint.com/) node (`node0`, `node1`, `node2` and `node3`).


## Details of the demo
The complete state machine depicting the states and transitions of the application is shown below.

<figure markdown>
<div class="mermaid">
stateDiagram-v2
    RegistrationRound --> RandomnessStartupRound: <center>DONE</center>
    RandomnessStartupRound --> SelectKeeperAtStartupRound: <center>DONE</center>
    RandomnessStartupRound --> RandomnessStartupRound: <center>NO_MAJORITY<br />ROUND_TIMEOUT</center>
    ResetAndPauseRound --> RandomnessStartupRound: <center>DONE</center>
    ResetAndPauseRound --> RegistrationRound: <center>NO_MAJORITY<br />RESET_TIMEOUT</center>
    SelectKeeperAtStartupRound --> ResetAndPauseRound: <center>DONE</center>
    SelectKeeperAtStartupRound --> RegistrationRound: <center>NO_MAJORITY<br />ROUND_TIMEOUT</center>
</div>
<figcaption>Simple ABCI Application FSM</figcaption>
</figure>

Recall that, from the point of view of the developer, the application FSM is replicated transparently in all the AEAs. The developer can simply focus on developing the FSM as if it were being executed in a single machine, and the underlying consensus layer will handle the replication mechanism across different machines.

The `valory/simple_abci` skill is the main component of the {{fsm_app}}. In
general terms, the developer should put the focus on the four action points below:

1. Implement the `Rounds`, `Behaviours` and `Payloads` associated with each FSM state.
2. Implement the `AbciApp` class.
3. Implement the `AbstractRoundBehaviour` class.

Below we discuss these points in detail for the case of the Simple {{fsm_app}}.


### Implementation of the Rounds, Behaviours and Payloads for Each State

The main modules to take into account in this development step are:

- `behaviours.py`: Contains the implementation of the behaviours to be executed at each state of the FSM. Each behaviour is one-to-one associated to a round. It also contains the `SimpleAbciConsensusBehaviour` class, which can be thought as the "main" class for the skill behaviour, and will be discussed in a separate section below.
- `rounds.py`: Contains the implementation of the rounds associated to each state and the shared `SynchronizedData`. It also contains the declaration of the FSM events, and the `SimpleAbciApp` which defines the transition function of the FSM, which will be also discussed in a separate section.
- `payloads.py`: Contains the implementation of the payloads associated to each state. One payload can be used per state. Payloads are used so sync data between agents, and therefore the application state.


#### `RegistrationRound` and `RegistrationBehaviour`

The `RegistrationRound` and `RegistrationBehaviour` are the round and behaviour classes associated to the start state of the application FSM. The hierarchy diagram for the `RegistrationRound` is depicted below:

<figure markdown>
<div class="mermaid">
classDiagram
    AbstractRound <|-- CollectionRound
    CollectionRound <|-- CollectDifferentUntilAllRound
    CollectDifferentUntilAllRound <|-- RegistrationRound
    SimpleABCIAbstractRound <|-- RegistrationRound
    AbstractRound <|-- SimpleABCIAbstractRound

    class AbstractRound{
      +round_id
      +allowed_tx_type
      +payload_attribute
      -_state
      +period_state()
      +end_block()*
      +check_payload()*
      +process_payload()*
    }
    class SimpleABCIAbstractRound{
      +period_state()
      -_return_no_majority_event()
    }
    class CollectionRound{
      -collection
      +payloads()
      +payloads_count()
      +process_payload()
      +check_payload()
    }
    class CollectDifferentUntilAllRound{
      +process_payload()
      +check_payload()
      +collection_threshold_reached()
      +most_voted_payload()
    }
    class RegistrationRound{
      +round_id = "registration"
      +allowed_tx_type = TransactionType.REGISTRATION
      +payload_attribute = "sender"
      +end_block()
    }
</div>
<figcaption>Hierarchy of the `RegistrationRound` class (some methods and fields are omitted)</figcaption>
</figure>

As it can be seen, it inherits from the main abstract class `AbstractRound` through a series of intermediate classes:

- `CollectionRound`: Helper class for rounds where the application is expected to wait until some some sort of value is collected: either a common value (e.g., a common randomness observation), or a collection of different values (e.g., exchange values from different sources).
- `CollectDifferentUntilAllRound`: Helper class for rounds that should wait until a collection of different values is collected, one from each agent ("all").
- `SimpleABCIAbstractRound`: Helper class particular to the Simple {{fsm_app}} which contains common methods for all rounds.
- `RegistrationRound`: Class that implements the particular instance of the `AbstractRound`. Many of the functionalities are already covered by the parent classes, but any concrete implementation of `AbstractRound` need to implement the abstract method `end_block()`. The method `end_block()` has the responsibility of checking the conditions to transit to the next state, and as such, it must return (1) a reference to the (updated) `SynchronizedData`, and (2) an event that will define the transition to the next state in the FSM.


To sum up, the `RegistrationRound` simply waits to collect all agent addresses (a mechanism inherited from `CollectDifferentUntilAllRound`) and it produces the `DONE` event when it finishes. The agents send their address through the proactive behaviour discussed below.
As it can be seen here, the {{open_autonomy}} framework provides a number of intermediate helper classes that can be used to simplify the development of a round.

On the other hand, the `RegistrationBehaviour` hierarchy is as follows:
<figure markdown>
<div class="mermaid">
classDiagram
    SimpleABCIBaseBehaviour<|-- RegistrationBehaviour
    BaseBehaviour <|-- SimpleABCIBaseBehaviour
    IPFSBehaviour <|-- BaseBehaviour
    AsyncBehaviour <|-- BaseBehaviour
    CleanUpBehaviour <|-- BaseBehaviour
    SimpleBehaviour <|-- IPFSBehaviour
    Behaviour <|-- SimpleBehaviour

    class AsyncBehaviour{
        +async_act()*
        +async_act_wrapper()*
    }
    class SimpleABCIBaseBehaviour {
        +period_state()
        +params()
    }
    class RegistrationBehaviour{
        +state_id = "register"
        +matching_round = RegistrationRound
        +async_act()
    }
</div>
<figcaption>Hierarchy of the `RegistrationBehaviour` class (some methods and fields are omitted)</figcaption>
</figure>

As it can be seen, the `RegistrationBehaviour` inherits from `BaseBehaviour`, which is the base class for FSM states. This class aggregates the functionality from some other classes, most notably from the `AsyncBehaviour` class which defines the `async_act()` abstract method, which must be implemented in the `RegistrationBehaviour` class. In this case, `async_act()` does the following:

1. Build the registration transaction payload.
2. Send the transaction payload and wait for it to be mined.
3. Wait until the {{fsm_app}} transitions to the next round.
4. Go to the next behaviour state (set done event).

An excerpt of the code corresponding to the `RegistrationBehaviour` is:

```python
class RegistrationBehaviour(SimpleABCIBaseBehaviour):
    """Register to the next round."""

    behaviour_id = "register"
    matching_round = RegistrationRound

    def async_act(self) -> Generator:
        """
        Do the action.

        Steps:
        - Build a registration transaction.
        - Send the transaction and wait for it to be mined.
        - Wait until ABCI application transitions to the next round.
        - Go to the next behaviour (set done event).
        """

        with self.context.benchmark_tool.measure(self.behaviour_id).local():
            payload = RegistrationPayload(self.context.agent_address)

        with self.context.benchmark_tool.measure(self.behaviour_id).consensus():
            yield from self.send_a2a_transaction(payload)
            yield from self.wait_until_round_end()

        self.set_done()
```

Finally, the hierarchy for the `RegistrationPayload` is as follows:

<figure markdown>
<div class="mermaid">
classDiagram
  BaseSimpleAbciPayload <|-- RegistrationPayload
  BaseTxPayload <|-- BaseSimpleAbciPayload

  class BaseTxPayload {
    +transaction_type
    +sender
    +id_
    +round_count
    +_initialisation
    +round_count()
  }

  class RegistrationPayload{
    +transaction_type = TransactionType.REGISTRATION
  }
</div>
<figcaption>Hierarchy of the `RegistrationPayload` class (some methods and fields are omitted)</figcaption>
</figure>

The class `RegistrationPayload` is simply a wrapper for the data to be sent by the
corresponding behaviour in the `async_act()` method.


The remaining states from the FSM follow a similar approach in the definition of the rounds, behaviours and payloads. Therefore, we will omit most of the details and highlight only the relevant information for them.


#### `RandomnessStartupRound` and `RandomnessStartupBehaviour`
As opposed to `RegistrationRound`, the class `RandomnessStartupRound` inherits from the helper abstract class `CollectSameUntilThresholdRound`. That is, the round will wait until 2/3 of the agents have agreed in the same collected value (in this case, a random string from a decentralized randomness source). If for whatever reason agents do not agree within a given timeframe, this state is revisited. As above, the method `end_block()` must be implemented, and it must return the appropriate events accordingly.

The `RandomnessBehaviour` on the other hand is the proactive part that connects to the distributed randomness service, reads the value,  commits it to the temporary blockchain, and stores it in the `SynchronizedData`.
As above, all these operations are carried on the `async_act()` method, and the
payload class `RandomnessPayload` encapsulates the collected randomness as well as the round identifier.

#### `SelectKeeperAtStartupRound` and `SelectKeeperAtStartupBehaviour`
In this case, `SelectKeeperAtStartupRound` inherits from the class `CollectSameUntilThresholdRound` as above. The value to be agreed by 2/3 of the agents is the address of the agent that will be designated as a keeper. Again, the `end_block()` method must handle the appropriate events to return, depending on the status of the consensus.


The `SelectKeeperAtStartupBehaviour` is in charge of executing the operation of selecting the keeper, which is a deterministic function of the randomness collected in the previous round. The behaviour accesses the randomness through the `SynchronizedData`, commits the output to the temporary blockchain, and it also records it on the `SynchronizedData`. The corresponding payload class, `SelectKeeperPayload` stores the selected keeper.


#### `ResetAndPauseRound` and `ResetAndPauseBehaviour`
The `ResetAndPauseRound` also inherits from  `CollectSameUntilThresholdRound`. The value that the rounds waits that the agents agree is simply the period number (an increasing integer). Once 2/3 of the agents have agreed on it, the {{fsm_app}} transitions again to the `RandomnessStartupRound`.

The `ResetAndPauseBehaviour` class simply logs the state, sleeps for a configured interval, and submits the transaction payload (period number) to the temporary blockchain. As usual, the functionality is encoded in `end_block()`. For convention, the payload associated to the class `ResetPayload` contains the round identifier.

### Implementation of `SimpleAbciApp`
This class can be found on `rounds.py`, and it simply encodes the basic parameters of the FSM transition function depicted above. Namely, it defines:
- the initial round,
- the set of initial states,
- the transition function,
- the set of final states, and
- the timeout events.

This class derives from the abstract class `AbciApp` and it must be implemented by the developer. In general, the implementation of this class does not require to define any method or parameter, besides the ones commented above.

The transition function, which is the main part of this class, is defined using Python dictionaries as it is shown here:

```python
class SimpleAbciApp(AbciApp[Event]):
    """SimpleAbciApp

    Initial round: RegistrationRound

    Initial states: {RegistrationRound}

    Transition states:
        0. RegistrationRound
            - done: 1.
            - no majority: 0.
        1. RandomnessStartupRound
            - done: 2.
            - round timeout: 1.
            - no majority: 1.
        2. SelectKeeperAtStartupRound
            - done: 3.
            - round timeout: 0.
            - no majority: 0.
        3. ResetAndPauseRound
            - done: 1.
            - reset timeout: 0.
            - no majority: 0.

    Final states: {}

    Timeouts:
        round timeout: 30.0
        reset timeout: 30.0
    """

    initial_round_cls: Type[AbstractRound] = RegistrationRound
    transition_function: AbciAppTransitionFunction = {
        RegistrationRound: {
            Event.DONE: RandomnessStartupRound,
            Event.NO_MAJORITY: RegistrationRound,
        },
        RandomnessStartupRound: {
            Event.DONE: SelectKeeperAtStartupRound,
            Event.ROUND_TIMEOUT: RandomnessStartupRound,
            Event.NO_MAJORITY: RandomnessStartupRound,
        },
        SelectKeeperAtStartupRound: {
            Event.DONE: ResetAndPauseRound,
            Event.ROUND_TIMEOUT: RegistrationRound,
            Event.NO_MAJORITY: RegistrationRound,
        },
        ResetAndPauseRound: {
            Event.DONE: RandomnessStartupRound,
            Event.RESET_TIMEOUT: RegistrationRound,
            Event.NO_MAJORITY: RegistrationRound,
        },
    }
    event_to_timeout: Dict[Event, float] = {
        Event.ROUND_TIMEOUT: 30.0,
        Event.RESET_TIMEOUT: 30.0,
    }
```

For example, upon receiving the event `DONE` being in the state `SelectKeeperAtStartupRound`, the FSM will transit to `ResetAndPauseRound`.

### Implementation of `SimpleAbciConsensusBehaviour`
This class can be found in `behaviours.py`, and is the main behaviour class, aggregating the behaviours from the different states. It is a subclass of `AbstractRoundBehaviour`. The developer needs to define:

- the initial behaviour,
- the `AbciApp` associated to the behaviour,
- the collection of individual behaviours for each state.

Recall that each behaviour is in one-to-one correspondence with a round. Upon instantiation, the parent class ensures that this correspondence holds (i.e., there are not two behaviours associated to the same round). The correspondence is achieved through the field `matching_round` from the parent class `BaseBehaviour`of each state behaviour.



### Specification of the FSM

For convenience, we provide a simplified YAML syntax to describe concisely the FSM of the {{fsm_app}}s. For the case of
the Simple {{fsm_app}} the specification is as follows:

```yaml
alphabet_in:
- DONE
- NO_MAJORITY
- RESET_TIMEOUT
- ROUND_TIMEOUT
default_start_state: RegistrationRound
final_states: []
label: SimpleAbciApp
start_states:
- RegistrationRound
states:
- RandomnessStartupRound
- RegistrationRound
- ResetAndPauseRound
- SelectKeeperAtStartupRound
transition_func:
    (RandomnessStartupRound, DONE): SelectKeeperAtStartupRound
    (RandomnessStartupRound, NO_MAJORITY): RandomnessStartupRound
    (RandomnessStartupRound, ROUND_TIMEOUT): RandomnessStartupRound
    (RegistrationRound, DONE): RandomnessStartupRound
    (RegistrationRound, NO_MAJORITY): RegistrationRound
    (ResetAndPauseRound, DONE): RandomnessStartupRound
    (ResetAndPauseRound, NO_MAJORITY): RegistrationRound
    (ResetAndPauseRound, RESET_TIMEOUT): RegistrationRound
    (SelectKeeperAtStartupRound, DONE): ResetAndPauseRound
    (SelectKeeperAtStartupRound, NO_MAJORITY): RegistrationRound
    (SelectKeeperAtStartupRound, ROUND_TIMEOUT): RegistrationRound
```<|MERGE_RESOLUTION|>--- conflicted
+++ resolved
@@ -35,11 +35,7 @@
 
 2. Use the CLI to fetch the `valory/simple_abci` service.
     ```bash
-<<<<<<< HEAD
-    autonomy fetch valory/simple_abci:0.1.0:bafybeie43hhjp3lcscvaeodxc2hmdqe7jwtkjeelryyouxina5l7fubazu --remote --service
-=======
-    autonomy fetch valory/simple_abci:0.1.0:bafybeid2i23lrskvdofmdhfi2lymxofi6hbe33kjgo367n7ktpkolqm42u --remote --service
->>>>>>> dfad7ced
+    autonomy fetch valory/simple_abci:0.1.0:bafybeifufsrwczwwx5h3euwlsfdvy5udo4kudok2am6lsojlyfs6umhyle --remote --service
     cd simple_abci
     ```
 
