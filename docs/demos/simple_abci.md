# Simple agent service demo
The Simple agent service demonstrates how to use the {{open_autonomy}} framework, and provides
a general template to build more complex services.
The goal is to provide the minimum background so that users can start developing their own agent services, and to showcase how agents interact with local Tendermint nodes. Indeed, we recommend that new users take the Simple {{fsm_app}} as the starting point for developing their own agent services.

Roughly speaking, the Simple agent service executes the following sequence of actions:

1. Agents register to the service, i.e., they indicate their willingness to participate in it.
2. Agents agree on a random value.
3. Agents nominate a keeper, based on a deterministic function and the random value.
4. Go to step 1.

Whereas the business logic of this service does not produce any useful result, each of these steps above
are expected to be quite common in the expected services that can be developed with {{open_autonomy}}.

## Architecture of the demo
The demo is composed of:

- A set of four [Tendermint](https://tendermint.com/) nodes (`node0`, `node1`, `node2`, `node3`).
- A set of four AEAs (`abci0`, `abci1`, `abci2`, `abci3`), in one-to-one connection with their corresponding Tendermint
node.

The agents are connected to the remote service [DRAND](https://drand.love) through the Internet.

<figure markdown>
  ![](../images/simple_demo_architecture.svg){align=center}
  <figcaption>Simple agent service demo architecture with four agents</figcaption>
</figure>

## Running the demo
The steps below will guide you to download the simple agent service definition from the Service Registry, build and run a local deployment.

1. Ensure that your machine satisfies the [framework requirements](../guides/set_up.md#requirements) and that
you have followed the [setup instructions](../guides/set_up.md#setup). As a result you should have a Pipenv workspace folder.

2. Use the CLI to fetch the `valory/simple_abci` service.
    ```bash
<<<<<<< HEAD
    autonomy fetch valory/simple_abci:0.1.0:bafybeicepqxqu7bdoqsgu2lvzy24fzf76agmqs733pwjbatrr3jzazfem4 --remote --service
=======
    autonomy fetch valory/simple_abci:0.1.0:bafybeiahmbsipahbib2uihg7brmdj3s6x7nycfefs4wcancgqowlunooby --remote --service
>>>>>>> f1a05f60
    cd simple_abci
    ```

3. Follow the steps in the [local deployment guide](../guides/deploy_service.md#local-deployment) to deploy and run the service locally.

4. The logs of a single agent or [Tendermint](https://tendermint.com/) node can be inspected in another terminal with, e.g.,
    ```bash
    docker logs <container_id> --follow
    ```
    where `<container_id>` refers to the Docker container ID for either an agent
    (`abci0`, `abci1`, `abci2` and `abci3`) or a [Tendermint](https://tendermint.com/) node (`node0`, `node1`, `node2` and `node3`).


## Details of the demo
The complete state machine depicting the states and transitions of the application is shown below.

<figure markdown>
<div class="mermaid">
stateDiagram-v2
    RegistrationRound --> RandomnessStartupRound: <center>DONE</center>
    RandomnessStartupRound --> SelectKeeperAtStartupRound: <center>DONE</center>
    RandomnessStartupRound --> RandomnessStartupRound: <center>NO_MAJORITY<br />ROUND_TIMEOUT</center>
    ResetAndPauseRound --> RandomnessStartupRound: <center>DONE</center>
    ResetAndPauseRound --> RegistrationRound: <center>NO_MAJORITY<br />RESET_TIMEOUT</center>
    SelectKeeperAtStartupRound --> ResetAndPauseRound: <center>DONE</center>
    SelectKeeperAtStartupRound --> RegistrationRound: <center>NO_MAJORITY<br />ROUND_TIMEOUT</center>
</div>
<figcaption>Simple ABCI Application FSM</figcaption>
</figure>

Recall that, from the point of view of the developer, the application FSM is replicated transparently in all the AEAs. The developer can simply focus on developing the FSM as if it were being executed in a single machine, and the underlying consensus layer will handle the replication mechanism across different machines.

The `valory/simple_abci` skill is the main component of the {{fsm_app}}. In
general terms, the developer should put the focus on the four action points below:

1. Implement the `Rounds`, `Behaviours` and `Payloads` associated with each FSM state.
2. Implement the `AbciApp` class.
3. Implement the `AbstractRoundBehaviour` class.

Below we discuss these points in detail for the case of the Simple {{fsm_app}}.


### Implementation of the Rounds, Behaviours and Payloads for Each State

The main modules to take into account in this development step are:

- `behaviours.py`: Contains the implementation of the behaviours to be executed at each state of the FSM. Each behaviour is one-to-one associated to a round. It also contains the `SimpleAbciConsensusBehaviour` class, which can be thought as the "main" class for the skill behaviour, and will be discussed in a separate section below.
- `rounds.py`: Contains the implementation of the rounds associated to each state and the shared `SynchronizedData`. It also contains the declaration of the FSM events, and the `SimpleAbciApp` which defines the transition function of the FSM, which will be also discussed in a separate section.
- `payloads.py`: Contains the implementation of the payloads associated to each state. One payload can be used per state. Payloads are used so sync data between agents, and therefore the application state.


#### `RegistrationRound` and `RegistrationBehaviour`

The `RegistrationRound` and `RegistrationBehaviour` are the round and behaviour classes associated to the start state of the application FSM. The hierarchy diagram for the `RegistrationRound` is depicted below:

<figure markdown>
<div class="mermaid">
classDiagram
    AbstractRound <|-- CollectionRound
    CollectionRound <|-- CollectDifferentUntilAllRound
    CollectDifferentUntilAllRound <|-- RegistrationRound
    SimpleABCIAbstractRound <|-- RegistrationRound
    AbstractRound <|-- SimpleABCIAbstractRound

    class AbstractRound{
      +round_id
      +allowed_tx_type
      +payload_attribute
      -_state
      +period_state()
      +end_block()*
      +check_payload()*
      +process_payload()*
    }
    class SimpleABCIAbstractRound{
      +period_state()
      -_return_no_majority_event()
    }
    class CollectionRound{
      -collection
      +payloads()
      +payloads_count()
      +process_payload()
      +check_payload()
    }
    class CollectDifferentUntilAllRound{
      +process_payload()
      +check_payload()
      +collection_threshold_reached()
      +most_voted_payload()
    }
    class RegistrationRound{
      +round_id = "registration"
      +allowed_tx_type = TransactionType.REGISTRATION
      +payload_attribute = "sender"
      +end_block()
    }
</div>
<figcaption>Hierarchy of the `RegistrationRound` class (some methods and fields are omitted)</figcaption>
</figure>

As it can be seen, it inherits from the main abstract class `AbstractRound` through a series of intermediate classes:

- `CollectionRound`: Helper class for rounds where the application is expected to wait until some some sort of value is collected: either a common value (e.g., a common randomness observation), or a collection of different values (e.g., exchange values from different sources).
- `CollectDifferentUntilAllRound`: Helper class for rounds that should wait until a collection of different values is collected, one from each agent ("all").
- `SimpleABCIAbstractRound`: Helper class particular to the Simple {{fsm_app}} which contains common methods for all rounds.
- `RegistrationRound`: Class that implements the particular instance of the `AbstractRound`. Many of the functionalities are already covered by the parent classes, but any concrete implementation of `AbstractRound` need to implement the abstract method `end_block()`. The method `end_block()` has the responsibility of checking the conditions to transit to the next state, and as such, it must return (1) a reference to the (updated) `SynchronizedData`, and (2) an event that will define the transition to the next state in the FSM.


To sum up, the `RegistrationRound` simply waits to collect all agent addresses (a mechanism inherited from `CollectDifferentUntilAllRound`) and it produces the `DONE` event when it finishes. The agents send their address through the proactive behaviour discussed below.
As it can be seen here, the {{open_autonomy}} framework provides a number of intermediate helper classes that can be used to simplify the development of a round.

On the other hand, the `RegistrationBehaviour` hierarchy is as follows:
<figure markdown>
<div class="mermaid">
classDiagram
    SimpleABCIBaseBehaviour<|-- RegistrationBehaviour
    BaseBehaviour <|-- SimpleABCIBaseBehaviour
    IPFSBehaviour <|-- BaseBehaviour
    AsyncBehaviour <|-- BaseBehaviour
    CleanUpBehaviour <|-- BaseBehaviour
    SimpleBehaviour <|-- IPFSBehaviour
    Behaviour <|-- SimpleBehaviour

    class AsyncBehaviour{
        +async_act()*
        +async_act_wrapper()*
    }
    class SimpleABCIBaseBehaviour {
        +period_state()
        +params()
    }
    class RegistrationBehaviour{
        +state_id = "register"
        +matching_round = RegistrationRound
        +async_act()
    }
</div>
<figcaption>Hierarchy of the `RegistrationBehaviour` class (some methods and fields are omitted)</figcaption>
</figure>

As it can be seen, the `RegistrationBehaviour` inherits from `BaseBehaviour`, which is the base class for FSM states. This class aggregates the functionality from some other classes, most notably from the `AsyncBehaviour` class which defines the `async_act()` abstract method, which must be implemented in the `RegistrationBehaviour` class. In this case, `async_act()` does the following:

1. Build the registration transaction payload.
2. Send the transaction payload and wait for it to be mined.
3. Wait until the {{fsm_app}} transitions to the next round.
4. Go to the next behaviour state (set done event).

An excerpt of the code corresponding to the `RegistrationBehaviour` is:

```python
class RegistrationBehaviour(SimpleABCIBaseBehaviour):
    """Register to the next round."""

    behaviour_id = "register"
    matching_round = RegistrationRound

    def async_act(self) -> Generator:
        """
        Do the action.

        Steps:
        - Build a registration transaction.
        - Send the transaction and wait for it to be mined.
        - Wait until ABCI application transitions to the next round.
        - Go to the next behaviour (set done event).
        """

        with self.context.benchmark_tool.measure(self.behaviour_id).local():
            payload = RegistrationPayload(self.context.agent_address)

        with self.context.benchmark_tool.measure(self.behaviour_id).consensus():
            yield from self.send_a2a_transaction(payload)
            yield from self.wait_until_round_end()

        self.set_done()
```

Finally, the hierarchy for the `RegistrationPayload` is as follows:

<figure markdown>
<div class="mermaid">
classDiagram
  BaseSimpleAbciPayload <|-- RegistrationPayload
  BaseTxPayload <|-- BaseSimpleAbciPayload

  class BaseTxPayload {
    +transaction_type
    +sender
    +id_
    +round_count
    +_initialisation
    +round_count()
  }

  class RegistrationPayload{
    +transaction_type = TransactionType.REGISTRATION
  }
</div>
<figcaption>Hierarchy of the `RegistrationPayload` class (some methods and fields are omitted)</figcaption>
</figure>

The class `RegistrationPayload` is simply a wrapper for the data to be sent by the
corresponding behaviour in the `async_act()` method.


The remaining states from the FSM follow a similar approach in the definition of the rounds, behaviours and payloads. Therefore, we will omit most of the details and highlight only the relevant information for them.


#### `RandomnessStartupRound` and `RandomnessStartupBehaviour`
As opposed to `RegistrationRound`, the class `RandomnessStartupRound` inherits from the helper abstract class `CollectSameUntilThresholdRound`. That is, the round will wait until 2/3 of the agents have agreed in the same collected value (in this case, a random string from a decentralized randomness source). If for whatever reason agents do not agree within a given timeframe, this state is revisited. As above, the method `end_block()` must be implemented, and it must return the appropriate events accordingly.

The `RandomnessBehaviour` on the other hand is the proactive part that connects to the distributed randomness service, reads the value,  commits it to the temporary blockchain, and stores it in the `SynchronizedData`.
As above, all these operations are carried on the `async_act()` method, and the
payload class `RandomnessPayload` encapsulates the collected randomness as well as the round identifier.

#### `SelectKeeperAtStartupRound` and `SelectKeeperAtStartupBehaviour`
In this case, `SelectKeeperAtStartupRound` inherits from the class `CollectSameUntilThresholdRound` as above. The value to be agreed by 2/3 of the agents is the address of the agent that will be designated as a keeper. Again, the `end_block()` method must handle the appropriate events to return, depending on the status of the consensus.


The `SelectKeeperAtStartupBehaviour` is in charge of executing the operation of selecting the keeper, which is a deterministic function of the randomness collected in the previous round. The behaviour accesses the randomness through the `SynchronizedData`, commits the output to the temporary blockchain, and it also records it on the `SynchronizedData`. The corresponding payload class, `SelectKeeperPayload` stores the selected keeper.


#### `ResetAndPauseRound` and `ResetAndPauseBehaviour`
The `ResetAndPauseRound` also inherits from  `CollectSameUntilThresholdRound`. The value that the rounds waits that the agents agree is simply the period number (an increasing integer). Once 2/3 of the agents have agreed on it, the {{fsm_app}} transitions again to the `RandomnessStartupRound`.

The `ResetAndPauseBehaviour` class simply logs the state, sleeps for a configured interval, and submits the transaction payload (period number) to the temporary blockchain. As usual, the functionality is encoded in `end_block()`. For convention, the payload associated to the class `ResetPayload` contains the round identifier.

### Implementation of `SimpleAbciApp`
This class can be found on `rounds.py`, and it simply encodes the basic parameters of the FSM transition function depicted above. Namely, it defines:
- the initial round,
- the set of initial states,
- the transition function,
- the set of final states, and
- the timeout events.

This class derives from the abstract class `AbciApp` and it must be implemented by the developer. In general, the implementation of this class does not require to define any method or parameter, besides the ones commented above.

The transition function, which is the main part of this class, is defined using Python dictionaries as it is shown here:

```python
class SimpleAbciApp(AbciApp[Event]):
    """SimpleAbciApp

    Initial round: RegistrationRound

    Initial states: {RegistrationRound}

    Transition states:
        0. RegistrationRound
            - done: 1.
            - no majority: 0.
        1. RandomnessStartupRound
            - done: 2.
            - round timeout: 1.
            - no majority: 1.
        2. SelectKeeperAtStartupRound
            - done: 3.
            - round timeout: 0.
            - no majority: 0.
        3. ResetAndPauseRound
            - done: 1.
            - reset timeout: 0.
            - no majority: 0.

    Final states: {}

    Timeouts:
        round timeout: 30.0
        reset timeout: 30.0
    """

    initial_round_cls: Type[AbstractRound] = RegistrationRound
    transition_function: AbciAppTransitionFunction = {
        RegistrationRound: {
            Event.DONE: RandomnessStartupRound,
            Event.NO_MAJORITY: RegistrationRound,
        },
        RandomnessStartupRound: {
            Event.DONE: SelectKeeperAtStartupRound,
            Event.ROUND_TIMEOUT: RandomnessStartupRound,
            Event.NO_MAJORITY: RandomnessStartupRound,
        },
        SelectKeeperAtStartupRound: {
            Event.DONE: ResetAndPauseRound,
            Event.ROUND_TIMEOUT: RegistrationRound,
            Event.NO_MAJORITY: RegistrationRound,
        },
        ResetAndPauseRound: {
            Event.DONE: RandomnessStartupRound,
            Event.RESET_TIMEOUT: RegistrationRound,
            Event.NO_MAJORITY: RegistrationRound,
        },
    }
    event_to_timeout: Dict[Event, float] = {
        Event.ROUND_TIMEOUT: 30.0,
        Event.RESET_TIMEOUT: 30.0,
    }
```

For example, upon receiving the event `DONE` being in the state `SelectKeeperAtStartupRound`, the FSM will transit to `ResetAndPauseRound`.

### Implementation of `SimpleAbciConsensusBehaviour`
This class can be found in `behaviours.py`, and is the main behaviour class, aggregating the behaviours from the different states. It is a subclass of `AbstractRoundBehaviour`. The developer needs to define:

- the initial behaviour,
- the `AbciApp` associated to the behaviour,
- the collection of individual behaviours for each state.

Recall that each behaviour is in one-to-one correspondence with a round. Upon instantiation, the parent class ensures that this correspondence holds (i.e., there are not two behaviours associated to the same round). The correspondence is achieved through the field `matching_round` from the parent class `BaseBehaviour`of each state behaviour.



### Specification of the FSM

For convenience, we provide a simplified YAML syntax to describe concisely the FSM of the {{fsm_app}}s. For the case of
the Simple {{fsm_app}} the specification is as follows:

```yaml
alphabet_in:
- DONE
- NO_MAJORITY
- RESET_TIMEOUT
- ROUND_TIMEOUT
default_start_state: RegistrationRound
final_states: []
label: SimpleAbciApp
start_states:
- RegistrationRound
states:
- RandomnessStartupRound
- RegistrationRound
- ResetAndPauseRound
- SelectKeeperAtStartupRound
transition_func:
    (RandomnessStartupRound, DONE): SelectKeeperAtStartupRound
    (RandomnessStartupRound, NO_MAJORITY): RandomnessStartupRound
    (RandomnessStartupRound, ROUND_TIMEOUT): RandomnessStartupRound
    (RegistrationRound, DONE): RandomnessStartupRound
    (RegistrationRound, NO_MAJORITY): RegistrationRound
    (ResetAndPauseRound, DONE): RandomnessStartupRound
    (ResetAndPauseRound, NO_MAJORITY): RegistrationRound
    (ResetAndPauseRound, RESET_TIMEOUT): RegistrationRound
    (SelectKeeperAtStartupRound, DONE): ResetAndPauseRound
    (SelectKeeperAtStartupRound, NO_MAJORITY): RegistrationRound
    (SelectKeeperAtStartupRound, ROUND_TIMEOUT): RegistrationRound
```<|MERGE_RESOLUTION|>--- conflicted
+++ resolved
@@ -35,11 +35,7 @@
 
 2. Use the CLI to fetch the `valory/simple_abci` service.
     ```bash
-<<<<<<< HEAD
-    autonomy fetch valory/simple_abci:0.1.0:bafybeicepqxqu7bdoqsgu2lvzy24fzf76agmqs733pwjbatrr3jzazfem4 --remote --service
-=======
-    autonomy fetch valory/simple_abci:0.1.0:bafybeiahmbsipahbib2uihg7brmdj3s6x7nycfefs4wcancgqowlunooby --remote --service
->>>>>>> f1a05f60
+    autonomy fetch valory/simple_abci:0.1.0:bafybeib4dpqduhfaoswidulu4kplcytj4pgmokfzpnvjhucum2i7oie63i --remote --service
     cd simple_abci
     ```
 
