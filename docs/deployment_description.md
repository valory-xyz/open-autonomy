--- conflicted
+++ resolved
@@ -11,18 +11,8 @@
 3. Easily portable across cloud providers.
 
 We have 3 deployment options available for external operators.
-<<<<<<< HEAD
-
-- Kubernetes Cluster - We provide full deployments for kubernetes
-    - Single Node - This deployment approach is recommended for individual applications.
-    - Multi Node - This deployment approach is recommended for more advanced users looking to run multiple agent nodes or applications.
-
-- docker-compose - This approach is advised for beginners or less experienced users.
-=======
 - docker-compose - This approach is advised for beginners/less experienced users.
 - Kubernetes Cluster - We provide full deployments for Kubernetes:
->>>>>>> 305bac9a
-
     - Single Node - This deployment approach is recommended for individual applications.
     - Multi Node - This deployment approach is recommended for more advanced users looking to running multiple agent nodes or applications.
 
@@ -56,14 +46,8 @@
 
 
 ## Digital Ocean
-<<<<<<< HEAD
 1. We need to first create an authentication file to be used by terraform to create cloud resources. This can be done from the [API Settings](https://cloud.digitalocean.com/account/api/tokens). Save this file within the root directory as ```infra/do_token```
 2. Now we have our authentication token, we need to setup the domain we registered earlier. This is again done from the [Network & Domains](https://cloud.digitalocean.com/networking/domains) section of Digital Ocean.
-=======
-1. We need to first create an authentication file to be used by Terraform to create cloud resources. This can be done from the [API Settings](https://cloud.digitalocean.com/account/api/tokens). Save this
-2. Once and
->>>>>>> 305bac9a
-
 3. Create a new domain by entering your domain 
 ![Image title](images/networking_page.png){ align=center }
 
@@ -121,5 +105,4 @@
 ```bash
 make cluster-dashboard-start
 ```
-This will print a URL along with a passsword to allow access to the kubernetes dahboard where you will be able to see the status of the running containers along with their logs.
-
+This will print a URL along with a passsword to allow access to the kubernetes dahboard where you will be able to see the status of the running containers along with their logs.