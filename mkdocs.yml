site_name: Open Autonomy
site_url: https://valory.xyz/
site_description: A framework for the creation of autonomous agent services.
repo_url: https://github.com/valory-xyz/open-autonomy
site_author: developer@valory.xyz
edit_uri: edit/main/docs/

theme:
  name: 'material'
  features:
    - navigation.top   
    - navigation.indexes

extra_css:
  - stylesheets/extra.css

strict: true

nav:
  - Home: 'index.md'
  - Get started:
<<<<<<< HEAD
    - What is the Open Autonomy framework: 'what_is_the_open_autonomy_framework.md' 
    - What is an agent service: 'what_is_an_agent_service.md'
    - Why do we need agent services: 'why_do_we_need_agent_services.md'
    - Agent services compared to...: 'agent_services_compared_to.md' 
    - Use cases: 'use_cases.md'
  - Guides:
    - Quick start: 'guides/quick_start.md'
    - Overview of the development process: 'guides/overview_of_the_development_process.md'
    - Create a service with an existing agent: 'guides/create_service_existing_agent.md'
    - Create a service from scratch: 'guides/create_service_from_scratch.md'
    - Deploy a service: 'guides/deploy_service.md'
    - Running a service in different networks: 'guides/running_service_different_networks.md'
=======
    - What is the Open Autonomy framework: 'get_started/what_is_the_open_autonomy_framework.md' 
    - What is an agent service: 'get_started/what_is_an_agent_service.md'
    - Why do we need agent services: 'get_started/why_do_we_need_agent_services.md'
    - Agent services compared to...: 'get_started/agent_services_compared_to.md' 
    - Use cases: 'get_started/use_cases.md'
  - Version: 'version.md'
  - Upgrading: 'upgrading.md'
  - Quick Start: 'quick_start.md'
  - Hello World Agent Service: 'hello_world_agent_service.md'
>>>>>>> df0b9dc4
  - Concepts:
    - Autonomous Economic Agents: 'aea.md'
    - Finite State Machines: 'fsm.md'
    - The Application BlockChain Interface: 'abci.md'
  - FSM Apps:
    - Introduction to FSM Apps: 'fsm_app_introduction.md'
    - Components of an FSM App: 'fsm_app_components.md'
    - The AbciApp Class: 'abci_app_class.md'
    - The AbstractRoundBehaviour Class: 'abci_app_abstract_round_behaviour.md'
    - The AsyncBehaviour Class: 'abci_app_async_behaviour.md'
    - The AbstractRound Class: 'abci_app_abstract_round.md'
    - Interactions between Components: 'abci_app_interactions.md'
    - Sequence Diagram: 'poc-diagram.md'
  - Demos:
    - Hello World Agent Service: 'hello_world_agent_service.md'  
    - Simple Demo: 'simple_abci.md'
    - Counter Demo: 'counter_example.md'
    - Price Oracle Demo:
      - Introduction: 'price_oracle_intro.md'
      - Technical Details: 'price_oracle_technical_details.md'
      - FSM Specification: 'price_oracle_fsms.md'
  - Development:
    - Version: 'version.md'
    - Upgrading: 'upgrading.md'  
    - Package publishing: 'package_publishing.md'
    - CLI: 'autonomy.md'
    - Developer Tooling:
      - Dev Mode: 'dev_mode.md'
      - Benchmarking: 'benchmarks.md'
    - Deployment:
      - Container Control Flow: 'control_flow.md'
      - Local Deployment: 'application_deployment.md'
      - Cloud Deployment: 'using_stack_deployment.md'
    - Running on other networks: 'networks.md'
    - API:
      - Library:
        - Constants: 'api/constants.md'
        - Analyse:
          - ABCI:
            - App Spec: 'api/analyse/abci/app_spec.md'
            - Docstrings: 'api/analyse/abci/docstrings.md'
            - Handlers: 'api/analyse/abci/handlers.md'
            - Logs: 'api/analyse/abci/logs.md'
          - Benchmark:
            - Aggregate: 'api/analyse/benchmark/aggregate.md'
            - HTML: 'api/analyse/benchmark/html.md'
        - CLI:
          - Analyse: 'api/cli/analyse.md'
          - Core: 'api/cli/core.md'
          - Deploy: 'api/cli/deploy.md'
          - Develop: 'api/cli/develop.md'
          - Fetch: 'api/cli/fetch.md'
          - Hash: 'api/cli/hash.md'
          - Publish: 'api/cli/publish.md'
          - Push All: 'api/cli/push_all.md'
          - Replay: 'api/cli/replay.md'
          - Utils: 'api/cli/utils/click_utils.md'
          - Build Images: 'api/cli/build_images.md'
          - Scaffold FSM: 'api/cli/scaffold_fsm.md'
        - Configurations:
          - Base: 'api/configurations/base.md'
          - Constants: 'api/configurations/constants.md'
          - Loader: 'api/configurations/loader.md'
          - Validation: 'api/configurations/validation.md'
        - Deploy:
          - Base: 'api/deploy/base.md'
          - Build: 'api/deploy/build.md'
          - Chain: 'api/deploy/chain.md'
          - Constants: 'api/deploy/constants.md'
          - Image: 'api/deploy/image.md'
          - Generators:
            - Docker Compose:
              - Base: 'api/deploy/generators/docker_compose/base.md'
              - Templates: 'api/deploy/generators/docker_compose/templates.md'
            - Kubernetes:
              - Base: 'api/deploy/generators/kubernetes/base.md'
              - Templates: 'api/deploy/generators/kubernetes/templates.md'
        - Replay:
          - Agent: 'api/replay/agent.md'
          - Tendermint: 'api/replay/tendermint.md'
          - Utils: 'api/replay/utils.md'
        - Test Tools:
          - Configurations: 'api/test_tools/configurations.md'
          - Fixture Helpers: 'api/test_tools/fixture_helpers.md'
          - Base Test Classes:
            - Agents: 'api/test_tools/base_test_classes/agents.md'
            - Contracts: 'api/test_tools/base_test_classes/contracts.md'
          - Docker:
            - ACN Node: 'api/test_tools/docker/acn_node.md'
            - AMM Net: 'api/test_tools/docker/amm_net.md'
            - Base: 'api/test_tools/docker/base.md'
            - Ganache Helpers: 'api/test_tools/docker/ganache.md'
            - Gnosis Safe Helpers: 'api/test_tools/docker/gnosis_safe_net.md'
            - Registries: 'api/test_tools/docker/registries.md'
            - Tendermint Helpers: 'api/test_tools/docker/tendermint.md'
          - Helpers:
            - Async Utils: 'api/test_tools/helpers/async_utils.md'
            - Base: 'api/test_tools/helpers/base.md'
            - Contracts: 'api/test_tools/helpers/contracts.md'
            - Tendermint Utils: 'api/test_tools/helpers/tendermint_utils.md'
        - Data:
          - Watcher: 'api/data/Dockerfiles/dev/watcher.md'
      - Connections:
        - ABCI:
          - Check Dependencies: 'api/connections/abci/check_dependencies.md'
          - Connection: 'api/connections/abci/connection.md'
          - Dialogues: 'api/connections/abci/dialogues.md'
          - Tendermint Decoder: 'api/connections/abci/tendermint_decoder.md'
          - Tendermint Encoder: 'api/connections/abci/tendermint_encoder.md'
          - Scripts: 'api/connections/abci/scripts/genproto.md'
      - Contracts:
        - Gnosis Safe:
          - Contract: 'api/contracts/gnosis_safe/contract.md'
        - Gnosis Safe Proxy Factory:
          - Contract: 'api/contracts/gnosis_safe_proxy_factory/contract.md'
      - Protocols:
        - ABCI:
          - Custom Types: 'api/protocols/abci/custom_types.md'
          - Dialogues: 'api/protocols/abci/dialogues.md'
          - Message: 'api/protocols/abci/message.md'
          - Serialization: 'api/protocols/abci/serialization.md'
      - Skills:
        - Abstract ABCI:
          - Dialogues: 'api/skills/abstract_abci/dialogues.md'
          - Handlers: 'api/skills/abstract_abci/handlers.md'
        - Abstract Round ABCI:
          - Abci App Chain: 'api/skills/abstract_round_abci/abci_app_chain.md'
          - Base: 'api/skills/abstract_round_abci/base.md'
          - Behaviour Utils: 'api/skills/abstract_round_abci/behaviour_utils.md'
          - Behaviour: 'api/skills/abstract_round_abci/behaviours.md'
          - Common: 'api/skills/abstract_round_abci/common.md'
          - Dialogues: 'api/skills/abstract_round_abci/dialogues.md'
          - Handlers: 'api/skills/abstract_round_abci/handlers.md'
          - Models: 'api/skills/abstract_round_abci/models.md'
          - Test Tools:
            - Base: 'api/skills/abstract_round_abci/test_tools/base.md'
            - Integration: 'api/skills/abstract_round_abci/test_tools/integration.md'
          - IO:
            - IPFS: 'api/skills/abstract_round_abci/io_/ipfs.md'
            - Load: 'api/skills/abstract_round_abci/io_/load.md'
            - Paths: 'api/skills/abstract_round_abci/io_/paths.md'
            - Store: 'api/skills/abstract_round_abci/io_/store.md'
          - Serializer: 'api/skills/abstract_round_abci/serializer.md'
          - Utils: 'api/skills/abstract_round_abci/utils.md'
        - Oracle Deployment ABCI:
          - Behaviours: 'api/skills/oracle_deployment_abci/behaviours.md'
          - Models: 'api/skills/oracle_deployment_abci/models.md'
          - Payloads: 'api/skills/oracle_deployment_abci/payloads.md'
          - Rounds: 'api/skills/oracle_deployment_abci/rounds.md'
          - Dialogues: 'api/skills/oracle_deployment_abci/dialogues.md'
          - Handlers: 'api/skills/oracle_deployment_abci/handlers.md'
        - Price Estimation ABCI:
          - Behaviours: 'api/skills/price_estimation_abci/behaviours.md'
          - Dialogues: 'api/skills/price_estimation_abci/dialogues.md'
          - Handlers: 'api/skills/price_estimation_abci/handlers.md'
          - Models: 'api/skills/price_estimation_abci/models.md'
          - Payloads: 'api/skills/price_estimation_abci/payloads.md'
          - Rounds: 'api/skills/price_estimation_abci/rounds.md'
        - Oracle ABCI:
          - Behaviours: 'api/skills/oracle_abci/behaviours.md'
          - Composition: 'api/skills/oracle_abci/composition.md'
          - Dialogues: 'api/skills/oracle_abci/dialogues.md'
          - Handlers: 'api/skills/oracle_abci/handlers.md'
          - Models: 'api/skills/oracle_abci/models.md'
        - Registration ABCI:
          - Behaviours: 'api/skills/registration_abci/behaviours.md'
          - Payloads: 'api/skills/registration_abci/payloads.md'
          - Rounds: 'api/skills/registration_abci/rounds.md'
          - Dialogues: 'api/skills/registration_abci/dialogues.md'
          - Handlers: 'api/skills/registration_abci/handlers.md'
          - Models: 'api/skills/registration_abci/models.md'
        - Safe Deployment ABCI:
          - Behaviours: 'api/skills/safe_deployment_abci/behaviours.md'
          - Payloads: 'api/skills/safe_deployment_abci/payloads.md'
          - Rounds: 'api/skills/safe_deployment_abci/rounds.md'
          - Dialogues: 'api/skills/safe_deployment_abci/dialogues.md'
          - Handlers: 'api/skills/safe_deployment_abci/handlers.md'
          - Models: 'api/skills/safe_deployment_abci/models.md'
        - Transaction Settlement ABCI:
          - Behaviours: 'api/skills/transaction_settlement_abci/behaviours.md'
          - Payloads: 'api/skills/transaction_settlement_abci/payloads.md'
          - Rounds: 'api/skills/transaction_settlement_abci/rounds.md'
          - Dialogues: 'api/skills/transaction_settlement_abci/dialogues.md'
          - Handlers: 'api/skills/transaction_settlement_abci/handlers.md'
          - Models: 'api/skills/transaction_settlement_abci/models.md'
          - Payload Tools: 'api/skills/transaction_settlement_abci/payload_tools.md'
          - Test Tools: 'api/skills/transaction_settlement_abci/test_tools/integration.md'
      - Exceptions: 'exceptions.md'
  - Miscellaneous:
    - Ethereum: 'ethereum_specifics.md'
    - Delegate call vs call: 'delegate_call.md'
    - Debugging Using Tenderly: 'debugging.md'
  - FAQ: 'questions-and-answers.md'


plugins:
  - macros

markdown_extensions:
  - pymdownx.superfences
  - pymdownx.highlight
  - pymdownx.emoji:
      emoji_index: !!python/name:materialx.emoji.twemoji
      emoji_generator: !!python/name:materialx.emoji.to_svg
  - admonition
  - pymdownx.arithmatex
  - attr_list
  - md_in_html

extra:
    open_aea: '[Open AEA](https://github.com/valory-xyz/open-aea)'
    open_aea_doc: '[Open AEA documentation](https://open-aea.docs.autonolas.tech)'
    open_aea_api: '[Open AEA API](https://open-aea.docs.autonolas.tech/api/)'
    fsm_app: 'FSM App'
    open_autonomy: '[Open Autonomy](https://github.com/valory-xyz/open-autonomy)'
    open_autonomy_api: '[Open Autonomy API](https://docs.autonolas.network/)'



#extra_css:
#    - css/my-styles.css

extra_javascript:
    - https://unpkg.com/mermaid@8.10.1/dist/mermaid.min.js
    - https://cdnjs.cloudflare.com/ajax/libs/mathjax/2.7.0/MathJax.js?config=TeX-MML-AM_CHTML<|MERGE_RESOLUTION|>--- conflicted
+++ resolved
@@ -19,12 +19,11 @@
 nav:
   - Home: 'index.md'
   - Get started:
-<<<<<<< HEAD
-    - What is the Open Autonomy framework: 'what_is_the_open_autonomy_framework.md' 
-    - What is an agent service: 'what_is_an_agent_service.md'
-    - Why do we need agent services: 'why_do_we_need_agent_services.md'
-    - Agent services compared to...: 'agent_services_compared_to.md' 
-    - Use cases: 'use_cases.md'
+    - What is the Open Autonomy framework: 'get_started/what_is_the_open_autonomy_framework.md' 
+    - What is an agent service: 'get_started/what_is_an_agent_service.md'
+    - Why do we need agent services: 'get_started/why_do_we_need_agent_services.md'
+    - Agent services compared to...: 'get_started/agent_services_compared_to.md' 
+    - Use cases: 'get_started/use_cases.md'
   - Guides:
     - Quick start: 'guides/quick_start.md'
     - Overview of the development process: 'guides/overview_of_the_development_process.md'
@@ -32,17 +31,10 @@
     - Create a service from scratch: 'guides/create_service_from_scratch.md'
     - Deploy a service: 'guides/deploy_service.md'
     - Running a service in different networks: 'guides/running_service_different_networks.md'
-=======
-    - What is the Open Autonomy framework: 'get_started/what_is_the_open_autonomy_framework.md' 
-    - What is an agent service: 'get_started/what_is_an_agent_service.md'
-    - Why do we need agent services: 'get_started/why_do_we_need_agent_services.md'
-    - Agent services compared to...: 'get_started/agent_services_compared_to.md' 
-    - Use cases: 'get_started/use_cases.md'
   - Version: 'version.md'
   - Upgrading: 'upgrading.md'
   - Quick Start: 'quick_start.md'
   - Hello World Agent Service: 'hello_world_agent_service.md'
->>>>>>> df0b9dc4
   - Concepts:
     - Autonomous Economic Agents: 'aea.md'
     - Finite State Machines: 'fsm.md'
