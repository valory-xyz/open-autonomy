--- conflicted
+++ resolved
@@ -10,13 +10,10 @@
 
 nav:
   - Home: 'index.md'
-<<<<<<< HEAD
   - Price Estimation:
     - Demo: 'price_estimation_demo.md'
     - How it works: 'price_estimation.md'
-=======
-  - System: 'poc-diagram.md'
->>>>>>> 5e5e33b0
+    - System: 'poc-diagram.md'
 
 plugins:
     - markdownmermaid
